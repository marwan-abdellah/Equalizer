--- conflicted
+++ resolved
@@ -17,23 +17,15 @@
 
 #include "objectMap.h"
 
-<<<<<<< HEAD
-=======
 #include <eq/client/config.h>
 
->>>>>>> fbca42c6
 namespace seq
 {
 namespace detail
 {
 
-<<<<<<< HEAD
-ObjectMap::ObjectMap( co::LocalNodePtr localNode, co::ObjectFactory &factory )
-        : co::ObjectMap( localNode, factory )
-=======
 ObjectMap::ObjectMap( eq::Config& config, co::ObjectFactory &factory )
         : co::ObjectMap( config, factory )
->>>>>>> fbca42c6
 {}
 
 ObjectMap::~ObjectMap()
