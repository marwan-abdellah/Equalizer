--- conflicted
+++ resolved
@@ -30,11 +30,7 @@
 {
     LBASSERT( !_objects );
 
-<<<<<<< HEAD
-    _objects = new ObjectMap( getClient(), *getApplication( ));
-=======
     _objects = new ObjectMap( *this, *getApplication( ));
->>>>>>> fbca42c6
     const uint32_t request = mapObjectNB( _objects, initID, co::VERSION_OLDEST,
                                           getApplicationNode( ));
     if( !mapObjectSync( request ))
