--- conflicted
+++ resolved
@@ -39,13 +39,8 @@
 
 bool MasterConfig::init()
 {
-<<<<<<< HEAD
-    EQASSERT( !_objects );
+    LBASSERT( !_objects );
     _objects = new ObjectMap( *this, *getApplication( ));
-=======
-    LBASSERT( !_objects );
-    _objects = new ObjectMap( *getApplication( ));
->>>>>>> 12f77206
 
     co::Object* initData = getInitData();
     if( initData )
