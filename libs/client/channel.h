
/* Copyright (c) 2005-2011, Stefan Eilemann <eile@equalizergraphics.com> 
 *                    2010, Cedric Stalder <cedric.stalder@gmail.com>
 *
 * This library is free software; you can redistribute it and/or modify it under
 * the terms of the GNU Lesser General Public License version 2.1 as published
 * by the Free Software Foundation.
 *  
 * This library is distributed in the hope that it will be useful, but WITHOUT
 * ANY WARRANTY; without even the implied warranty of MERCHANTABILITY or FITNESS
 * FOR A PARTICULAR PURPOSE.  See the GNU Lesser General Public License for more
 * details.
 * 
 * You should have received a copy of the GNU Lesser General Public License
 * along with this library; if not, write to the Free Software Foundation, Inc.,
 * 51 Franklin Street, Fifth Floor, Boston, MA 02110-1301 USA.
 */

#ifndef EQ_CHANNEL_H
#define EQ_CHANNEL_H

#include <eq/event.h>          // member
#include <eq/types.h>
#include <eq/gl.h>             // GLEWContext

#include <eq/fabric/channel.h>        // base class
#include <eq/fabric/drawableConfig.h> // member

namespace eq
{
    struct ChannelFrameTransmitPacket;

    /**
     * A channel represents a two-dimensional viewport within a Window.
     *
     * The channel is the basic rendering entity. It represents a 2D rendering
     * area within a Window. It executes all rendering-relevant tasks, such as
     * clear, draw, assemble and readback. Each rendering task is using its own
     * RenderContext, which is computed by the server based on the rendering
     * description of the current configuration.
     *
     * @sa fabric::Channel
     */
    class Channel : public fabric::Channel< Window, Channel >
    {
    public:
        /** Construct a new channel. @version 1.0 */
        EQ_API Channel( Window* parent );

        /** Destruct the channel. @version 1.0 */
        EQ_API virtual ~Channel();

        /** @name Data Access */
        //@{
        EQ_API co::CommandQueue* getPipeThreadQueue(); //!< @internal
        EQ_API co::CommandQueue* getCommandThreadQueue(); //!< @internal

        /**
         * @return true if this channel is stopped, false otherwise.
         * @version 1.0 
         */
        bool isStopped() const { return (_state == STATE_STOPPED); }

        /** @return the parent pipe. @version 1.0 */
        EQ_API Pipe* getPipe();

        /** @return the parent pipe. @version 1.0 */
        EQ_API const Pipe* getPipe() const;

        /** @return the parent node. @version 1.0 */
        EQ_API Node* getNode();

        /** @return the parent node. @version 1.0 */
        EQ_API const Node* getNode() const;

        /** @return the parent config. @version 1.0 */
        EQ_API Config* getConfig();

        /** @return the parent config. @version 1.0 */
        EQ_API const Config* getConfig() const;

        /** @return the parent server. @version 1.0 */
        EQ_API ServerPtr getServer();

        /** 
         * Get the GLEW context for this channel.
         *
         * The GLEW context is initialized during window initialization, and
         * provides access to OpenGL extensions. This function does not follow
         * the Equalizer naming conventions, since GLEW uses a function of this
         * name to automatically resolve OpenGL function entry
         * points. Therefore, any supported GL function can be called directly
         * from an initialized Channel.
         * 
         * @return the extended OpenGL function table for the channel's OpenGL
         *         context.
         * @version 1.0
         */
        EQ_API const GLEWContext* glewGetContext() const;

        /** @return the window's object manager instance. @version 1.0 */
        EQ_API ObjectManager* getObjectManager();

        /** @return the channel's drawable config. @version 1.0 */
        EQ_API const DrawableConfig& getDrawableConfig() const;

        /**
         * Get the channel's native view.
         *
         * This function always returns the channel's native view, no matter in
         * which context it is called. Only destination channels have a native
         * view.
         *
         * @return the channel's native view, or 0 if it does not have one.
         * @sa getView()
         * @version 1.0
         */
        EQ_API View* getNativeView();

        /** const-version of getNativeView() @version 1.0 */
        EQ_API const View* getNativeView() const;

        /** @return the FBO used as an alternate frame buffer. @version 1.0*/
        EQ_API util::FrameBufferObject* getFrameBufferObject();

        /** @internal Add a new statistics event for the current frame. */
        EQ_API void addStatistic( Event& event, const uint32_t index );
        //@}

        /**
         * @name Context-specific data access.
         * 
         * The data returned by these methods depends on the context (callback)
         * they are called from, typically the data for the current rendering
         * task. If they are called outside of a frame task method, they
         * return the channel's native parameter or a placeholder value for
         * the task decomposition parameters.
         */
        //@{
        /**
         * @return the jitter vector for the current subpixel decomposition.
         * @version 1.0
         */
        EQ_API virtual Vector2f getJitter() const;

        /**
         * @return the list of input frames, used from frameAssemble().
         * @version 1.0
         */
        const Frames& getInputFrames() { return _inputFrames; }

        /**
         * @return the list of output frames, used from frameReadback().
         * @version 1.0
         */
        const Frames& getOutputFrames() { return _outputFrames; }

        /** 
         * Get the channel's current View.
         * 
         * During a frame task method, i.e., in one of the frameFoo functions,
         * the view is set to the view of the destination channel, that is, the
         * channel for which this channel is executing the rendering
         * task. Outside of a frame task method the native view of the channel,
         * or 0, is returned.
         * 
         * @return the channel's view, or 0 if it does not have a view.
         * @sa getNativeView()
         * @version 1.0
         */
        EQ_API View* getView();

        /** Const version of getView(). @version 1.0 */
        EQ_API const View* getView() const;

        /** 
         * Returns an orthographic frustum for 2D operations on the view.
         *
         * One unit of the frustum covers one pixel on screen. The frustum is
         * positioned relative to the view.
         *
         * @return the 2D orthographic frustum.
         * @version 1.0
         */
        EQ_API Frustumf getScreenFrustum() const;
        //@}

        /**
         * @name Operations
         *
         * Operations are only meaningful from within certain callbacks. They
         * are just convenience wrappers applying context-specific data to the
         * OpenGL state using the context-specific data access above.
         */
        //@{
        /** 
         * Apply the current rendering buffer, including the color mask.
         * @sa getReadBuffer() , getDrawBuffer(), getDrawBufferMask()
         * @version 1.0
         */
        EQ_API virtual void applyBuffer();

        /** 
         * Apply the current color mask.
         * @sa applyBuffer(), getDrawBufferMask()
         * @version 1.0
         */
        EQ_API virtual void applyColorMask() const;

        /** 
         * Apply the OpenGL viewport for the current rendering task.
         * @sa getViewport()
         * @version 1.0
         */
        EQ_API virtual void applyViewport() const;

        /**
         * Apply the frustum matrix for the current rendering task.
         *
         * If a sub-pixel decomposition is defined, the frustum is jittered by
         * the amount given by getJitter() to implement software
         * anti-aliasing. Applications which want to implement a different
         * multi-sampling algorithm, e.g., depth-of-field, have to re-implement
         * getJitter() or applyFrustum() accordingly.
         *
         * @sa useOrtho(), getJitter(), getSubPixel()
         * @version 1.0
         */
        EQ_API virtual void applyFrustum() const;

        /**
         * Apply the perspective frustum matrix for the current rendering task.
         * @version 1.0
         */
        EQ_API virtual void applyPerspective() const;

        /**
         * Apply the orthographic frustum matrix for the current rendering task.
         * @version 1.0
         */
        EQ_API virtual void applyOrtho() const;

        /** 
         * Apply an orthographic frustum for pixel-based 2D operations. 
         *
         * One unit of the frustum covers one pixel on screen. The frustum is
         * positioned relative to the view.
         * @version 1.0
         */
        EQ_API void applyScreenFrustum() const;

        /** 
         * Apply the transformation to position the view frustum.
         * @version 1.0
         * @sa useOrtho()
         */
        EQ_API virtual void applyHeadTransform() const;

        /**
         * Apply the transformation to position the perspective view frustum.
         * @version 1.0
         */
        EQ_API virtual void applyPerspectiveTransform() const;

        /**
         * Apply the transformation to position the orthographic view frustum.
         * @version 1.0
         */
        EQ_API virtual void applyOrthoTransform() const;

        /** 
         * Apply the current alternate frame buffer.
         * @version 1.0
         */
        EQ_API virtual void applyFrameBufferObject();

        /** 
         * Rebind the current alternate FBO of the channel or window.
         * @version 1.0
         */
        EQ_API void bindFrameBuffer();        
        //@}

        /** 
         * Process a received event.
         *
         * The task of this method is to update the channel as necessary, and 
         * transform the event into an config event to be send to the 
         * application using Config::sendEvent().
         * 
         * @param event the received event.
         * @return true when the event was handled, false if not.
         * @version 1.0
         */
        EQ_API virtual bool processEvent( const Event& event );

        /** Draw a statistics overlay. @version 1.0 */
        EQ_API virtual void drawStatistics();

        /** Outline the current pixel viewport. @version 1.0 */
        EQ_API virtual void outlineViewport();

        /**
          * @internal
          * Change the latency.
          *
          * @param latency the new latency.
          */
        void changeLatency( const uint32_t latency );

        /** @return a fixed unique color for this channel. @version 1.0 */
        const Vector3ub& getUniqueColor() const { return _color; }

    protected:
        /** @internal */
        EQ_API void attach( const UUID& id, const uint32_t instanceID );

        /** @name Actions */
        //@{
        /** 
         * Start a frame by unlocking all child resources.
         * 
         * @param frameNumber the frame to start.
         * @version 1.0
         */
        EQ_API void startFrame( const uint32_t frameNumber );

        /** 
         * Signal the completion of a frame to the parent.
         * 
         * @param frameNumber the frame to end.
         * @version 1.0
         */
        EQ_API void releaseFrame( const uint32_t frameNumber );

        /** 
         * Release the local synchronization of the parent for a frame.
         * 
         * @param frameNumber the frame to release.
         * @version 1.0
         */
        EQ_API void releaseFrameLocal( const uint32_t frameNumber );

        /**
         * Setup the OpenGL state for a readback or assemble operation.
         *
         * The default implementation is very conservative and saves any state
         * which is potentially changed by the assembly routines. Applications
         * may overwrite this and resetAssemblyState() to optimize performance
         * in accordance with their rendering code.
         *
         * @version 1.0
         */
        EQ_API virtual void setupAssemblyState();

        /** Reset the OpenGL state after an assembly operation. @version 1.0 */
        EQ_API virtual void resetAssemblyState();
        //@}

        /**
         * @name Task Methods
         *
         * The task methods (callbacks) are called by Equalizer during rendering
         * to execute various rendering tasks. Each task method has a useful
         * default implementation, but at least frameDraw() is implemented by an
         * application.
         */
        //@{
        /** 
         * Initialize this channel.
         * 
         * @param initID the init identifier.
         * @version 1.0
         */
        EQ_API virtual bool configInit( const uint128_t& initID );

        /** Exit this channel. @version 1.0 */
        EQ_API virtual bool configExit();

        /**
         * Start rendering a frame.
         *
         * Called once at the beginning of each frame, to do per-frame updates
         * of channel-specific data. This method has to call startFrame().
         *
         * @param frameID the per-frame identifier.
         * @param frameNumber the frame to start.
         * @sa Config::startFrame()
         * @version 1.0
         */
        EQ_API virtual void frameStart( const uint128_t& frameID,
                                        const uint32_t frameNumber );

        /**
         * Finish rendering a frame.
         *
         * Called once at the end of each frame, to do per-frame updates of
         * channel-specific data.  This method has to call releaseFrame().
         *
         * @param frameID the per-frame identifier.
         * @param frameNumber the frame to finish.
         * @version 1.0
         */
        EQ_API virtual void frameFinish( const uint128_t& frameID, 
                                         const uint32_t frameNumber );

        /** 
         * Finish drawing.
         * 
         * Called once per frame after the last draw operation. Typically
         * releases the local node thread synchronization for this frame.
         *
         * @param frameID the per-frame identifier.
         * @param frameNumber the frame to finished with draw.
         * @version 1.0
         */
        EQ_API virtual void frameDrawFinish( const uint128_t& frameID, 
                                             const uint32_t frameNumber );

        /** 
         * Clear the frame buffer.
         *
         * Called 0 to n times during one frame.
         * 
         * @param frameID the per-frame identifier.
         * @version 1.0
         */
        EQ_API virtual void frameClear( const uint128_t& frameID );

        /** 
         * Draw the scene.
         * 
         * Called 0 to n times during one frame.
         * 
         * @param frameID the per-frame identifier.
         * @version 1.0
         */
        EQ_API virtual void frameDraw( const uint128_t& frameID );

        /** 
         * Assemble all input frames.
         * 
         * Called 0 to n times during one frame.
         * 
         * @param frameID the per-frame identifier.
         * @sa getInputFrames()
         * @version 1.0
         */
        EQ_API virtual void frameAssemble( const uint128_t& frameID );

        /** 
         * Read back the rendered frame buffer into all output frames.
         * 
         * Called 0 to n times during one frame.
         * 
         * @param frameID the per-frame identifier.
         * @sa getOutputFrames()
         * @version 1.0
         */
         EQ_API virtual void frameReadback( const uint128_t& frameID );

        /** 
         * Start updating a destination channel.
         *
         * Called once on each destination channel, e.g., channels which are
         * defined by a view/segment intersection, after frameStart to update a
         * part of a display.
         * 
         * @param frameID the per-frame identifier.
         * @version 1.0
         */
        EQ_API virtual void frameViewStart( const uint128_t& frameID );

        /** 
         * Finish updating a destination channel.
         *
         * Called once on each destination channel, e.g., channels which are
         * defined by a view/segment intersection, before frameFinish to update
         * a part of a view.
         * 
         * This is typically used to do operations on the output channel after
         * it has been fully updated, e.g., to draw a 2D overlay.
         *
         * @param frameID the per-frame identifier.
         * @version 1.0
         */
        EQ_API virtual void frameViewFinish( const uint128_t& frameID );
        //@}

        /** Notification that parameters influencing the vp/pvp have changed.*/
        EQ_API virtual void notifyViewportChanged();

        /** 
         * Notify interruption of the rendering.
         *
         * This method is called from the Client command thread, as opposed to
         * the rendering thread. Its purpose is to cause the rendering thread
         * to stop its operations as soon as possible. Normal rendering shall
         * recommence after the given frame.
         *
         * @param lastFrameNumber stop rendering until this frame has been
         *        processed.
         * @version 1.0
         */
        virtual void notifyStopFrame( const uint32_t lastFrameNumber ) {}

    private:
        //-------------------- Members --------------------
        friend class fabric::Window< Pipe, Window, Channel >;

        /** The channel's drawable config (FBO). */
        DrawableConfig _drawableConfig;

        enum State
        {
            STATE_STOPPED,
            STATE_INITIALIZING,
            STATE_RUNNING,
            STATE_FAILED
        };

        /** The configInit/configExit state. */
        State _state;

        /** server-supplied vector of output frames for current task. */
        Frames _outputFrames;

        /** server-supplied vector of input frames for current task. */
        Frames _inputFrames;

        /** Used as an alternate drawable. */
        util::FrameBufferObject* _fbo; 

        /** A random, unique color for this channel. */
        Vector3ub _color;

        typedef std::vector< Statistic > Statistics;
        struct FrameStatistics
        {
            Statistics data; //!< all events for one frame
            /** reference count by pipe and transmit thread */
            co::base::a_int32_t used;
        };

        typedef std::vector< FrameStatistics > StatisticsRB;

        /** Global statistics events, index per frame and channel. */
        co::base::Lockable< StatisticsRB, co::base::SpinLock > _statistics;
        /* Index of current vector StatisticsRB */ 
        uint32_t _statisticsIndex;
        friend class ChannelStatistics;

        /** The initial channel size, used for view resize events. */
        Vector2i _initialSize;

        struct Private;
        Private* _private; // placeholder for binary-compatible changes

        //-------------------- Methods --------------------
        /** Setup the current rendering context. */
        void _setRenderContext( RenderContext& context );

        /** Initialize the FBO */
        bool _configInitFBO();

        /** Initialize the channel's drawable config. */
        void _initDrawableConfig();

        /** Check for and send frame finish reply. */
        void _unrefFrame( const uint32_t frameNumber, const uint32_t index );

        /** Transmit the frame data to the nodeID. */
        void _transmit( const ChannelFrameTransmitPacket* packet );

        void _collectOutputFrames( uint32_t nFrames, co::ObjectVersion* frames );
        void _frameReadback( const uint128_t& frameID, uint32_t nFrames,
                             co::ObjectVersion* frames );
<<<<<<< HEAD
        
=======

>>>>>>> 64bb1d63
        /** Get the channel's current input queue. */
        co::QueueSlave* _getQueue( const co::ObjectVersion& queueVersion );

        /* The command handler functions. */
        bool _cmdConfigInit( co::Command& command );
        bool _cmdConfigExit( co::Command& command );
        bool _cmdFrameStart( co::Command& command );
        bool _cmdFrameFinish( co::Command& command );
        bool _cmdFrameClear( co::Command& command );
        bool _cmdFrameDraw( co::Command& command );
        bool _cmdFrameDrawFinish( co::Command& command );
        bool _cmdFrameAssemble( co::Command& command );
        bool _cmdFrameReadback( co::Command& command );
        bool _cmdFrameTransmit( co::Command& command );
        bool _cmdFrameTransmitAsync( co::Command& command );
        bool _cmdFrameViewStart( co::Command& command );
        bool _cmdFrameViewFinish( co::Command& command );
        bool _cmdStopFrame( co::Command& command );
        bool _cmdFrameTiles( co::Command& command );

        EQ_TS_VAR( _pipeThread );
    };
}

#endif // EQ_CHANNEL_H
<|MERGE_RESOLUTION|>--- conflicted
+++ resolved
@@ -575,11 +575,7 @@
         void _collectOutputFrames( uint32_t nFrames, co::ObjectVersion* frames );
         void _frameReadback( const uint128_t& frameID, uint32_t nFrames,
                              co::ObjectVersion* frames );
-<<<<<<< HEAD
-        
-=======
-
->>>>>>> 64bb1d63
+
         /** Get the channel's current input queue. */
         co::QueueSlave* _getQueue( const co::ObjectVersion& queueVersion );
 
