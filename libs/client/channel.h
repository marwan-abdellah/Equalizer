
/* Copyright (c) 2005-2011, Stefan Eilemann <eile@equalizergraphics.com> 
 *                    2010, Cedric Stalder <cedric.stalder@gmail.com>
 *
 * This library is free software; you can redistribute it and/or modify it under
 * the terms of the GNU Lesser General Public License version 2.1 as published
 * by the Free Software Foundation.
 *  
 * This library is distributed in the hope that it will be useful, but WITHOUT
 * ANY WARRANTY; without even the implied warranty of MERCHANTABILITY or FITNESS
 * FOR A PARTICULAR PURPOSE.  See the GNU Lesser General Public License for more
 * details.
 * 
 * You should have received a copy of the GNU Lesser General Public License
 * along with this library; if not, write to the Free Software Foundation, Inc.,
 * 51 Franklin Street, Fifth Floor, Boston, MA 02110-1301 USA.
 */

#ifndef EQ_CHANNEL_H
#define EQ_CHANNEL_H

#include <eq/event.h>          // member
#include <eq/types.h>
#include <eq/gl.h>             // GLEWContext

#include <eq/fabric/channel.h>        // base class
#include <eq/fabric/drawableConfig.h> // member

namespace eq
{
    struct ChannelFrameTransmitPacket;

    /**
     * A channel represents a two-dimensional viewport within a Window.
     *
     * The channel is the basic rendering entity. It represents a 2D rendering
     * area within a Window. It executes all rendering-relevant tasks, such as
     * clear, draw, assemble and readback. Each rendering task is using its own
     * RenderContext, which is computed by the server based on the rendering
     * description of the current configuration.
     *
     * @sa fabric::Channel
     */
    class Channel : public fabric::Channel< Window, Channel >
    {
    public:
        /** Construct a new channel. @version 1.0 */
        EQ_API Channel( Window* parent );

        /** Destruct the channel. @version 1.0 */
        EQ_API virtual ~Channel();

        /** @name Data Access */
        //@{
        EQ_API co::CommandQueue* getPipeThreadQueue(); //!< @internal
        EQ_API co::CommandQueue* getCommandThreadQueue(); //!< @internal

        /**
         * @return true if this channel is stopped, false otherwise.
         * @version 1.0 
         */
        bool isStopped() const { return (_state == STATE_STOPPED); }

        /** @return the parent pipe. @version 1.0 */
        EQ_API Pipe* getPipe();

        /** @return the parent pipe. @version 1.0 */
        EQ_API const Pipe* getPipe() const;

        /** @return the parent node. @version 1.0 */
        EQ_API Node* getNode();

        /** @return the parent node. @version 1.0 */
        EQ_API const Node* getNode() const;

        /** @return the parent config. @version 1.0 */
        EQ_API Config* getConfig();

        /** @return the parent config. @version 1.0 */
        EQ_API const Config* getConfig() const;

        /** @return the parent server. @version 1.0 */
        EQ_API ServerPtr getServer();

        /** 
         * Get the GLEW context for this channel.
         *
         * The GLEW context is initialized during window initialization, and
         * provides access to OpenGL extensions. This function does not follow
         * the Equalizer naming conventions, since GLEW uses a function of this
         * name to automatically resolve OpenGL function entry
         * points. Therefore, any supported GL function can be called directly
         * from an initialized Channel.
         * 
         * @return the extended OpenGL function table for the channel's OpenGL
         *         context.
         * @version 1.0
         */
        EQ_API const GLEWContext* glewGetContext() const;

        /** @return the window's object manager instance. @version 1.0 */
        EQ_API ObjectManager* getObjectManager();

        /** @return the channel's drawable config. @version 1.0 */
        EQ_API const DrawableConfig& getDrawableConfig() const;

        /**
         * Get the channel's native view.
         *
         * This function always returns the channel's native view, no matter in
         * which context it is called. Only destination channels have a native
         * view.
         *
         * @return the channel's native view, or 0 if it does not have one.
         * @sa getView()
         * @version 1.0
         */
        EQ_API View* getNativeView();

        /** const-version of getNativeView() @version 1.0 */
        EQ_API const View* getNativeView() const;

        /** @return the FBO used as an alternate frame buffer. @version 1.0*/
        EQ_API util::FrameBufferObject* getFrameBufferObject();

        /** @internal Add a new statistics event for the current frame. */
        EQ_API void addStatistic( Event& event, const uint32_t index );
        //@}

        /**
         * @name Context-specific data access.
         * 
         * The data returned by these methods depends on the context (callback)
         * they are called from, typically the data for the current rendering
         * task. If they are called outside of a frame task method, they
         * return the channel's native parameter or a placeholder value for
         * the task decomposition parameters.
         */
        //@{
        /**
         * @return the jitter vector for the current subpixel decomposition.
         * @version 1.0
         */
        EQ_API virtual Vector2f getJitter() const;

        /**
         * @return the list of input frames, used from frameAssemble().
         * @version 1.0
         */
        const Frames& getInputFrames() { return _inputFrames; }

        /**
         * @return the list of output frames, used from frameReadback().
         * @version 1.0
         */
        const Frames& getOutputFrames() { return _outputFrames; }

        /** 
         * Get the channel's current View.
         * 
         * During a frame task method, i.e., in one of the frameFoo functions,
         * the view is set to the view of the destination channel, that is, the
         * channel for which this channel is executing the rendering
         * task. Outside of a frame task method the native view of the channel,
         * or 0, is returned.
         * 
         * @return the channel's view, or 0 if it does not have a view.
         * @sa getNativeView()
         * @version 1.0
         */
        EQ_API View* getView();

        /** Const version of getView(). @version 1.0 */
        EQ_API const View* getView() const;

        /** Get the channel's current queue. */
        EQ_API co::QueueSlave* getQueue( const co::ObjectVersion& queueVersion );

        /** 
         * Returns an orthographic frustum for 2D operations on the view.
         *
         * One unit of the frustum covers one pixel on screen. The frustum is
         * positioned relative to the view.
         *
         * @return the 2D orthographic frustum.
         * @version 1.0
         */
        EQ_API Frustumf getScreenFrustum() const;
        //@}

        /**
         * @name Operations
         *
         * Operations are only meaningful from within certain callbacks. They
         * are just convenience wrappers applying context-specific data to the
         * OpenGL state using the context-specific data access above.
         */
        //@{
        /** 
         * Apply the current rendering buffer, including the color mask.
         * @sa getReadBuffer() , getDrawBuffer(), getDrawBufferMask()
         * @version 1.0
         */
        EQ_API virtual void applyBuffer();

        /** 
         * Apply the current color mask.
         * @sa applyBuffer(), getDrawBufferMask()
         * @version 1.0
         */
        EQ_API virtual void applyColorMask() const;

        /** 
         * Apply the OpenGL viewport for the current rendering task.
         * @sa getViewport()
         * @version 1.0
         */
        EQ_API virtual void applyViewport() const;

        /**
         * Apply the frustum matrix for the current rendering task.
         *
         * If a sub-pixel decomposition is defined, the frustum is jittered by
         * the amount given by getJitter() to implement software
         * anti-aliasing. Applications which want to implement a different
         * multi-sampling algorithm, e.g., depth-of-field, have to re-implement
         * getJitter() or applyFrustum() accordingly.
         *
         * @sa useOrtho(), getJitter(), getSubPixel()
         * @version 1.0
         */
        EQ_API virtual void applyFrustum() const;

        /**
         * Apply the perspective frustum matrix for the current rendering task.
         * @version 1.0
         */
        EQ_API virtual void applyPerspective() const;

        /**
         * Apply the orthographic frustum matrix for the current rendering task.
         * @version 1.0
         */
        EQ_API virtual void applyOrtho() const;

        /** 
         * Apply an orthographic frustum for pixel-based 2D operations. 
         *
         * One unit of the frustum covers one pixel on screen. The frustum is
         * positioned relative to the view.
         * @version 1.0
         */
        EQ_API void applyScreenFrustum() const;

        /** 
         * Apply the transformation to position the view frustum.
         * @version 1.0
         * @sa useOrtho()
         */
        EQ_API virtual void applyHeadTransform() const;

        /**
         * Apply the transformation to position the perspective view frustum.
         * @version 1.0
         */
        EQ_API virtual void applyPerspectiveTransform() const;

        /**
         * Apply the transformation to position the orthographic view frustum.
         * @version 1.0
         */
        EQ_API virtual void applyOrthoTransform() const;

        /** 
         * Apply the current alternate frame buffer.
         * @version 1.0
         */
        EQ_API virtual void applyFrameBufferObject();

        /** 
         * Rebind the current alternate FBO of the channel or window.
         * @version 1.0
         */
        EQ_API void bindFrameBuffer();        
        //@}

        /** 
         * Process a received event.
         *
         * The task of this method is to update the channel as necessary, and 
         * transform the event into an config event to be send to the 
         * application using Config::sendEvent().
         * 
         * @param event the received event.
         * @return true when the event was handled, false if not.
         * @version 1.0
         */
        EQ_API virtual bool processEvent( const Event& event );

        /** Draw a statistics overlay. @version 1.0 */
        EQ_API virtual void drawStatistics();

        /** Outline the current pixel viewport. @version 1.0 */
        EQ_API virtual void outlineViewport();

        /**
          * @internal
          * Change the latency.
          *
          * @param latency the new latency.
          */
        void changeLatency( const uint32_t latency );

        /** @return a fixed unique color for this channel. @version 1.0 */
        const Vector3ub& getUniqueColor() const { return _color; }

    protected:
        /** @internal */
        EQ_API void attach( const UUID& id, const uint32_t instanceID );

        /** @name Actions */
        //@{
        /** 
         * Start a frame by unlocking all child resources.
         * 
         * @param frameNumber the frame to start.
         * @version 1.0
         */
        EQ_API void startFrame( const uint32_t frameNumber );

        /** 
         * Signal the completion of a frame to the parent.
         * 
         * @param frameNumber the frame to end.
         * @version 1.0
         */
        EQ_API void releaseFrame( const uint32_t frameNumber );

        /** 
         * Release the local synchronization of the parent for a frame.
         * 
         * @param frameNumber the frame to release.
         * @version 1.0
         */
        EQ_API void releaseFrameLocal( const uint32_t frameNumber );

        /**
         * Setup the OpenGL state for a readback or assemble operation.
         *
         * The default implementation is very conservative and saves any state
         * which is potentially changed by the assembly routines. Applications
         * may overwrite this and resetAssemblyState() to optimize performance
         * in accordance with their rendering code.
         *
         * @version 1.0
         */
        EQ_API virtual void setupAssemblyState();

        /** Reset the OpenGL state after an assembly operation. @version 1.0 */
        EQ_API virtual void resetAssemblyState();
        //@}

        /**
         * @name Task Methods
         *
         * The task methods (callbacks) are called by Equalizer during rendering
         * to execute various rendering tasks. Each task method has a useful
         * default implementation, but at least frameDraw() is implemented by an
         * application.
         */
        //@{
        /** 
         * Initialize this channel.
         * 
         * @param initID the init identifier.
         * @version 1.0
         */
        EQ_API virtual bool configInit( const uint128_t& initID );

        /** Exit this channel. @version 1.0 */
        EQ_API virtual bool configExit();

        /**
         * Start rendering a frame.
         *
         * Called once at the beginning of each frame, to do per-frame updates
         * of channel-specific data. This method has to call startFrame().
         *
         * @param frameID the per-frame identifier.
         * @param frameNumber the frame to start.
         * @sa Config::startFrame()
         * @version 1.0
         */
        EQ_API virtual void frameStart( const uint128_t& frameID,
                                        const uint32_t frameNumber );

        /**
         * Finish rendering a frame.
         *
         * Called once at the end of each frame, to do per-frame updates of
         * channel-specific data.  This method has to call releaseFrame().
         *
         * @param frameID the per-frame identifier.
         * @param frameNumber the frame to finish.
         * @version 1.0
         */
        EQ_API virtual void frameFinish( const uint128_t& frameID, 
                                         const uint32_t frameNumber );

        /** 
         * Finish drawing.
         * 
         * Called once per frame after the last draw operation. Typically
         * releases the local node thread synchronization for this frame.
         *
         * @param frameID the per-frame identifier.
         * @param frameNumber the frame to finished with draw.
         * @version 1.0
         */
        EQ_API virtual void frameDrawFinish( const uint128_t& frameID, 
                                             const uint32_t frameNumber );

        /** 
         * Clear the frame buffer.
         *
         * Called 0 to n times during one frame.
         * 
         * @param frameID the per-frame identifier.
         * @version 1.0
         */
        EQ_API virtual void frameClear( const uint128_t& frameID );

        /** 
         * Draw the scene.
         * 
         * Called 0 to n times during one frame.
         * 
         * @param frameID the per-frame identifier.
         * @version 1.0
         */
        EQ_API virtual void frameDraw( const uint128_t& frameID );

        /** 
         * Assemble all input frames.
         * 
         * Called 0 to n times during one frame.
         * 
         * @param frameID the per-frame identifier.
         * @sa getInputFrames()
         * @version 1.0
         */
        EQ_API virtual void frameAssemble( const uint128_t& frameID );

        /** 
         * Read back the rendered frame buffer into all output frames.
         * 
         * Called 0 to n times during one frame.
         * 
         * @param frameID the per-frame identifier.
         * @sa getOutputFrames()
         * @version 1.0
         */
         EQ_API virtual void frameReadback( const uint128_t& frameID );

        /** 
         * Start updating a destination channel.
         *
         * Called once on each destination channel, e.g., channels which are
         * defined by a view/segment intersection, after frameStart to update a
         * part of a display.
         * 
         * @param frameID the per-frame identifier.
         * @version 1.0
         */
        EQ_API virtual void frameViewStart( const uint128_t& frameID );

        /** 
         * Finish updating a destination channel.
         *
         * Called once on each destination channel, e.g., channels which are
         * defined by a view/segment intersection, before frameFinish to update
         * a part of a view.
         * 
         * This is typically used to do operations on the output channel after
         * it has been fully updated, e.g., to draw a 2D overlay.
         *
         * @param frameID the per-frame identifier.
         * @version 1.0
         */
        EQ_API virtual void frameViewFinish( const uint128_t& frameID );
        //@}

        /** Notification that parameters influencing the vp/pvp have changed.*/
        EQ_API virtual void notifyViewportChanged();

        /** 
         * Notify interruption of the rendering.
         *
         * This method is called from the Client command thread, as opposed to
         * the rendering thread. Its purpose is to cause the rendering thread
         * to stop its operations as soon as possible. Normal rendering shall
         * recommence after the given frame.
         *
         * @param lastFrameNumber stop rendering until this frame has been
         *        processed.
         * @version 1.0
         */
        virtual void notifyStopFrame( const uint32_t lastFrameNumber ) {}

    private:
        //-------------------- Members --------------------
        friend class fabric::Window< Pipe, Window, Channel >;

        /** The channel's drawable config (FBO). */
        DrawableConfig _drawableConfig;

        enum State
        {
            STATE_STOPPED,
            STATE_INITIALIZING,
            STATE_RUNNING,
            STATE_FAILED
        };

        /** The configInit/configExit state. */
        State _state;

        /** server-supplied vector of output frames for current task. */
        Frames _outputFrames;

        /** server-supplied vector of input frames for current task. */
        Frames _inputFrames;

        /** Used as an alternate drawable. */
        util::FrameBufferObject* _fbo; 

        /** A random, unique color for this channel. */
        Vector3ub _color;

        typedef std::vector< Statistic > Statistics;
        struct FrameStatistics
        {
            Statistics data; //!< all events for one frame
            /** reference count by pipe and transmit thread */
            co::base::a_int32_t used;
        };

        typedef std::vector< FrameStatistics > StatisticsRB;

        /** Global statistics events, index per frame and channel. */
        co::base::Lockable< StatisticsRB, co::base::SpinLock > _statistics;
        /* Index of current vector StatisticsRB */ 
        uint32_t _statisticsIndex;
        friend class ChannelStatistics;

        /** The initial channel size, used for view resize events. */
        Vector2i _initialSize;

        struct Private;
        Private* _private; // placeholder for binary-compatible changes

        //-------------------- Methods --------------------
        /** Setup the current rendering context. */
        void _setRenderContext( RenderContext& context );

        /** Initialize the FBO */
        bool _configInitFBO();

        /** Initialize the channel's drawable config. */
        void _initDrawableConfig();

        /** Check for and send frame finish reply. */
        void _unrefFrame( const uint32_t frameNumber, const uint32_t index );

        /** Transmit the frame data to the nodeID. */
        void _transmit( const ChannelFrameTransmitPacket* packet );

<<<<<<< HEAD
        void _collectOutputFrames( uint32_t nFrames, co::ObjectVersion* frames );
        void _frameReadback( const uint128_t& frameID, uint32_t nFrames,
                             co::ObjectVersion* frames );
        
        /** Get the channel's current input queue. */
        co::QueueSlave* _getQueue( const co::ObjectVersion& queueVersion );

=======
>>>>>>> b2a31f84
        /* The command handler functions. */
        bool _cmdConfigInit( co::Command& command );
        bool _cmdConfigExit( co::Command& command );
        bool _cmdFrameStart( co::Command& command );
        bool _cmdFrameFinish( co::Command& command );
        bool _cmdFrameClear( co::Command& command );
        bool _cmdFrameDraw( co::Command& command );
        bool _cmdFrameDrawFinish( co::Command& command );
        bool _cmdFrameAssemble( co::Command& command );
        bool _cmdFrameReadback( co::Command& command );
        bool _cmdFrameTransmit( co::Command& command );
        bool _cmdFrameTransmitAsync( co::Command& command );
        bool _cmdFrameViewStart( co::Command& command );
        bool _cmdFrameViewFinish( co::Command& command );
        bool _cmdStopFrame( co::Command& command );
        bool _cmdFrameTiles( co::Command& command );

        EQ_TS_VAR( _pipeThread );
    };
}

#endif // EQ_CHANNEL_H
<|MERGE_RESOLUTION|>--- conflicted
+++ resolved
@@ -575,7 +575,6 @@
         /** Transmit the frame data to the nodeID. */
         void _transmit( const ChannelFrameTransmitPacket* packet );
 
-<<<<<<< HEAD
         void _collectOutputFrames( uint32_t nFrames, co::ObjectVersion* frames );
         void _frameReadback( const uint128_t& frameID, uint32_t nFrames,
                              co::ObjectVersion* frames );
@@ -583,8 +582,6 @@
         /** Get the channel's current input queue. */
         co::QueueSlave* _getQueue( const co::ObjectVersion& queueVersion );
 
-=======
->>>>>>> b2a31f84
         /* The command handler functions. */
         bool _cmdConfigInit( co::Command& command );
         bool _cmdConfigExit( co::Command& command );
