--- conflicted
+++ resolved
@@ -1209,22 +1209,8 @@
     packet.frameData   = getNode()->getFrameData( command->frameData );
     packet.frameNumber = command->frameNumber;
 
-<<<<<<< HEAD
-    const Images& images = frameData->getImages();
-    // send all images
-    for( ImagesCIter i = images.begin(); i != images.end(); ++i )
-    {
-        Image* image = *i;
-        if ( image->getStorageType() == Frame::TYPE_TEXTURE )
-        {
-            EQWARN << "Can't transmit image of type TEXTURE" << std::endl;
-            EQUNIMPLEMENTED;
-            return;
-        }
-=======
     std::vector< const PixelData* > pixelDatas;
     std::vector< float > qualities;
->>>>>>> a7a5923c
 
     packet.size = packetSize;
     packet.buffers = Frame::BUFFER_NONE;
@@ -1479,67 +1465,6 @@
     _outputFrames.clear();
 }
 
-void Channel::_collectOutputFrames( uint32_t nFrames, co::ObjectVersion* frames )
-{
-    for( uint32_t i=0; i<nFrames; ++i )
-    {
-        Pipe*  pipe  = getPipe();
-        Frame* frame = pipe->getFrame( frames[i], getEye(), true );
-        _outputFrames.push_back( frame );
-    }
-}
-
-void Channel::_frameReadback( const uint128_t& frameID, uint32_t nFrames,
-                              co::ObjectVersion* frames )
-{
-    ChannelStatistics event( Statistic::CHANNEL_READBACK, this );
-
-    _collectOutputFrames( nFrames, frames );
-
-    frameReadback( frameID );
-
-    size_t in = 0;
-    size_t out = 0;
-    const DrawableConfig& dc = getDrawableConfig();
-    const size_t colorBytes = ( 3 * dc.colorBits + dc.alphaBits ) / 8;
-
-    event.event.data.statistic.plugins[0] = EQ_COMPRESSOR_NONE;
-    event.event.data.statistic.plugins[1] = EQ_COMPRESSOR_NONE;
-
-    for( FramesCIter i = _outputFrames.begin(); i != _outputFrames.end(); ++i )
-    {
-        Frame* frame = *i;
-        frame->setReady();
-
-        const Images& images = frame->getImages();
-        for( ImagesCIter j = images.begin(); j != images.end(); ++j )
-        {
-            const Image* image = *j;
-            if( image->hasPixelData( Frame::BUFFER_COLOR ))
-            {
-                in += colorBytes * image->getPixelViewport().getArea();
-                out += image->getPixelDataSize( Frame::BUFFER_COLOR );
-                event.event.data.statistic.plugins[0] =
-                    image->getDownloaderName( Frame::BUFFER_COLOR );
-            }
-            if( image->hasPixelData( Frame::BUFFER_DEPTH ))
-            {
-                in += 4 * image->getPixelViewport().getArea();
-                out += image->getPixelDataSize( Frame::BUFFER_DEPTH );
-                event.event.data.statistic.plugins[1] =
-                    image->getDownloaderName( Frame::BUFFER_DEPTH );
-            }
-        }
-    }
-
-    if( in > 0 && out > 0 )
-        event.event.data.statistic.ratio = float( out ) / float( in );
-    else
-        event.event.data.statistic.ratio = 1.0f;
-
-    _outputFrames.clear();
-}
-
 //---------------------------------------------------------------------------
 // command handlers
 //---------------------------------------------------------------------------
@@ -1868,10 +1793,7 @@
     {
         TileTaskPacket* tilePacket = queuePacket->get<TileTaskPacket>();
         context.frustum = tilePacket->frustum;
-<<<<<<< HEAD
-=======
         context.ortho = tilePacket->ortho;
->>>>>>> a7a5923c
         context.pvp = tilePacket->pvp;
         context.vp = tilePacket->vp;
 
@@ -1891,55 +1813,20 @@
         {
             ChannelStatistics event( Statistic::CHANNEL_READBACK, this );
             frameReadback( packet->context.frameID );
-<<<<<<< HEAD
-=======
 
             // transmit image
             _sendTileToInputNodes( context, false );
->>>>>>> a7a5923c
         }
 
         queuePacket->release();
     }
-<<<<<<< HEAD
-
-    // OPT: do this for each readback'd image
-    for( FramesCIter i = _outputFrames.begin(); i != _outputFrames.end(); ++i )
-    {
-        Frame* frame = *i;
-        frame->setReady();
-
-        const FrameData* data = frame->getData();
-        const std::vector<uint128_t>& toNodes = data->getInputNodes();
-        const std::vector<uint128_t>& toNetNodes = data->getInputNetNodes();
-        std::vector<uint128_t>::const_iterator j = toNodes.begin();
-        std::vector<uint128_t>::const_iterator k = toNetNodes.begin();
-        for( ; j != toNodes.end(); ++j, ++k )
-        {
-            ++_statistics.data[ _statisticsIndex ].used;
-            ChannelFrameTransmitPacket transmitPacket;
-            transmitPacket.context   = context;
-            transmitPacket.frameData = frame->getDataVersion( context.eye );
-            transmitPacket.clientNodeID = *j;
-            transmitPacket.netNodeID = *k;
-            transmitPacket.command = fabric::CMD_CHANNEL_FRAME_TRANSMIT_ASYNC;
-            transmitPacket.statisticsIndex = _statisticsIndex;
-            transmitPacket.frameNumber = getPipe()->getCurrentFrame();
-            send( getNode()->getLocalNode(), transmitPacket );
-        }
-        if( toNodes.empty() )
-            EQWARN << "unable to transmit frame " 
-                   << packet->context.frameID << std::endl;
-=======
     if ( packet->tasks & fabric::TASK_READBACK )
     {
         // set frame ready
         _sendTileToInputNodes( context, true );
 
         _outputFrames.clear();
->>>>>>> a7a5923c
-    }
-    _outputFrames.clear();
+    }
 
     resetContext();
     return true;
