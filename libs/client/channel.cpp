
/* Copyright (c) 2005-2011, Stefan Eilemann <eile@equalizergraphics.com> 
 *                    2011, Cedric Stalder <cedric.stalder@gmail.com>
 *
 * This library is free software; you can redistribute it and/or modify it under
 * the terms of the GNU Lesser General Public License version 2.1 as published
 * by the Free Software Foundation.
 *  
 * This library is distributed in the hope that it will be useful, but WITHOUT
 * ANY WARRANTY; without even the implied warranty of MERCHANTABILITY or FITNESS
 * FOR A PARTICULAR PURPOSE.  See the GNU Lesser General Public License for more
 * details.
 * 
 * You should have received a copy of the GNU Lesser General Public License
 * along with this library; if not, write to the Free Software Foundation, Inc.,
 * 51 Franklin Street, Fifth Floor, Boston, MA 02110-1301 USA.
 */

#include "channel.h"

#include "channelPackets.h"
#include "channelStatistics.h"
#include "client.h"
#include "compositor.h"
#include "config.h"
#include "configEvent.h"
#include "error.h"
#include "frame.h"
#include "frameData.h"
#include "global.h"
#include "image.h"
#include "jitter.h"
#include "log.h"
#include "node.h"
#include "nodeFactory.h"
#include "nodePackets.h"
#include "pipe.h"
#include "server.h"
#include "systemWindow.h"
#include "windowPackets.h"

#include <eq/util/accum.h>
#include <eq/util/frameBufferObject.h>
#include <eq/util/objectManager.h>
#include <eq/fabric/commands.h>
#include <eq/fabric/task.h>

#include <co/command.h>
#include <co/connectionDescription.h>
#include <co/exception.h>
#include <co/queueSlave.h>
#include <co/base/rng.h>
#include <co/base/scopedMutex.h>

namespace eq
{
typedef fabric::Channel< Window, Channel > Super;

Channel::Channel( Window* parent )
        : Super( parent )
        , _state( STATE_STOPPED )
        , _fbo( 0 )
        , _statisticsIndex( 0 )
        , _initialSize( Vector2i::ZERO )
{
    co::base::RNG rng;
    _color.r() = rng.get< uint8_t >();
    _color.g() = rng.get< uint8_t >();
    _color.b() = rng.get< uint8_t >();
}

Channel::~Channel()
{  
    _statistics->clear();
    EQASSERT( !_fbo );
}

/** @cond IGNORE */
typedef co::CommandFunc<Channel> CmdFunc;
/** @endcond */

void Channel::attach( const co::base::UUID& id, const uint32_t instanceID )
{
    Super::attach( id, instanceID );
    co::CommandQueue* queue = getPipeThreadQueue();
    co::CommandQueue* commandQ = getCommandThreadQueue();
    co::CommandQueue* transmitQ = &getNode()->transmitter.getQueue();

    registerCommand( fabric::CMD_CHANNEL_CONFIG_INIT, 
                     CmdFunc( this, &Channel::_cmdConfigInit ), queue );
    registerCommand( fabric::CMD_CHANNEL_CONFIG_EXIT, 
                     CmdFunc( this, &Channel::_cmdConfigExit ), queue );
    registerCommand( fabric::CMD_CHANNEL_FRAME_START,
                     CmdFunc( this, &Channel::_cmdFrameStart ), queue );
    registerCommand( fabric::CMD_CHANNEL_FRAME_FINISH,
                     CmdFunc( this, &Channel::_cmdFrameFinish ), queue );
    registerCommand( fabric::CMD_CHANNEL_FRAME_CLEAR, 
                     CmdFunc( this, &Channel::_cmdFrameClear ), queue );
    registerCommand( fabric::CMD_CHANNEL_FRAME_DRAW, 
                     CmdFunc( this, &Channel::_cmdFrameDraw ), queue );
    registerCommand( fabric::CMD_CHANNEL_FRAME_DRAW_FINISH, 
                     CmdFunc( this, &Channel::_cmdFrameDrawFinish ), queue );
    registerCommand( fabric::CMD_CHANNEL_FRAME_ASSEMBLE, 
                     CmdFunc( this, &Channel::_cmdFrameAssemble ), queue );
    registerCommand( fabric::CMD_CHANNEL_FRAME_READBACK, 
                     CmdFunc( this, &Channel::_cmdFrameReadback ), queue );
    registerCommand( fabric::CMD_CHANNEL_FRAME_READY, 
                     CmdFunc( this, &Channel::_cmdFrameReady ), transmitQ );
    registerCommand( fabric::CMD_CHANNEL_FRAME_TRANSMIT, 
                     CmdFunc( this, &Channel::_cmdFrameTransmit ), queue );
    registerCommand( fabric::CMD_CHANNEL_FRAME_TRANSMIT_ASYNC, 
                     CmdFunc( this, &Channel::_cmdFrameTransmitAsync ),
                     transmitQ );
    registerCommand( fabric::CMD_CHANNEL_FRAME_TRANSMIT_IMAGE_ASYNC,
                     CmdFunc( this, &Channel::_cmdFrameTransmitImageAsync ),
                     transmitQ );
    registerCommand( fabric::CMD_CHANNEL_FRAME_VIEW_START, 
                     CmdFunc( this, &Channel::_cmdFrameViewStart ), queue );
    registerCommand( fabric::CMD_CHANNEL_FRAME_VIEW_FINISH, 
                     CmdFunc( this, &Channel::_cmdFrameViewFinish ), queue );
    registerCommand( fabric::CMD_CHANNEL_STOP_FRAME, 
                     CmdFunc( this, &Channel::_cmdStopFrame ), commandQ );
    registerCommand( fabric::CMD_CHANNEL_FRAME_TILES,
                     CmdFunc( this, &Channel::_cmdFrameTiles ), queue );
}

co::CommandQueue* Channel::getPipeThreadQueue()
{ 
    return getWindow()->getPipeThreadQueue(); 
}

co::CommandQueue* Channel::getCommandThreadQueue()
{ 
    return getWindow()->getCommandThreadQueue(); 
}

Pipe* Channel::getPipe()
{
    Window* window = getWindow();
    EQASSERT( window );
    return ( window ? window->getPipe() : 0 );
}

const Pipe* Channel::getPipe() const
{
    const Window* window = getWindow();
    EQASSERT( window );
    return ( window ? window->getPipe() : 0 );
}

Node* Channel::getNode()
{
    Window* window = getWindow();
    EQASSERT( window );
    return ( window ? window->getNode() : 0 );
}
const Node* Channel::getNode() const
{
    const Window* window = getWindow();
    EQASSERT( window );
    return ( window ? window->getNode() : 0 );
}

Config* Channel::getConfig()
{
    Window* window = getWindow();
    EQASSERT( window );
    return ( window ? window->getConfig() : 0 );
}
const Config* Channel::getConfig() const
{
    const Window* window = getWindow();
    EQASSERT( window );
    return ( window ? window->getConfig() : 0 );
}

ServerPtr Channel::getServer()
{
    Window* window = getWindow();
    EQASSERT( window );
    return ( window ? window->getServer() : 0 );
}

Window::ObjectManager* Channel::getObjectManager()
{
    Window* window = getWindow();
    EQASSERT( window );
    return window->getObjectManager();
}

const DrawableConfig& Channel::getDrawableConfig() const
{
    const Window* window = getWindow();
    EQASSERT( window );
    if( _fbo )
        return _drawableConfig;

    return window->getDrawableConfig();
}

const GLEWContext* Channel::glewGetContext() const
{
    const Window* window = getWindow();
    EQASSERT( window );
    return window->glewGetContext();
}

bool Channel::configExit()
{
    delete _fbo;
    _fbo = 0;
    return true;
}
bool Channel::configInit( const uint128_t& )
{ 
    return _configInitFBO(); 
}

bool Channel::_configInitFBO()
{
    const uint32_t drawable = getDrawable();
    if( drawable == FB_WINDOW )
        return true;
    
    const Window* window = getWindow();
    if( !window->getSystemWindow()  ||
        !GLEW_ARB_texture_non_power_of_two || !GLEW_EXT_framebuffer_object )
    {
        setError( ERROR_FBO_UNSUPPORTED );
        return false;
    }
        
    // needs glew initialized (see above)
    _fbo = new util::FrameBufferObject( glewGetContext( ));

    int depthSize = 0;
    if( drawable & FBO_DEPTH )
    {
        depthSize = window->getIAttribute( Window::IATTR_PLANES_DEPTH );
        if( depthSize < 1 )
            depthSize = 24;
    }

    int stencilSize = 0;
    if( drawable & FBO_STENCIL )
    {
        stencilSize = window->getIAttribute( Window::IATTR_PLANES_STENCIL );
        if( stencilSize < 1 )
            stencilSize = 1;
    }

    const PixelViewport& pvp = getNativePixelViewport();
    if( _fbo->init( pvp.w, pvp.h, 
                    window->getColorFormat(), depthSize, stencilSize ))
    {
        return true;
    }
    // else

    setError( _fbo->getError( ));
    delete _fbo;
    _fbo = 0;
    return false;
}

void Channel::_initDrawableConfig()
{
    const Window* window = getWindow();
    _drawableConfig = window->getDrawableConfig();
    if( !_fbo )
        return;

    const util::Textures& colors = _fbo->getColorTextures();
    if( !colors.empty( ))
    {
        switch( colors.front()->getType( ))
        {
            case GL_FLOAT:
                _drawableConfig.colorBits = 32;
                break;
            case GL_HALF_FLOAT:
                _drawableConfig.colorBits = 16;
                break;
            case GL_UNSIGNED_INT_10_10_10_2:
                _drawableConfig.colorBits = 10;
                break;

            default:
                EQUNIMPLEMENTED;
            case GL_UNSIGNED_BYTE:
                _drawableConfig.colorBits = 8;
                break;
        }
    }
}


void Channel::notifyViewportChanged()
{
    const PixelViewport oldPVP = getPixelViewport();
    Super::notifyViewportChanged();
    const PixelViewport& newPVP = getPixelViewport();

    if( newPVP == oldPVP )
        return;

    Event event;
    event.type       = Event::CHANNEL_RESIZE;
    event.originator = getID();
    event.serial     = getSerial();
    EQASSERT( event.originator != co::base::UUID::ZERO );
    event.resize.x   = newPVP.x;
    event.resize.y   = newPVP.y;
    event.resize.w   = newPVP.w;
    event.resize.h   = newPVP.h;

    processEvent( event );
}

void Channel::addStatistic( Event& event, const uint32_t index )
{
    {
        co::base::ScopedMutex< co::base::SpinLock > mutex( _statistics );
        EQASSERT( index < _statistics->size( ));
        EQASSERT( _statistics.data[ index ].used > 0 );

        Statistics& statistics = _statistics.data[ index ].data;
        statistics.push_back( event.statistic );
    }
    processEvent( event );
}

//---------------------------------------------------------------------------
// operations
//---------------------------------------------------------------------------

void Channel::frameClear( const uint128_t& )
{
    EQ_GL_CALL( applyBuffer( ));
    EQ_GL_CALL( applyViewport( ));

#ifndef NDEBUG
    if( getenv( "EQ_TAINT_CHANNELS" ))
    {
        const Vector3ub color = getUniqueColor();
        glClearColor( color.r()/255.0f,
                      color.g()/255.0f,
                      color.b()/255.0f, 1.0f );
    }
#endif // NDEBUG

    EQ_GL_CALL( glClear( GL_COLOR_BUFFER_BIT | GL_DEPTH_BUFFER_BIT ));
}

void Channel::frameDraw( const uint128_t& )
{
    EQ_GL_CALL( applyBuffer( ));
    EQ_GL_CALL( applyViewport( ));
    
    EQ_GL_CALL( glMatrixMode( GL_PROJECTION ));
    EQ_GL_CALL( glLoadIdentity( ));
    EQ_GL_CALL( applyFrustum( ));

    EQ_GL_CALL( glMatrixMode( GL_MODELVIEW ));
    EQ_GL_CALL( glLoadIdentity( ));
    EQ_GL_CALL( applyHeadTransform( ));
}

void Channel::frameAssemble( const uint128_t& )
{
    EQ_GL_CALL( applyBuffer( ));
    EQ_GL_CALL( applyViewport( ));
    EQ_GL_CALL( setupAssemblyState( ));
    try
    {
        Compositor::assembleFrames( getInputFrames(), this, 0 );
    }
    catch( const co::Exception& e )
    {
        EQWARN << e.what() << std::endl;
    }
    EQ_GL_CALL( resetAssemblyState( ));
}

void Channel::frameReadback( const uint128_t& )
{
    EQ_GL_CALL( applyBuffer( ));
    EQ_GL_CALL( applyViewport( ));
    EQ_GL_CALL( setupAssemblyState( ));

    Window::ObjectManager* glObjects = getObjectManager();
    const DrawableConfig& drawableConfig = getDrawableConfig();

    const Frames& frames = getOutputFrames();
    for( Frames::const_iterator i = frames.begin(); i != frames.end(); ++i)
    {
        Frame* frame = *i;
        frame->getData()->setPixelViewport( getPixelViewport() );
        frame->readback( glObjects, drawableConfig );
    }

    EQ_GL_CALL( resetAssemblyState( ));
}

void Channel::startFrame( const uint32_t ) { /* nop */ }
void Channel::releaseFrame( const uint32_t ) { /* nop */ }
void Channel::releaseFrameLocal( const uint32_t ) { /* nop */ }

void Channel::frameStart( const uint128_t&, const uint32_t frameNumber ) 
{
    startFrame( frameNumber );
}
void Channel::frameFinish( const uint128_t&, const uint32_t frameNumber ) 
{
    releaseFrame( frameNumber );
}
void Channel::frameDrawFinish( const uint128_t&, const uint32_t frameNumber )
{
    releaseFrameLocal( frameNumber );
}
void Channel::frameViewStart( const uint128_t& ) { /* nop */ }
void Channel::frameViewFinish( const uint128_t& ) { /* nop */ }

void Channel::setupAssemblyState()
{
    const PixelViewport& pvp = getPixelViewport();
    Compositor::setupAssemblyState( pvp, glewGetContext( ));
}

void Channel::resetAssemblyState()
{
    Compositor::resetAssemblyState();
}

void Channel::_setRenderContext( RenderContext& context )
{
    overrideContext( context );
    Window* window = getWindow();
    window->_addRenderContext( context );
}

Frustumf Channel::getScreenFrustum() const
{
    const Pixel& pixel = getPixel();
    PixelViewport pvp( getPixelViewport( ));
    const Viewport& vp( getViewport( ));

    pvp.x = static_cast<int32_t>( pvp.w / vp.w * vp.x );
    pvp.y = static_cast<int32_t>( pvp.h / vp.h * vp.y );
    pvp.unapply( pixel );

    return eq::Frustumf( static_cast< float >( pvp.x ),
                         static_cast< float >( pvp.getXEnd( )),
                         static_cast< float >( pvp.y ),
                         static_cast< float >( pvp.getYEnd( )),
                         -1.f, 1.f );
}

util::FrameBufferObject* Channel::getFrameBufferObject()
{
    return _fbo;
}

View* Channel::getView()
{
    EQ_TS_THREAD( _pipeThread );
    Pipe* pipe = getPipe();
    return pipe->getView( getContext().view );
}

const View* Channel::getView() const
{
    EQ_TS_THREAD( _pipeThread );
    const Pipe* pipe = getPipe();
    return pipe->getView( getContext().view );
}

co::QueueSlave* Channel::_getQueue( const co::ObjectVersion& queueVersion )
{
    EQ_TS_THREAD( _pipeThread );
    Pipe* pipe = getPipe();
    return pipe->getQueue( queueVersion );
}

View* Channel::getNativeView()
{
    EQ_TS_THREAD( _pipeThread );
    Pipe* pipe = getPipe();
    return pipe->getView( getNativeContext().view );
}

const View* Channel::getNativeView() const
{
    EQ_TS_THREAD( _pipeThread );
    const Pipe* pipe = getPipe();
    return pipe->getView( getNativeContext().view );
}

void Channel::changeLatency( const uint32_t latency )
{
#ifndef NDEBUG
    for(  StatisticsRB::const_iterator i = _statistics->begin();
         i != _statistics->end(); ++i )
    {
        EQASSERT( (*i).used == 0 );
    }
#endif //NDEBUG
    _statistics->resize( latency + 1 );
    _statisticsIndex = 0;
}

//---------------------------------------------------------------------------
// apply convenience methods
//---------------------------------------------------------------------------
void Channel::applyFrameBufferObject()
{
    EQ_TS_THREAD( _pipeThread );
    if( _fbo )
    {
        const PixelViewport& pvp = getNativePixelViewport();
        _fbo->resize( pvp.w, pvp.h );
        _fbo->bind(); 
    }
    else if( GLEW_EXT_framebuffer_object )
        glBindFramebufferEXT( GL_FRAMEBUFFER_EXT, 0 );
}

void Channel::applyBuffer()
{
    EQ_TS_THREAD( _pipeThread );
    const Window* window = getWindow();
    if( !_fbo && window->getSystemWindow()->getFrameBufferObject() == 0 )
    {
        EQ_GL_CALL( glReadBuffer( getReadBuffer( )));
        EQ_GL_CALL( glDrawBuffer( getDrawBuffer( )));
    }
    
    applyColorMask();
}

void Channel::bindFrameBuffer()
{
    EQ_TS_THREAD( _pipeThread );
    const Window* window = getWindow();
    if( !window->getSystemWindow( ))
       return;
        
   if( _fbo )
       applyFrameBufferObject();
   else
       window->bindFrameBuffer();
}

void Channel::applyColorMask() const
{
    EQ_TS_THREAD( _pipeThread );
    const ColorMask& colorMask = getDrawBufferMask();
    glColorMask( colorMask.red, colorMask.green, colorMask.blue, true );
}

void Channel::applyViewport() const
{
    EQ_TS_THREAD( _pipeThread );
    const PixelViewport& pvp = getPixelViewport();
    // TODO: OPT return if vp unchanged

    if( !pvp.hasArea( ))
    {
        EQERROR << "Can't apply viewport " << pvp << std::endl;
        return;
    }

    EQ_GL_CALL( glViewport( pvp.x, pvp.y, pvp.w, pvp.h ));
    EQ_GL_CALL( glScissor( pvp.x, pvp.y, pvp.w, pvp.h ));
}

void Channel::applyFrustum() const
{
    EQ_TS_THREAD( _pipeThread );
    if( useOrtho( ))
        applyOrtho();
    else
        applyPerspective();
}

void Channel::applyPerspective() const
{
    EQ_TS_THREAD( _pipeThread );
    Frustumf frustum = getPerspective();
    const Vector2f jitter = getJitter();

    frustum.apply_jitter( jitter );
    EQ_GL_CALL( glFrustum( frustum.left(), frustum.right(),
                           frustum.bottom(), frustum.top(),
                           frustum.near_plane(), frustum.far_plane() )); 
}

void Channel::applyOrtho() const
{
    EQ_TS_THREAD( _pipeThread );
    Frustumf ortho = getOrtho();
    const Vector2f jitter = getJitter();

    ortho.apply_jitter( jitter );
    EQ_GL_CALL( glOrtho( ortho.left(), ortho.right(),
                         ortho.bottom(), ortho.top(),
                         ortho.near_plane(), ortho.far_plane() )); 
}

void Channel::applyScreenFrustum() const
{
    EQ_TS_THREAD( _pipeThread );
    const Frustumf frustum = getScreenFrustum();
    EQ_GL_CALL( glOrtho( frustum.left(), frustum.right(),
                         frustum.bottom(), frustum.top(),
                         frustum.near_plane(), frustum.far_plane() ));
}

void Channel::applyHeadTransform() const
{
    EQ_TS_THREAD( _pipeThread );
    if( useOrtho( ))
        applyOrthoTransform();
    else
        applyPerspectiveTransform();
}

void Channel::applyPerspectiveTransform() const
{
    EQ_TS_THREAD( _pipeThread );
    const Matrix4f& xfm = getPerspectiveTransform();
    EQ_GL_CALL( glMultMatrixf( xfm.array ));
}

void Channel::applyOrthoTransform() const
{
    EQ_TS_THREAD( _pipeThread );
    const Matrix4f& xfm = getOrthoTransform();
    EQ_GL_CALL( glMultMatrixf( xfm.array ));
}

namespace
{
static Vector2f* _lookupJitterTable( const uint32_t size )
{
    switch( size )
    {
        case 2:
            return Jitter::j2;
        case 3:
            return Jitter::j3;
        case 4:
            return Jitter::j4;
        case 8:
            return Jitter::j8;
        case 15:
            return Jitter::j15;
        case 24:
            return Jitter::j24;
        case 66:
            return Jitter::j66;
        default:
            break;
    }
    return 0;
}
}

Vector2f Channel::getJitter() const
{
    const SubPixel& subpixel = getSubPixel();
    if( subpixel == SubPixel::ALL )
        return Vector2f::ZERO;
        
    // Compute a pixel size
    const PixelViewport& pvp = getPixelViewport();
    const float pvp_w = static_cast<float>( pvp.w );
    const float pvp_h = static_cast<float>( pvp.h );

    const Frustumf& frustum = getFrustum();
    const float frustum_w = frustum.get_width();
    const float frustum_h = frustum.get_height();

    const float pixel_w = frustum_w / pvp_w;
    const float pixel_h = frustum_h / pvp_h;

    const Vector2f pixelSize( pixel_w, pixel_h );

    Vector2f* table = _lookupJitterTable( subpixel.size );
    Vector2f jitter;
    if( !table )
    {
        static co::base::RNG rng;
        jitter.x() = rng.get< float >();
        jitter.y() = rng.get< float >();
    }
    else
        jitter = table[ subpixel.index ];

    const Pixel& pixel = getPixel();
    jitter.x() /= static_cast<float>( pixel.w );
    jitter.y() /= static_cast<float>( pixel.h );

    return jitter * pixelSize;
}

bool Channel::processEvent( const Event& event )
{
    ConfigEvent configEvent;
    configEvent.data = event;

    switch( event.type )
    {
        case Event::CHANNEL_POINTER_MOTION:
        case Event::CHANNEL_POINTER_BUTTON_PRESS:
        case Event::CHANNEL_POINTER_BUTTON_RELEASE:
        case Event::STATISTIC:
            break;

        case Event::CHANNEL_RESIZE:
        {
            const co::base::UUID& viewID = getNativeContext().view.identifier;
            if( viewID == co::base::UUID::ZERO )
                return true;

            // transform to view event, which is meaningful for the config 
            configEvent.data.type       = Event::VIEW_RESIZE;
            configEvent.data.originator = viewID;

            ResizeEvent& resize = configEvent.data.resize;
            resize.dw = resize.w / static_cast< float >( _initialSize.x() );
            resize.dh = resize.h / static_cast< float >( _initialSize.y() );
            break;
        }

        default:
            EQWARN << "Unhandled channel event of type " << event.type
                   << std::endl;
            EQUNIMPLEMENTED;
    }

    Config* config = getConfig();
    config->sendEvent( configEvent );
    return true;
}

namespace
{
#define HEIGHT 12
#define SPACE  2

struct EntityData
{
    EntityData() : yPos( 0 ), doubleHeight( false ) {}
    uint32_t yPos;
    bool doubleHeight;
    std::string name;
    std::set< uint32_t > downloaders;
    std::set< uint32_t > compressors;
};

struct IdleData
{
    IdleData() : idle( 0 ), nIdle( 0 ) {}
    uint32_t idle;
    uint32_t nIdle;
    std::string name;
};

static bool _compare( const Statistic& stat1, const Statistic& stat2 )
{ return stat1.type < stat2.type; }

}

void Channel::drawStatistics()
{
    const PixelViewport& pvp = getPixelViewport();
    EQASSERT( pvp.hasArea( ));
    if( !pvp.hasArea( ))
        return;

    Config* config = getConfig();
    EQASSERT( config );

    std::vector< eq::FrameStatistics > statistics;
    config->getStatistics( statistics );

    if( statistics.empty( )) 
        return;

    //----- setup
    EQ_GL_CALL( applyBuffer( ));
    EQ_GL_CALL( applyViewport( ));
    EQ_GL_CALL( setupAssemblyState( ));

    glMatrixMode( GL_PROJECTION );
    glLoadIdentity();
    applyScreenFrustum();

    glMatrixMode( GL_MODELVIEW );
    glDisable( GL_LIGHTING );
    
    Window* window = getWindow();
    const Window::Font* font = window->getSmallFont();

    //----- find min/max time
    int64_t xMax = 0;
    int64_t xMin = std::numeric_limits< int64_t >::max();

    std::map< uint32_t, EntityData > entities;
    std::map< uint32_t, IdleData >   idles;

    for( std::vector< eq::FrameStatistics >::iterator i = statistics.begin();
         i != statistics.end(); ++i )
    {
        eq::FrameStatistics& frameStats  = *i;
        SortedStatistics& configStats = frameStats.second;

        for( SortedStatistics::iterator j = configStats.begin();
             j != configStats.end(); ++j )
        {
            const uint32_t id = j->first;
            Statistics& stats = j->second;
            std::sort( stats.begin(), stats.end(), _compare );

            for( Statistics::const_iterator k = stats.begin(); 
                 k != stats.end(); ++k )
            {
                const Statistic& stat = *k;

                switch( stat.type )
                {
                  case Statistic::PIPE_IDLE:
                  {
                    IdleData& data = idles[ id ];
                    data.name = stat.resourceName;
                    data.idle += (stat.idleTime * 100ll / stat.totalTime);
                    ++data.nIdle;
                    continue;
                  }

                  case Statistic::WINDOW_FPS:
                    continue;

                  case Statistic::CHANNEL_FRAME_TRANSMIT:
                  case Statistic::CHANNEL_FRAME_COMPRESS:
                  case Statistic::CHANNEL_FRAME_WAIT_SENDTOKEN:
                    entities[ id ].doubleHeight = true;
                    break;
                  default:
                    break;
                }

                xMax = EQ_MAX( xMax, stat.endTime );
                xMin = EQ_MIN( xMin, stat.startTime );

                if( entities.find( id ) == entities.end( ))
                {
                    EntityData& data = entities[ id ];
                    data.name = stats.front().resourceName;
                }
            }
        }
    }
    const Viewport& vp = getViewport();
    const uint32_t width = uint32_t( pvp.w/vp.w );
    uint32_t scale = 1;

    while( (xMax - xMin) / scale > width )
        scale *= 10;

    xMax  /= scale;
    int64_t xStart = xMax - width + SPACE;

    const uint32_t height = uint32_t( pvp.h / vp.h);
    uint32_t nextY = height - SPACE;

    //----- statistics
    float dim = 0.0f;
    for( std::vector< eq::FrameStatistics >::reverse_iterator 
             i = statistics.rbegin(); i != statistics.rend(); ++i )
    {
        const eq::FrameStatistics& frameStats  = *i;
        const SortedStatistics& configStats = frameStats.second;

        int64_t     frameMin = xMax;
        int64_t     frameMax = 0;

        // draw stats
        for( SortedStatistics::const_iterator j = configStats.begin();
             j != configStats.end(); ++j )
        {
            const uint32_t id = j->first;
            const Statistics& stats = j->second;

            if( stats.empty( ))
                continue;

            std::map< uint32_t, EntityData >::iterator l = entities.find( id );
            if( l == entities.end( ))
                continue;

            EntityData& data = l->second;
            if( data.yPos == 0 )
            {
                data.yPos = nextY;
                nextY -= (HEIGHT + SPACE);
                if( data.doubleHeight )
                    nextY -= (HEIGHT + SPACE);
            }

            uint32_t y = data.yPos;

            for( Statistics::const_iterator k = stats.begin(); 
                 k != stats.end(); ++k )
            {
                const Statistic& stat = *k;

                switch( stat.type )
                {
                  case Statistic::PIPE_IDLE:
                  case Statistic::WINDOW_FPS:
                    continue;

                  case Statistic::CHANNEL_FRAME_TRANSMIT:
                  case Statistic::CHANNEL_FRAME_COMPRESS:
                  case Statistic::CHANNEL_FRAME_WAIT_SENDTOKEN:
                    y = data.yPos - (HEIGHT + SPACE);
                    break;
                default:
                    break;
                }

                const int64_t startTime = stat.startTime / scale;
                const int64_t endTime   = stat.endTime   / scale;

                frameMin = EQ_MIN( frameMin, startTime );
                frameMax = EQ_MAX( frameMax, endTime   );

                if( endTime < xStart || endTime == startTime )
                    continue;

                float y1 = static_cast< float >( y );
                float y2 = static_cast< float >( y - HEIGHT );
                const float x1 = static_cast< float >( startTime - xStart );
                const float x2 = static_cast< float >( endTime   - xStart );
                std::stringstream text;
                
                switch( stat.type )
                {
                  case Statistic::CONFIG_WAIT_FINISH_FRAME:
                  case Statistic::CHANNEL_FRAME_WAIT_READY:
                  case Statistic::CHANNEL_FRAME_WAIT_SENDTOKEN:
                    y1 -= SPACE;
                    y2 += SPACE;
                    break;

                  case Statistic::CHANNEL_FRAME_COMPRESS:
                    y1 -= SPACE;
                    y2 += SPACE;
                    text << unsigned( 100.f * stat.ratio ) << '%';
                    if( stat.plugins[ 0 ]  > EQ_COMPRESSOR_NONE )
                        data.compressors.insert( stat.plugins[0] );
                    if( stat.plugins[ 1 ]  > EQ_COMPRESSOR_NONE )
                        data.compressors.insert( stat.plugins[1] );
                    break;

                  case Statistic::CHANNEL_READBACK:
                    text << unsigned( 100.f * stat.ratio ) << '%';
                    if( stat.plugins[ 0 ]  > EQ_COMPRESSOR_NONE )
                        data.downloaders.insert( stat.plugins[0] );
                    if( stat.plugins[ 1 ]  > EQ_COMPRESSOR_NONE )
                        data.downloaders.insert( stat.plugins[1] );
                    break;

                default:
                    break;
                }
                
                const Vector3f color( Statistic::getColor( stat.type ) - dim );
                glColor3fv( color.array );

                glBegin( GL_QUADS );
                    glVertex3f( x2, y1, 0.f );
                    glVertex3f( x1, y1, 0.f );
                    glVertex3f( x1, y2, 0.f);
                    glVertex3f( x2, y2, 0.f );
                glEnd();

                if( !text.str().empty( ))
                {
                    glColor3f( 1.f, 1.f, 1.f );
                    glRasterPos3f( x1+1, y2, 0.f );
                    font->draw( text.str( ));
                }
            }
        }

        frameMin -= xStart;
        frameMax -= xStart;

        float x = static_cast< float >( frameMin );
        const float y1 = static_cast< float >( nextY );
        const float y2 = static_cast< float >( height );

        glBegin( GL_LINES );
            glColor3f( .5f-dim, 1.0f-dim, .5f-dim );
            glVertex3f( x, y1, 0.3f );
            glVertex3f( x, y2, 0.3f );

            x = static_cast< float >( frameMax );
            glColor3f( .5f-dim, .5f-dim, .5f-dim );
            glVertex3f( x, y1, 0.3f );
            glVertex3f( x, y2, 0.3f );
        glEnd();

        dim += .1f;
    }

    //----- Entitity names
    for( std::map< uint32_t, EntityData >::const_iterator i = entities.begin();
         i != entities.end(); ++i )
    {
        const EntityData& data = i->second;

        glColor3f( 1.f, 1.f, 1.f );
        glRasterPos3f( 60.f, data.yPos-SPACE-12.0f, 0.99f );
        font->draw( data.name );

        std::stringstream downloaders;
        for( std::set<uint32_t>::const_iterator j = data.downloaders.begin();
             j != data.downloaders.end(); ++j )
        {
            downloaders << " 0x" << std::hex << *j << std::dec;
        }
        if( !downloaders.str().empty( ))
            font->draw( std::string( ", down" ) + downloaders.str( ));

        std::stringstream compressors;
        for( std::set<uint32_t>::const_iterator j = data.compressors.begin();
             j != data.compressors.end(); ++j )
        {
            compressors << " 0x" << std::hex << *j << std::dec;
        }
        if( !compressors.str().empty( ))
        {
            glRasterPos3f( 80.f, data.yPos - HEIGHT - 2*SPACE - 12.0f, 0.99f );
            font->draw( std::string( "compressors" ) + compressors.str( ));
        }
    }

    //----- Global stats (scale, GPU idle)
    glColor3f( 1.f, 1.f, 1.f );
    nextY -= (HEIGHT + SPACE);
    glRasterPos3f( 60.f, static_cast< float >( nextY ), 0.99f );
    std::ostringstream text;
    text << scale << "ms/pixel";

    if( !idles.empty( ))
        text << ", Idle:";

    for( std::map< uint32_t, IdleData >::const_iterator i = idles.begin();
         i != idles.end(); ++i )
    {
        const IdleData& data = i->second;
        EQASSERT( data.nIdle > 0 );

        text << " " << data.name << ":" << data.idle / data.nIdle << "%";
    }

    font->draw( text.str( ));
    
    //----- Legend
    nextY -= SPACE;
    float x = 0.f;

    glRasterPos3f( x+1.f, nextY-12.f, 0.f );
    glColor3f( 1.f, 1.f, 1.f );
    font->draw( "channel" );

    for( size_t i = 1; i < Statistic::CONFIG_START_FRAME; ++i )
    {
        const Statistic::Type type = static_cast< Statistic::Type >( i );
        if( type == Statistic::CHANNEL_DRAW_FINISH ||
            type == Statistic::PIPE_IDLE || type == Statistic::WINDOW_FPS )
        {
            continue;
        }

        switch( type )
        {
          case Statistic::CHANNEL_FRAME_TRANSMIT:
            x = 0.f;
            nextY -= (HEIGHT + SPACE);

            glColor3f( 1.f, 1.f, 1.f );
            glRasterPos3f( x+1.f, nextY-12.f, 0.f );
            break;

          case Statistic::WINDOW_FINISH:
            x = 0.f;
            nextY -= (HEIGHT + SPACE);

            glColor3f( 1.f, 1.f, 1.f );
            glRasterPos3f( x+1.f, nextY-12.f, 0.f );
            font->draw( "window" );
            break;

          case Statistic::NODE_FRAME_DECOMPRESS:
            x = 0.f;
            nextY -= (HEIGHT + SPACE);

            glColor3f( 1.f, 1.f, 1.f );
            glRasterPos3f( x+1.f, nextY-12.f, 0.f );
            font->draw( "node" );
            break;

          default:
            break;
        }

        x += 60.f;
        const float x2 = x + 60.f - SPACE; 
        const float y1 = static_cast< float >( nextY );
        const float y2 = static_cast< float >( nextY - HEIGHT );

        glColor3fv( Statistic::getColor( type ).array );
        glBegin( GL_QUADS );
            glVertex3f( x2, y1, 0.f );
            glVertex3f( x,  y1, 0.f );
            glVertex3f( x,  y2, 0.f );
            glVertex3f( x2, y2, 0.f );
        glEnd();

        glColor3f( 0.f, 0.f, 0.f );
        glRasterPos3f( x+1.f, nextY-12.f, 0.f );
        font->draw( Statistic::getName( type ));
    }
    // nextY -= (HEIGHT + SPACE);
    
    glColor3f( 1.f, 1.f, 1.f );
    window->drawFPS();
    EQ_GL_CALL( resetAssemblyState( ));
}

void Channel::outlineViewport()
{
    setupAssemblyState();

    const PixelViewport& pvp = getPixelViewport();
    glDisable( GL_LIGHTING );
    glColor3f( 1.0f, 1.0f, 1.0f );
    glBegin( GL_LINE_LOOP );
    {
        glVertex3f( pvp.x + .5f,         pvp.y + .5f,         0.f );
        glVertex3f( pvp.getXEnd() - .5f, pvp.y + .5f,         0.f );
        glVertex3f( pvp.getXEnd() - .5f, pvp.getYEnd() - .5f, 0.f );
        glVertex3f( pvp.x + .5f,         pvp.getYEnd() - .5f, 0.f );
    } 
    glEnd();

    resetAssemblyState();
}

void Channel::_unrefFrame( const uint32_t frameNumber, const uint32_t index )
{
    Channel::FrameStatistics& stats = _statistics.data[ index ];
    if( --stats.used != 0 ) // Frame still in use
        return;

    ChannelFrameFinishReplyPacket reply;
    reply.nStatistics = uint32_t( stats.data.size( ));
    reply.frameNumber = frameNumber;
    reply.objectID = getID();
    getServer()->send( reply, stats.data );
    stats.data.clear();
}

void Channel::_transmitImage( Image* image, 
                              const ChannelFrameTransmitPacket* command )
{
    if ( image->getStorageType() == Frame::TYPE_TEXTURE )
    {
        EQWARN << "Can't transmit image of type TEXTURE" << std::endl;
        EQUNIMPLEMENTED;
        return;
    }

    co::LocalNodePtr localNode = getLocalNode();
    co::NodePtr toNode = localNode->connect( command->netNodeID );
    if( !toNode || !toNode->isConnected( ))
    {
        EQWARN << "Can't connect node " << command->netNodeID
            << " to send input frame" << std::endl;
        return;
    }

    co::ConnectionPtr connection = toNode->getConnection();
    co::ConnectionDescriptionPtr description = connection->getDescription();

    // use compression on links up to 2 GBit/s
    const bool useCompression = ( description->bandwidth <= 262144 );
    const bool useSendToken = getIAttribute( IATTR_HINT_SENDTOKEN ) == ON;

    NodeFrameDataTransmitPacket packet;
    const uint64_t packetSize = sizeof( packet ) - 8 * sizeof( uint8_t );

    packet.objectID    = command->clientNodeID;
    packet.frameData   = getNode()->getFrameData( command->frameData );
    packet.frameNumber = command->frameNumber;

    std::vector< const PixelData* > pixelDatas;
    std::vector< float > qualities;

    packet.size = packetSize;
    packet.buffers = Frame::BUFFER_NONE;
    packet.pvp = image->getPixelViewport();
    packet.useAlpha = image->getAlphaUsage();
    EQASSERT( packet.pvp.isValid( ));

    {
        uint64_t rawSize( 0 );
        ChannelStatistics compressEvent( Statistic::CHANNEL_FRAME_COMPRESS, 
            this );
        compressEvent.statisticsIndex = command->statisticsIndex;
        compressEvent.event.data.statistic.task = command->context.taskID;
        compressEvent.event.data.statistic.ratio = 1.0f;
        compressEvent.event.data.statistic.plugins[0] = EQ_COMPRESSOR_NONE;
        compressEvent.event.data.statistic.plugins[1] = EQ_COMPRESSOR_NONE;

        if( !useCompression ) // don't send event
            compressEvent.event.data.statistic.frameNumber = 0;

        // Prepare image pixel data
        Frame::Buffer buffers[] = {Frame::BUFFER_COLOR,Frame::BUFFER_DEPTH};

        // for each image attachment
        for( unsigned j = 0; j < 2; ++j )
        {
            Frame::Buffer buffer = buffers[j];
            if( image->hasPixelData( buffer ))
            {
                // format, type, nChunks, compressor name
                packet.size += sizeof( FrameData::ImageHeader ); 

                const PixelData& data = useCompression ?
                    image->compressPixelData( buffer ) : 
                image->getPixelData( buffer );
                pixelDatas.push_back( &data );
                qualities.push_back( image->getQuality( buffer ));

                if( data.isCompressed )
                {
                    const uint32_t nElements = 
                        uint32_t( data.compressedSize.size( ));
                    for( uint32_t k = 0 ; k < nElements; ++k )
                    {
                        packet.size += sizeof( uint64_t );
                        packet.size += data.compressedSize[ k ];
                    }
                    compressEvent.event.data.statistic.plugins[j] =
                        data.compressorName;
                }
                else
                {
                    packet.size += sizeof( uint64_t );
                    packet.size += image->getPixelDataSize( buffer );
                }

                packet.buffers |= buffer;
                rawSize += image->getPixelDataSize( buffer );
            }
        }

        if( rawSize > 0 )
            compressEvent.event.data.statistic.ratio =
            static_cast< float >( packet.size ) /
            static_cast< float >( rawSize );
    }

    if( pixelDatas.empty( ))
        return;

    // send image pixel data packet
    co::LocalNode::SendToken token;
    if( useSendToken )
    {
        ChannelStatistics waitEvent(Statistic::CHANNEL_FRAME_WAIT_SENDTOKEN,
            this );
        waitEvent.statisticsIndex = command->statisticsIndex;
        waitEvent.event.data.statistic.task = command->context.taskID;
        token = getLocalNode()->acquireSendToken( toNode );
    }

    connection->lockSend();
    connection->send( &packet, packetSize, true );
#ifndef NDEBUG
    size_t sentBytes = packetSize;
#endif

    for( uint32_t j=0; j < pixelDatas.size(); ++j )
    {
#ifndef NDEBUG
        sentBytes += sizeof( FrameData::ImageHeader );
#endif
        const PixelData* data = pixelDatas[j];
        const FrameData::ImageHeader header =
        { data->internalFormat, data->externalFormat,
        data->pixelSize, data->pvp,
        data->compressorName, data->compressorFlags,
        data->isCompressed ?
        uint32_t( data->compressedSize.size( )) : 1,
        qualities[ j ] };

        connection->send( &header, sizeof( FrameData::ImageHeader ), true );

        if( data->isCompressed )
        {
            for( uint32_t k = 0 ; k < data->compressedSize.size(); ++k )
            {
                const uint64_t dataSize = data->compressedSize[k];
                connection->send( &dataSize, sizeof( dataSize ), true );
                if( dataSize > 0 )
                    connection->send( data->compressedData[k], 
                    dataSize, true );
#ifndef NDEBUG
                sentBytes += sizeof( dataSize ) + dataSize;
#endif
            }
        }
        else
        {
            const uint64_t dataSize = data->pvp.getArea() * 
                data->pixelSize;
            connection->send( &dataSize, sizeof( dataSize ), true );
            connection->send( data->pixels, dataSize, true );
#ifndef NDEBUG
            sentBytes += sizeof( dataSize ) + dataSize;
#endif
        }
    }
#ifndef NDEBUG
    EQASSERTINFO( sentBytes == packet.size,
        sentBytes << " != " << packet.size );
#endif

    connection->unlockSend();
    getLocalNode()->releaseSendToken( token );
}

void Channel::_sendFrameDataReady( const ChannelFrameTransmitPacket* command )
{
    co::LocalNodePtr localNode = getLocalNode();
    co::NodePtr toNode = localNode->connect( command->netNodeID );

    NodeFrameDataReadyPacket pkt(getNode()->getFrameData( command->frameData ));
    pkt.objectID = command->clientNodeID;
    toNode->send( pkt );
}

void Channel::_transmitSingleImage( const ChannelFrameTransmitPacket* command )
{
    ChannelStatistics transmitEvent( Statistic::CHANNEL_FRAME_TRANSMIT, this );
    transmitEvent.statisticsIndex = command->statisticsIndex;
    transmitEvent.event.data.statistic.task = command->context.taskID;

    FrameData* frameData = getNode()->getFrameData( command->frameData ); 
    EQASSERT( frameData );

    if( frameData->getBuffers() == 0 )
    {
        EQWARN << "No buffers for frame data" << std::endl;
        return;
    }

    const Images& images = frameData->getImages();
    EQASSERT( images.size() > command->imageIndex );
    _transmitImage( images[command->imageIndex], command );
}

void Channel::_transmitFrame( const ChannelFrameTransmitPacket* command )
{
    ChannelStatistics transmitEvent( Statistic::CHANNEL_FRAME_TRANSMIT, this );
    transmitEvent.statisticsIndex = command->statisticsIndex;
    transmitEvent.event.data.statistic.task = command->context.taskID;

    FrameData* frameData = getNode()->getFrameData( command->frameData ); 
    EQASSERT( frameData );

    if( frameData->getBuffers() == 0 )
    {
        EQWARN << "No buffers for frame data" << std::endl;
        return;
    }

    const Images& images = frameData->getImages();
    // send all images
    for( ImagesCIter i = images.begin(); i != images.end(); ++i )
    {
        _transmitImage( *i, command );
    }

    // all data transmitted -> ready
    _sendFrameDataReady( command );
}

void Channel::_collectOutputFrames( uint32_t nFrames, co::ObjectVersion* frames )
{
    for( uint32_t i=0; i<nFrames; ++i )
    {
        Pipe*  pipe  = getPipe();
        Frame* frame = pipe->getFrame( frames[i], getEye(), true );
        _outputFrames.push_back( frame );
    }
}

void Channel::_frameReadback( const uint128_t& frameID, uint32_t nFrames,
                              co::ObjectVersion* frames )
{
    ChannelStatistics event( Statistic::CHANNEL_READBACK, this );

    _collectOutputFrames( nFrames, frames );

    frameReadback( frameID );

    size_t in = 0;
    size_t out = 0;
    const DrawableConfig& dc = getDrawableConfig();
    const size_t colorBytes = ( 3 * dc.colorBits + dc.alphaBits ) / 8;

    event.event.data.statistic.plugins[0] = EQ_COMPRESSOR_NONE;
    event.event.data.statistic.plugins[1] = EQ_COMPRESSOR_NONE;

    for( FramesCIter i = _outputFrames.begin(); i != _outputFrames.end(); ++i )
    {
        Frame* frame = *i;
        frame->setReady();

        const Images& images = frame->getImages();
        for( ImagesCIter j = images.begin(); j != images.end(); ++j )
        {
            const Image* image = *j;
            if( image->hasPixelData( Frame::BUFFER_COLOR ))
            {
                in += colorBytes * image->getPixelViewport().getArea();
                out += image->getPixelDataSize( Frame::BUFFER_COLOR );
                event.event.data.statistic.plugins[0] =
                    image->getDownloaderName( Frame::BUFFER_COLOR );
            }
            if( image->hasPixelData( Frame::BUFFER_DEPTH ))
            {
                in += 4 * image->getPixelViewport().getArea();
                out += image->getPixelDataSize( Frame::BUFFER_DEPTH );
                event.event.data.statistic.plugins[1] =
                    image->getDownloaderName( Frame::BUFFER_DEPTH );
            }
        }
    }

    if( in > 0 && out > 0 )
        event.event.data.statistic.ratio = float( out ) / float( in );
    else
        event.event.data.statistic.ratio = 1.0f;

    _outputFrames.clear();
}

//---------------------------------------------------------------------------
// command handlers
//---------------------------------------------------------------------------
bool Channel::_cmdConfigInit( co::Command& command )
{
    const ChannelConfigInitPacket* packet = 
        command.get<ChannelConfigInitPacket>();
    EQLOG( LOG_INIT ) << "TASK channel config init " << packet << std::endl;

    const Config* config = getConfig();
    changeLatency( config->getLatency( ));

    ChannelConfigInitReplyPacket reply;
    setError( ERROR_NONE );

    const Window* window = getWindow();
    if( window->isRunning( ))
    {
        _state = STATE_INITIALIZING;

        const PixelViewport& pvp = getPixelViewport();
        EQASSERT( pvp.hasArea( ));
        _initialSize.x() = pvp.w;
        _initialSize.y() = pvp.h;

        reply.result = configInit( packet->initID );

        if( reply.result )
        {
            _initDrawableConfig();
            _state = STATE_RUNNING;
        }
    }
    else
    {
        setError( ERROR_CHANNEL_WINDOW_NOTRUNNING );
        reply.result = false;
    }

    EQLOG( LOG_INIT ) << "TASK channel config init reply " << &reply
                      << std::endl;
    commit();
    send( command.getNode(), reply );
    return true;
}

bool Channel::_cmdConfigExit( co::Command& command )
{
    const ChannelConfigExitPacket* packet =
        command.get<ChannelConfigExitPacket>();
    EQLOG( LOG_INIT ) << "Exit channel " << packet << std::endl;

    if( _state != STATE_STOPPED )
        _state = configExit() ? STATE_STOPPED : STATE_FAILED;

    WindowDestroyChannelPacket destroyPacket( getID( ));
    getWindow()->send( getLocalNode(), destroyPacket );
    return true;
}

bool Channel::_cmdFrameStart( co::Command& command )
{
    ChannelFrameStartPacket* packet = 
        command.get<ChannelFrameStartPacket>();
    EQVERB << "handle channel frame start " << packet << std::endl;

    //_grabFrame( packet->frameNumber ); single-threaded
    sync( packet->version );

    overrideContext( packet->context );
    bindFrameBuffer();
    frameStart( packet->context.frameID, packet->frameNumber );

    _statisticsIndex = ( _statisticsIndex + 1 ) % uint32_t(_statistics->size());
    FrameStatistics& statistic = _statistics.data[ _statisticsIndex ];
    //EQASSERT( statistic.data.empty( ));
    //EQASSERT( statistic.used == 0 );
    statistic.used = 1;
    resetContext();
    return true;
}

bool Channel::_cmdFrameFinish( co::Command& command )
{
    ChannelFrameFinishPacket* packet =
        command.get<ChannelFrameFinishPacket>();
    EQLOG( LOG_TASKS ) << "TASK frame finish " << getName() <<  " " << packet
                       << std::endl;

    overrideContext( packet->context );
    frameFinish( packet->context.frameID, packet->frameNumber );
    resetContext();

    _unrefFrame( packet->frameNumber, _statisticsIndex );
    return true;
}

bool Channel::_cmdFrameClear( co::Command& command )
{
    EQASSERT( _state == STATE_RUNNING );
    ChannelFrameClearPacket* packet = 
        command.get<ChannelFrameClearPacket>();
    EQLOG( LOG_TASKS ) << "TASK clear " << getName() <<  " " << packet
                       << std::endl;

    _setRenderContext( packet->context );
    ChannelStatistics event( Statistic::CHANNEL_CLEAR, this );
    frameClear( packet->context.frameID );
    resetContext();

    return true;
}

bool Channel::_cmdFrameDraw( co::Command& command )
{
    ChannelFrameDrawPacket* packet = 
        command.get<ChannelFrameDrawPacket>();
    EQLOG( LOG_TASKS ) << "TASK draw " << getName() <<  " " << packet
                       << std::endl;

    _setRenderContext( packet->context );
    ChannelStatistics event( Statistic::CHANNEL_DRAW, this,
                             packet->finish ? NICEST : AUTO );
    frameDraw( packet->context.frameID );
    resetContext();

    return true;
}

bool Channel::_cmdFrameDrawFinish( co::Command& command )
{
    ChannelFrameDrawFinishPacket* packet = 
        command.get< ChannelFrameDrawFinishPacket >();
    EQLOG( LOG_TASKS ) << "TASK draw finish " << getName() <<  " " << packet
                       << std::endl;

    ChannelStatistics event( Statistic::CHANNEL_DRAW_FINISH, this );
    frameDrawFinish( packet->frameID, packet->frameNumber );

    return true;
}

bool Channel::_cmdFrameAssemble( co::Command& command )
{
    ChannelFrameAssemblePacket* packet = 
        command.get<ChannelFrameAssemblePacket>();
    EQLOG( LOG_TASKS | LOG_ASSEMBLY ) << "TASK assemble " << getName() <<  " " 
                                       << packet << std::endl;

    _setRenderContext( packet->context );
    ChannelStatistics event( Statistic::CHANNEL_ASSEMBLE, this );

    for( uint32_t i=0; i<packet->nFrames; ++i )
    {
        Pipe*  pipe  = getPipe();
        Frame* frame = pipe->getFrame( packet->frames[i], getEye(), false );
        _inputFrames.push_back( frame );
    }

    frameAssemble( packet->context.frameID );

    for( Frames::const_iterator i = _inputFrames.begin();
         i != _inputFrames.end(); ++i )
    {
        // Unset the frame data on input frames, so that they only get flushed
        // once by the output frames during exit.
        (*i)->setData( 0 );
    }
    _inputFrames.clear();
    resetContext();

    return true;
}

bool Channel::_cmdFrameReadback( co::Command& command )
{
    ChannelFrameReadbackPacket* packet = 
        command.get<ChannelFrameReadbackPacket>();
    EQLOG( LOG_TASKS | LOG_ASSEMBLY ) << "TASK readback " << getName() <<  " " 
                                       << packet << std::endl;

    _setRenderContext( packet->context );
    _frameReadback( packet->context.frameID, packet->nFrames,
                    packet->frames );
    resetContext();
    return true;
}

bool Channel::_cmdFrameTransmit( co::Command& command )
{
    ChannelFrameTransmitPacket* packet = 
        command.get<ChannelFrameTransmitPacket>();
    EQLOG( LOG_TASKS | LOG_ASSEMBLY ) << "TASK transmit " << getName() <<  " " 
                                      << packet << std::endl;

    ++_statistics.data[ _statisticsIndex ].used;

    packet->command = fabric::CMD_CHANNEL_FRAME_TRANSMIT_ASYNC;
    packet->statisticsIndex = _statisticsIndex;
    packet->frameNumber = getPipe()->getCurrentFrame();
    dispatchCommand( command );
    return true;
}

bool Channel::_cmdFrameTransmitAsync( co::Command& command )
{
    const ChannelFrameTransmitPacket* packet = 
        command.get<ChannelFrameTransmitPacket>();

    _transmitFrame( packet );
    _unrefFrame( packet->frameNumber, packet->statisticsIndex );
    return true;
}

bool Channel::_cmdFrameTransmitImageAsync( co::Command& command )
{
    const ChannelFrameTransmitPacket* packet = 
        command.get<ChannelFrameTransmitPacket>();

    _transmitSingleImage( packet );
    return true;
}

bool Channel::_cmdFrameReady( co::Command& command )
{
    const ChannelFrameTransmitPacket* packet = 
        command.get<ChannelFrameTransmitPacket>();

    _sendFrameDataReady( packet );
    _unrefFrame( packet->frameNumber, packet->statisticsIndex );
    return true;
}

bool Channel::_cmdFrameViewStart( co::Command& command )
{
    ChannelFrameViewStartPacket* packet = 
        command.get<ChannelFrameViewStartPacket>();
    EQLOG( LOG_TASKS | LOG_ASSEMBLY ) << "TASK view start " << getName() <<  " "
                                       << packet << std::endl;

    _setRenderContext( packet->context );
    frameViewStart( packet->context.frameID );
    resetContext();

    return true;
}

bool Channel::_cmdFrameViewFinish( co::Command& command )
{
    ChannelFrameViewFinishPacket* packet = 
        command.get<ChannelFrameViewFinishPacket>();
    EQLOG( LOG_TASKS | LOG_ASSEMBLY ) << "TASK view finish " << getName()
                                      <<  " " << packet << std::endl;

    _setRenderContext( packet->context );
    ChannelStatistics event( Statistic::CHANNEL_VIEW_FINISH, this );
    frameViewFinish( packet->context.frameID );
    resetContext();

    return true;
}

bool Channel::_cmdStopFrame( co::Command& command )
{
    ChannelStopFramePacket* packet = 
        command.get<ChannelStopFramePacket>();
    EQLOG( LOG_TASKS | LOG_ASSEMBLY ) << "TASK channel stop frame " << getName()
                                      <<  " " << packet << std::endl;

    notifyStopFrame( packet->lastFrameNumber );
    return true;
}

void Channel::_sendTileToInputNodes( const RenderContext& context, bool ready )
{
    for( FramesCIter i = _outputFrames.begin(); i != _outputFrames.end(); ++i )
    {
        Frame* frame = *i;    
        if ( ready )
            frame->setReady();

        const FrameData* data = frame->getData();
        const std::vector<uint128_t>& toNodes = data->getInputNodes();
        const std::vector<uint128_t>& toNetNodes = data->getInputNetNodes();
        std::vector<uint128_t>::const_iterator j = toNodes.begin();
        std::vector<uint128_t>::const_iterator k = toNetNodes.begin();
        for( ; j != toNodes.end(); ++j, ++k )
        {
<<<<<<< HEAD
            ++_statistics.data[ _statisticsIndex ].used;
=======
            if (ready)
                ++_statistics.data[ _statisticsIndex ].used;
>>>>>>> 02b41632

            ChannelFrameTransmitPacket transmitPacket;
            transmitPacket.context   = context;
            transmitPacket.frameData = frame->getDataVersion( context.eye );
            transmitPacket.clientNodeID = *j;
            transmitPacket.netNodeID = *k;
            transmitPacket.statisticsIndex = _statisticsIndex;
            transmitPacket.frameNumber = getPipe()->getCurrentFrame();
            transmitPacket.imageIndex = data->getImages().size() - 1;
            transmitPacket.command = ready ? fabric::CMD_CHANNEL_FRAME_READY :
                                 fabric::CMD_CHANNEL_FRAME_TRANSMIT_IMAGE_ASYNC;

            send( getNode()->getLocalNode(), transmitPacket );
        }
        if( toNodes.empty() )
            EQWARN << "unable to transmit frame " 
            << context.frameID << std::endl;
    }
}

bool Channel::_cmdFrameTiles( co::Command& command )
{
    ChannelFrameTilesPacket* packet = command.get<ChannelFrameTilesPacket>();
    EQLOG( LOG_TASKS | LOG_ASSEMBLY ) << "TASK channel frame tiles "
                                      << getName() <<  " " << packet
                                      << std::endl;

    RenderContext context = packet->context;
    _setRenderContext( context );

    if( packet->tasks & fabric::TASK_READBACK )
        _collectOutputFrames( packet->nFrames, packet->frames );

    co::QueueSlave* queue = _getQueue( packet->queueVersion );
    EQASSERT( queue );
    while( co::Command* queuePacket = queue->pop( ))
    {
        TileTaskPacket* tilePacket = queuePacket->get<TileTaskPacket>();
        context.frustum = tilePacket->frustum;
        context.ortho = tilePacket->ortho;
        context.pvp = tilePacket->pvp;
        context.vp = tilePacket->vp;

        if ( packet->tasks & fabric::TASK_CLEAR )
        {
            ChannelStatistics event( Statistic::CHANNEL_CLEAR, this );
            frameClear( packet->context.frameID );
        }

        if ( packet->tasks & fabric::TASK_DRAW )
        {
            ChannelStatistics event( Statistic::CHANNEL_DRAW, this, AUTO );
            frameDraw( packet->context.frameID );
        }

        if ( packet->tasks & fabric::TASK_READBACK )
        {
            ChannelStatistics event( Statistic::CHANNEL_READBACK, this );
            frameReadback( packet->context.frameID );

            // transmit image
            _sendTileToInputNodes( context, false );
        }

        queuePacket->release();
    }
    if ( packet->tasks & fabric::TASK_READBACK )
    {
        // set frame ready
        _sendTileToInputNodes( context, true );

        _outputFrames.clear();
    }

    resetContext();
    return true;
}

}

#include "../fabric/channel.ipp"
template class eq::fabric::Channel< eq::Window, eq::Channel >;

/** @cond IGNORE */
template EQFABRIC_API std::ostream& eq::fabric::operator << ( std::ostream&,
                                                 const eq::Super& );
/** @endcond */<|MERGE_RESOLUTION|>--- conflicted
+++ resolved
@@ -1540,8 +1540,8 @@
 
     _statisticsIndex = ( _statisticsIndex + 1 ) % uint32_t(_statistics->size());
     FrameStatistics& statistic = _statistics.data[ _statisticsIndex ];
-    //EQASSERT( statistic.data.empty( ));
-    //EQASSERT( statistic.used == 0 );
+    EQASSERT( statistic.data.empty( ));
+    EQASSERT( statistic.used == 0 );
     statistic.used = 1;
     resetContext();
     return true;
@@ -1753,12 +1753,8 @@
         std::vector<uint128_t>::const_iterator k = toNetNodes.begin();
         for( ; j != toNodes.end(); ++j, ++k )
         {
-<<<<<<< HEAD
-            ++_statistics.data[ _statisticsIndex ].used;
-=======
             if (ready)
                 ++_statistics.data[ _statisticsIndex ].used;
->>>>>>> 02b41632
 
             ChannelFrameTransmitPacket transmitPacket;
             transmitPacket.context   = context;
