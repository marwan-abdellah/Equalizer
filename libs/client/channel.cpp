--- conflicted
+++ resolved
@@ -1684,12 +1684,7 @@
     while( co::Command* queuePacket = queue->pop( ))
     {
         TileTaskPacket* tilePacket = queuePacket->get<TileTaskPacket>();
-<<<<<<< HEAD
-        //context.frustum = tilePacket->frustum;
-=======
-        RenderContext context = packet->context;
         context.frustum = tilePacket->frustum;
->>>>>>> a35a0a20
         context.pvp = tilePacket->pvp;
         context.vp = tilePacket->vp;
 
