--- conflicted
+++ resolved
@@ -219,17 +219,10 @@
             pipe->waitFrameLocal( frameNumber );
             pipe->waitFrameFinished( frameNumber );
         }
-<<<<<<< HEAD
-        catch( Exception e )
-        {
-            EQASSERT( e.getType() == Exception::TIMEOUT_FRAMESYNC );
-            EQWARN << e << std::endl;
-=======
         catch( const co::Exception& e )
         {
             EQASSERT( e.getType() == Exception::TIMEOUT_FRAMESYNC );
             EQWARN << e.what() << std::endl;
->>>>>>> ffe117dc
         }
     }
 }
