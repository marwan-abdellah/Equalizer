--- conflicted
+++ resolved
@@ -420,34 +420,20 @@
         {
             ChannelStatistics event( Statistic::CHANNEL_FRAME_WAIT_READY,
                                      channel );
-<<<<<<< HEAD
             const uint32_t timeout = channel->getConfig()->getTimeout();
 
             if( timeout == EQ_TIMEOUT_INDEFINITE )
-=======
-            if( co::base::Global::getIAttribute( 
-                          co::base::Global::IATTR_ROBUSTNESS ))
-            { 
-                if( !monitor.timedWaitGE( ++nUsedFrames, 
-                              co::base::Global::getIAttribute( 
-                                    co::base::Global::IATTR_TIMEOUT_DEFAULT )))
-                {
-                        // de-register the monitor
-                    for( Frames::const_iterator i = frames.begin(); 
-                         i != frames.end(); ++i )
-                    {
-                        Frame* frame = *i;
-                        frame->removeListener( monitor );
-                    }
-                    throw co::Exception( co::Exception::EXCEPTION_MONITOR_TIMEOUT );
-                }
-            }
-            else
-            {
->>>>>>> f28e8809
                 monitor.waitGE( ++nUsedFrames );
             else if( !monitor.timedWaitGE( ++nUsedFrames, timeout ))
+            {
+                // de-register the monitor
+                for( FramesCIter i = frames.begin(); i != frames.end(); ++i )
+                {
+                    Frame* frame = *i;
+                    frame->removeListener( monitor );
+                }
                 throw Exception( Exception::TIMEOUT_INPUTFRAME );
+            }
         }
 
         for( Frames::iterator i = unusedFrames.begin();
