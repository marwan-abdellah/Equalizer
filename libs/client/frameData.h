
/* Copyright (c) 2006-2011, Stefan Eilemann <eile@equalizergraphics.com>
 *
 * This library is free software; you can redistribute it and/or modify it under
 * the terms of the GNU Lesser General Public License version 2.1 as published
 * by the Free Software Foundation.
 *  
 * This library is distributed in the hope that it will be useful, but WITHOUT
 * ANY WARRANTY; without even the implied warranty of MERCHANTABILITY or FITNESS
 * FOR A PARTICULAR PURPOSE.  See the GNU Lesser General Public License for more
 * details.
 * 
 * You should have received a copy of the GNU Lesser General Public License
 * along with this library; if not, write to the Free Software Foundation, Inc.,
 * 51 Franklin Street, Fifth Floor, Boston, MA 02110-1301 USA.
 */

#ifndef EQ_FRAMEDATA_H
#define EQ_FRAMEDATA_H

#include <eq/frame.h>         // enum Frame::Buffer
#include <eq/types.h>         // member

#include <eq/fabric/pixelViewport.h> // member
#include <eq/fabric/pixel.h>         // member
#include <eq/fabric/range.h>         // member
#include <eq/fabric/subPixel.h>      // member
#include <co/object.h>           // base class
#include <co/base/monitor.h>         // member
#include <co/base/scopedMutex.h>     // member
#include <co/base/spinLock.h>        // member

#include <set>                       // member

namespace eq
{

namespace server
{
    class FrameData;
}
    class  ROIFinder;
    struct NodeFrameDataTransmitPacket;
    struct NodeFrameDataReadyPacket;

    /**
     * A holder for multiple images.
     *
     * The FrameData is used to connect the Image data for multiple frames.
     * Equalizer uses the same frame data for all input and output frames of the
     * same name. This enables frame-specific parameters to be set on the Frame,
     * and generic parameters (of the output frame) to be set on the FrameData,
     * as well as ready synchronization of the pixel data.
     *
     * An application may allocate its own Frame and FrameData for
     * application-specific purposes.
     *
     * Parameters set on an Equalizer output frame data are automatically
     * transported to the corresponding input frames.
     */
    class FrameData : public co::Object
    {
    public:
        void assembleFrame( Frame* frame, Channel* channel );
        struct ImageHeader
        {
            uint32_t                internalFormat;
            uint32_t                externalFormat;
            uint32_t                pixelSize;
            fabric::PixelViewport   pvp;
            uint32_t                compressorName;
            uint32_t                compressorFlags;
            uint32_t                nChunks;
            float                   quality;
        };

        /** Construct a new frame data holder. @version 1.0 */
        EQ_API FrameData();

        /** Destruct this frame data. @version 1.0 */
        EQ_API virtual ~FrameData();

        /** @name Data Access */
        //@{
        /** @return the enabled frame buffer attachments. @version 1.0 */
        uint32_t getBuffers() const { return _data.buffers; }

        /**
         * Set the enabled frame buffer attachments.
         *
         * The default buffers are set for Equalizer input and output frames
         * according to the configuration, or to 0 for application-created frame
         * datas.
         */
        void setBuffers( const uint32_t buffers ){ _data.buffers = buffers;}

        /**
         * Get the range.
         *
         * The range is set for Equalizer frames to the range of the frame data
         * relative to the destination channel.
         *
         * @return the database-range.
         * @version 1.0
         */
        const Range& getRange() const { return _data.range; }

        /** Set the range of this frame. @version 1.0 */
        void setRange( const Range& range ) { _data.range = range; }
        
        /**
         * @return the pixel decomposition wrt the destination channel.
         * @version 1.0
         */
        const Pixel& getPixel() const { return _data.pixel; }
        
        /**
         * @return the subpixel decomposition wrt the destination channel.
         * @version 1.0
         */
        const SubPixel& getSubPixel() const { return _data.subpixel; }

        /**
         * @return the DPlex period relative to the destination channel.
         * @version 1.0
         */
        uint32_t getPeriod() const { return _data.period; }

        /**
         * @return the DPlex phase relative to the destination channel.
         * @version 1.0
         */
        uint32_t getPhase() const { return _data.phase; }

        /** The images of this frame data holder. @version 1.0 */
        const Images& getImages() const { return _images; }

        /**
         * Set the covered area for readbacks.
         *
         * Preset for Equalizer output frames. The given pixel viewport is used
         * together with the Frame offset to compute the area for the readback()
         * operation.
         * @version 1.0
         */
        void setPixelViewport( const PixelViewport& pvp ) { _data.pvp = pvp; }
        
        /**
         * Set alpha usage for newly allocated images.
         *
         * Disabling alpha allows the selection of download or compression
         * plugins which drop the alpha channel for better performance.
         * @version 1.0
         */
        void setAlphaUsage( const bool useAlpha ) { _useAlpha = useAlpha; }

        /**
         * Set the minimum quality after download and compression.
         *
         * Setting a lower quality decreases the image quality while increasing
         * the performance of scalable rendering. An application typically
         * selects a lower quality during interaction. Setting a quality of 1.0
         * provides lossless image compositing.
         * @version 1.0
         */
        void setQuality( const Frame::Buffer buffer, const float quality );

        /** @internal Set additional zoom for input frames. */
        void setZoom( const Zoom& zoom ) { _data.zoom = zoom; }

        /** @internal @return the additional zoom. */
        const Zoom& getZoom() const { return _data.zoom; }
        //@}

        /** @name Operations */
        //@{
        /** 
         * Allocate and add a new image.
         *
         * The allocated image inherits the current quality, storage type from
         * this frame data and the internal format corresponding to the given
         * drawable config.
         *
         * @return the image.
         * @version 1.0
         */
        EQ_API Image* newImage( const Frame::Type type,
                                const DrawableConfig& config );

        /** Flush the frame by deleting all images. @version 1.0 */
        void flush();

        /** Clear the frame by recycling the attached images. @version 1.0 */
        EQ_API void clear();

        /** 
         * Read back an image for this frame data.
         * 
         * The newly read images are added to the data using
         * newImage(). Existing images are retained.
         *
         * @param frame the corresponding output frame holder.
         * @param glObjects the GL object manager for the current GL context.
         * @param config the configuration of the source frame buffer.
         * @version 1.0
         */
        void readback( const Frame& frame, 
                       util::ObjectManager< const void* >* glObjects,
                       const DrawableConfig& config );

        /**
         * Set the frame data ready.
         * 
         * The frame data is automatically set ready by readback() and after
         * receiving an output frame.
         * @version 1.0
         */
        void setReady();

        /** @return true if the frame data is ready. @version 1.0 */
        bool isReady() const   { return _readyVersion.get() >= _version; }

        /** Wait for the frame data to become available. @version 1.0 */
        void waitReady() const;
        
        /** @internal */
        void setVersion( const uint64_t version );

        /** 
         * Add a ready listener.
         *
         * The listener value will will be incremented when the frame is ready,
         * which might happen immediately.
         * 
         * @param listener the listener.
         * @version 1.0
         */
        void addListener( co::base::Monitor<uint32_t>& listener );

        /** 
         * Remove a frame listener.
         * 
         * @param listener the listener.
         * @version 1.0
         */
        void removeListener( co::base::Monitor<uint32_t>& listener );
        
        /** 
         * Disable the usage of a frame buffer attachment for all images.
         * 
         * @param buffer the buffer to disable.
         * @version 1.0
         */
        void disableBuffer( const Frame::Buffer buffer )
            { _data.buffers &= ~buffer; }

<<<<<<< HEAD
        const std::vector< uint128_t >& getInputNodes( const eq::Eye eye )
            { return _data.inputNodes[ co::base::getIndexOfLastBit( eye ) ]; }
        const std::vector< uint128_t >& getInputNetNodes( const eq::Eye eye )
        { return _data.inputNetNodes[ co::base::getIndexOfLastBit( eye ) ]; }
=======
        const std::vector<uint128_t>& getInputNodes() const
            { return _data.inputNodes; }
        const std::vector<uint128_t>& getInputNetNodes() const
            { return _data.inputNetNodes; }
>>>>>>> 64bb1d63

         //@}

        /** @internal */
        bool addImage( const NodeFrameDataTransmitPacket* packet );
        void setReady( const NodeFrameDataReadyPacket* packet ); //!< @internal

    protected:
        virtual ChangeType getChangeType() const { return INSTANCE; }
        virtual void getInstanceData( co::DataOStream& os );
        virtual void applyInstanceData( co::DataIStream& is );

    private:
        friend struct NodeFrameDataReadyPacket;
        struct Data
        {
            Data() : frameType( Frame::TYPE_MEMORY ), buffers( 0 ), period( 1 )
                   , phase( 0 ) {}

            EQ_API Data& operator=( const Data& rhs );

            PixelViewport pvp;
            Frame::Type   frameType;
            uint32_t      buffers;
            uint32_t      period;
            uint32_t      phase;
            Range         range;     //<! database-range of src wrt to dest
            Pixel         pixel;     //<! pixel decomposition of source
            SubPixel      subpixel;  //<! subpixel decomposition of source
            Zoom          zoom;
<<<<<<< HEAD
            std::vector< uint128_t > inputNodes[ eq::NUM_EYES ];
            std::vector< uint128_t > inputNetNodes[ eq::NUM_EYES ];
=======
            std::vector<uint128_t> inputNodes;
            std::vector<uint128_t> inputNetNodes;
>>>>>>> 64bb1d63

            EQ_API void serialize( co::DataOStream& os ) const;
            EQ_API void deserialize( co::DataIStream& is );
        } _data;

        friend class server::FrameData;

        Images _images;
        Images _imageCache;
        co::base::Lock _imageCacheLock;

        ROIFinder* _roiFinder;

        Images _pendingImages;

        uint64_t _version; //!< The current version

        typedef co::base::Monitor< uint64_t > Monitor;

        /** Data ready monitor synchronization primitive. */
        Monitor _readyVersion;

        typedef co::base::Monitor< uint32_t > Listener;
        typedef std::vector< Listener* > Listeners;
        /** External monitors for readiness synchronization. */
        co::base::Lockable< Listeners, co::base::SpinLock > _listeners;

        bool _useAlpha;
        float _colorQuality;
        float _depthQuality;

        struct Private;
        Private* _private; // placeholder for binary-compatible changes

        /** Allocate or reuse an image. */
        Image* _allocImage( const Frame::Type type,
                            const DrawableConfig& config,
                            const bool setQuality );

        /** Apply all received images of the given version. */
        void _applyVersion( const uint128_t& version );

        /** Set a specific version ready. */
        void _setReady( const uint64_t version );

        EQ_TS_VAR( _commandThread );
    };

    /** Print the frame data to the given output stream. @version 1.0 */
    std::ostream& operator << ( std::ostream& os, const FrameData* data );
}

#endif // EQ_FRAMEDATA_H
<|MERGE_RESOLUTION|>--- conflicted
+++ resolved
@@ -254,17 +254,10 @@
         void disableBuffer( const Frame::Buffer buffer )
             { _data.buffers &= ~buffer; }
 
-<<<<<<< HEAD
-        const std::vector< uint128_t >& getInputNodes( const eq::Eye eye )
-            { return _data.inputNodes[ co::base::getIndexOfLastBit( eye ) ]; }
-        const std::vector< uint128_t >& getInputNetNodes( const eq::Eye eye )
-        { return _data.inputNetNodes[ co::base::getIndexOfLastBit( eye ) ]; }
-=======
         const std::vector<uint128_t>& getInputNodes() const
             { return _data.inputNodes; }
         const std::vector<uint128_t>& getInputNetNodes() const
             { return _data.inputNetNodes; }
->>>>>>> 64bb1d63
 
          //@}
 
@@ -295,13 +288,8 @@
             Pixel         pixel;     //<! pixel decomposition of source
             SubPixel      subpixel;  //<! subpixel decomposition of source
             Zoom          zoom;
-<<<<<<< HEAD
-            std::vector< uint128_t > inputNodes[ eq::NUM_EYES ];
-            std::vector< uint128_t > inputNetNodes[ eq::NUM_EYES ];
-=======
             std::vector<uint128_t> inputNodes;
             std::vector<uint128_t> inputNetNodes;
->>>>>>> 64bb1d63
 
             EQ_API void serialize( co::DataOStream& os ) const;
             EQ_API void deserialize( co::DataIStream& is );
