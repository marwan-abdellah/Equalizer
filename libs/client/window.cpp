--- conflicted
+++ resolved
@@ -522,12 +522,8 @@
 
 void Window::_enterBarrier( co::ObjectVersion barrier )
 {
-<<<<<<< HEAD
-    EQLOG( co::LOG_BARRIER ) << "swap barrier " << barrier << " " << getName() << std::endl;
-=======
     EQLOG( co::LOG_BARRIER ) << "swap barrier " << barrier << " " << getName()
                              << std::endl;
->>>>>>> 7d7b2cc7
     Node* node = getNode();
     co::Barrier* netBarrier = node->getBarrier( barrier );
 
@@ -538,12 +534,8 @@
     }
     catch( co::Exception& e )
     {
-<<<<<<< HEAD
-        EQWARN << "swap barrier timeout  " << e << netBarrier->getID() << " v" << netBarrier->getVersion() << std::endl;
-=======
         EQWARN << "swap barrier timeout " << e << " for " << *netBarrier
                << std::endl;
->>>>>>> 7d7b2cc7
     } 
 }
 
