--- conflicted
+++ resolved
@@ -807,11 +807,8 @@
     // - application may need initialized pipe to exit
     // - configExit can't access views since all channels are gone already
     _flushViews();
-<<<<<<< HEAD
     _flushQueues();
-=======
     _state = configExit() ? STATE_STOPPED : STATE_FAILED;
->>>>>>> bb4c90fb
     return true;
 }
 
