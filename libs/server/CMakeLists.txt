--- conflicted
+++ resolved
@@ -90,11 +90,7 @@
     equalizers/monitorEqualizer.cpp
     equalizers/treeEqualizer.cpp
     equalizers/viewEqualizer.cpp
-<<<<<<< HEAD
-	equalizers/tileEqualizer.cpp
-=======
     equalizers/tileEqualizer.cpp
->>>>>>> 64bb1d63
     frame.cpp
     frameData.cpp
     frustum.cpp
