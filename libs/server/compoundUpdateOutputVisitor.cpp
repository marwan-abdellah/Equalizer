
/* Copyright (c) 2007-2011, Stefan Eilemann <eile@equalizergraphics.com> 
 *
 * This library is free software; you can redistribute it and/or modify it under
 * the terms of the GNU Lesser General Public License version 2.1 as published
 * by the Free Software Foundation.
 *  
 * This library is distributed in the hope that it will be useful, but WITHOUT
 * ANY WARRANTY; without even the implied warranty of MERCHANTABILITY or FITNESS
 * FOR A PARTICULAR PURPOSE.  See the GNU Lesser General Public License for more
 * details.
 * 
 * You should have received a copy of the GNU Lesser General Public License
 * along with this library; if not, write to the Free Software Foundation, Inc.,
 * 51 Franklin Street, Fifth Floor, Boston, MA 02110-1301 USA.
 */

#include "compoundUpdateOutputVisitor.h"

#include "frame.h"
#include "frameData.h"
#include "swapBarrier.h"
#include "window.h"
#include "tileQueue.h"
#include "server.h"
#include "config.h"

#include <eq/log.h>
#include <eq/fabric/iAttribute.h>

namespace eq
{
namespace server
{
CompoundUpdateOutputVisitor::CompoundUpdateOutputVisitor(  
    const uint32_t frameNumber )
        : _frameNumber( frameNumber )
{}

VisitorResult CompoundUpdateOutputVisitor::visit( Compound* compound )
{
    if( !compound->isRunning( ))
        return TRAVERSE_PRUNE;    

    _updateOutput( compound );
    _updateSwapBarriers( compound );

    return TRAVERSE_CONTINUE;    
}

void CompoundUpdateOutputVisitor::_updateOutput( Compound* compound )
{
    const Channel* channel = compound->getChannel();

    if( !compound->testInheritTask( fabric::TASK_READBACK ) || !channel )
        return;

    const TileQueues& outputQueues = compound->getOutputTileQueues();
    for( TileQueuesCIter i = outputQueues.begin(); 
        i != outputQueues.end(); ++i )
    {
        //----- Check uniqueness of output queue name
        TileQueue* queue  = *i;
        if (!queue->isActivated())
            continue;

        const std::string& name   = queue->getName();

        if( _outputTileQueues.find( name ) != _outputTileQueues.end())
        {
            EQWARN << "Multiple output queues of the same name are unsupported"
                << ", ignoring output queue " << name << std::endl;
            queue->unsetData();
            continue;
        }

        queue->cycleData( _frameNumber, compound );

        //----- Generate tile task packets
        _generateTiles( queue, compound );

        _outputTileQueues[name] = queue;
    }

    const Frames& outputFrames = compound->getOutputFrames();
    if( outputFrames.empty( ))
    {
        compound->unsetInheritTask( fabric::TASK_READBACK );
        return;
    }

    for( Frames::const_iterator i = outputFrames.begin(); 
         i != outputFrames.end(); ++i )
    {
        //----- Check uniqueness of output frame name
        Frame*             frame  = *i;
        const std::string& name   = frame->getName();

        if( _outputFrames.find( name ) != _outputFrames.end())
        {
            EQWARN << "Multiple output frames of the same name are unsupported"
                   << ", ignoring output frame " << name << std::endl;
            frame->unsetData();
            continue;
        }

        //----- compute readback area
        const Viewport& frameVP = frame->getViewport();
        const PixelViewport& inheritPVP = compound->getInheritPixelViewport();
        PixelViewport framePVP( inheritPVP );
        framePVP.apply( frameVP );
        
        if( !framePVP.hasArea( )) // output frame has no pixels
        {
            EQINFO << "Skipping output frame " << name << ", no pixels"
                   << std::endl;
            frame->unsetData();
            continue;
        }

        //----- Create new frame datas
        //      one frame data used for each eye pass
        //      data is set only on master frame data (will copy to all others)
        frame->cycleData( _frameNumber, compound );
        FrameData* frameData = frame->getMasterData();
        EQASSERT( frameData );

        EQLOG( LOG_ASSEMBLY )
            << co::base::disableFlush << "Output frame \"" << name << "\" id " 
            << frame->getID() << " v" << frame->getVersion()+1
            << " data id " << frameData->getID() << " v" 
            << frameData->getVersion() + 1 << " on channel \""
            << channel->getName() << "\" tile pos " << framePVP.x << ", " 
            << framePVP.y;

        //----- Set frame data parameters:
        // 1) offset is position wrt destination view
        frameData->setOffset( Vector2i( framePVP.x, framePVP.y ));

        // 2) pvp is area within channel
        framePVP.x = static_cast< int32_t >( frameVP.x * inheritPVP.w );
        framePVP.y = static_cast< int32_t >( frameVP.y * inheritPVP.h );
        frameData->setPixelViewport( framePVP );

        // 3) image buffers and storage type
        uint32_t buffers = frame->getBuffers();

        frameData->setType( frame->getType() );
        frameData->setBuffers( buffers == eq::Frame::BUFFER_UNDEFINED ? 
                                   compound->getInheritBuffers() : buffers );

        // 4) (source) render context
        frameData->setRange( compound->getInheritRange( ));
        frameData->setPixel( compound->getInheritPixel( ));
        frameData->setSubPixel( compound->getInheritSubPixel( ));
        frameData->setPeriod( compound->getInheritPeriod( ));
        frameData->setPhase( compound->getInheritPhase( ));

        //----- Set frame parameters:
        // 1) offset is position wrt window, i.e., the channel position
        if( compound->getInheritChannel() == channel )
            frame->setInheritOffset( Vector2i( inheritPVP.x, inheritPVP.y ));
        else
        {
            const PixelViewport& nativePVP = channel->getPixelViewport();
            frame->setInheritOffset( Vector2i( nativePVP.x, nativePVP.y ));
        }

        // 2) zoom
        _updateZoom( compound, frame );

        _outputFrames[name] = frame;
        EQLOG( LOG_ASSEMBLY ) 
            << " buffers " << frameData->getBuffers() << " read area "
            << framePVP << " readback " << frame->getInheritZoom()
            << " assemble " << frameData->getZoom() << std::endl
            << co::base::enableFlush;
    }
}

void CompoundUpdateOutputVisitor::_generateTiles( TileQueue* queue,
                                                  Compound* compound )
{
    const Vector2i& tileSize = queue->getTileSize();
    PixelViewport pvp = compound->getInheritPixelViewport();
    if( !pvp.hasArea( ))
        return;
<<<<<<< HEAD

    double xFraction = 1.0 / pvp.w;
    double yFraction = 1.0 / pvp.h;
    float vpWidth = tileSize.x() * xFraction;
    float vpHeight = tileSize.y() * yFraction;

=======

    double xFraction = 1.0 / pvp.w;
    double yFraction = 1.0 / pvp.h;
    float vpWidth = tileSize.x() * xFraction;
    float vpHeight = tileSize.y() * yFraction;

>>>>>>> 4755e557
    for (int32_t x = 0; x < pvp.w; x += tileSize.x())
    {
        for (int32_t y = 0; y < pvp.h; y += tileSize.y())
        {
            PixelViewport tilepvp;
            Viewport tilevp;

            tilepvp.x = x;
            tilepvp.y = y;
            tilevp.x = x * xFraction;
            tilevp.y = y * yFraction;

            if ( x + tileSize.x() <= pvp.w )
            {
                tilepvp.w = tileSize.x();
                tilevp.w = vpWidth;
            }
            else
            {
                // no full tile
                tilepvp.w = pvp.w  - x;
                tilevp.w = tilepvp.w * xFraction;
            }

            if ( y + tileSize.y() <= pvp.h )
            {
                tilepvp.h = tileSize.y();
                tilevp.h = vpHeight;
            }
            else
            {
                // no full tile
                tilepvp.h = pvp.h - y;
                tilevp.h = tilepvp.h * yFraction;
            }

            fabric::Eye eye = fabric::EYE_CYCLOP;
            for ( ; eye < fabric::EYES_ALL; eye = fabric::Eye(eye<<1) )
            {
                if ( !(compound->getInheritEyes() & eye) ||
                     !compound->isInheritActive( eye ))
                    continue;

                TileTaskPacket packet;
                packet.pvp = tilepvp;
                packet.vp = tilevp;

                compound->computeTileFrustum( packet.frustum, 
                                              eye, packet.vp, false );
                compound->computeTileFrustum( packet.ortho, 
                                              eye, packet.vp, true );
                queue->addTile( packet, eye );
            }
        }
    }
}

void CompoundUpdateOutputVisitor::_updateZoom( const Compound* compound,
                                               Frame* frame )
{
    Zoom zoom = frame->getZoom();
    Zoom zoom_1;

    if( !zoom.isValid( )) // if zoom is not set, auto-calculate from parent
    {
        zoom_1 = compound->getInheritZoom();
        EQASSERT( zoom_1.isValid( ));
        zoom.x() = 1.0f / zoom_1.x();
        zoom.y() = 1.0f / zoom_1.y();
    }
    else
    {
        zoom_1.x() = 1.0f / zoom.x();
        zoom_1.y() = 1.0f / zoom.y();
    }

    if( frame->getType( ) == eq::Frame::TYPE_TEXTURE )
    {
        FrameData* frameData = frame->getMasterData();
        frameData->setZoom( zoom_1 ); // textures are zoomed by input frame
        frame->setInheritZoom( Zoom::NONE );
    }
    else
    {
        Zoom inputZoom;
        /* Output frames downscale pixel data during readback, and upscale it on
         * the input frame by setting the input frame's inherit zoom. */
        if( zoom.x() > 1.0f )
        {
            inputZoom.x() = zoom_1.x();
            zoom.x()      = 1.f;
        }
        if( zoom.y() > 1.0f )
        {
            inputZoom.y() = zoom_1.y();
            zoom.y()      = 1.f;
        }

        FrameData* frameData = frame->getMasterData();
        frameData->setZoom( inputZoom );
        frame->setInheritZoom( zoom );                
    }
}

void CompoundUpdateOutputVisitor::_updateSwapBarriers( Compound* compound )
{
    const SwapBarrier* swapBarrier = compound->getSwapBarrier();
    if( !swapBarrier )
        return;

    Window* window = compound->getWindow();
    EQASSERT( window );
    if( !window )
        return;

    if( swapBarrier->isNvSwapBarrier( ))
    {
        if( !window->hasNVSwapBarrier( ))
        {
            const std::string name( "__NV_swap_group_protection_barrier__" );
            _swapBarriers[name] = 
                window->joinNVSwapBarrier( swapBarrier, _swapBarriers[name] );
        }
    }
    else
    {
        const std::string& name = swapBarrier->getName();
        _swapBarriers[name] = window->joinSwapBarrier( _swapBarriers[name] );
    }
}

}
}<|MERGE_RESOLUTION|>--- conflicted
+++ resolved
@@ -61,9 +61,6 @@
     {
         //----- Check uniqueness of output queue name
         TileQueue* queue  = *i;
-        if (!queue->isActivated())
-            continue;
-
         const std::string& name   = queue->getName();
 
         if( _outputTileQueues.find( name ) != _outputTileQueues.end())
@@ -185,21 +182,12 @@
     PixelViewport pvp = compound->getInheritPixelViewport();
     if( !pvp.hasArea( ))
         return;
-<<<<<<< HEAD
 
     double xFraction = 1.0 / pvp.w;
     double yFraction = 1.0 / pvp.h;
     float vpWidth = tileSize.x() * xFraction;
     float vpHeight = tileSize.y() * yFraction;
 
-=======
-
-    double xFraction = 1.0 / pvp.w;
-    double yFraction = 1.0 / pvp.h;
-    float vpWidth = tileSize.x() * xFraction;
-    float vpHeight = tileSize.y() * yFraction;
-
->>>>>>> 4755e557
     for (int32_t x = 0; x < pvp.w; x += tileSize.x())
     {
         for (int32_t y = 0; y < pvp.h; y += tileSize.y())
