
/* Copyright (c) 2006-2011, Stefan Eilemann <eile@equalizergraphics.com>
 * Copyright (c) 2008-2010, Cedric Stalder <cedric.stalder@gmail.com> 
 *
 * This library is free software; you can redistribute it and/or modify it under
 * the terms of the GNU Lesser General Public License version 2.1 as published
 * by the Free Software Foundation.
 *  
 * This library is distributed in the hope that it will be useful, but WITHOUT
 * ANY WARRANTY; without even the implied warranty of MERCHANTABILITY or FITNESS
 * FOR A PARTICULAR PURPOSE.  See the GNU Lesser General Public License for more
 * details.
 * 
 * You should have received a copy of the GNU Lesser General Public License
 * along with this library; if not, write to the Free Software Foundation, Inc.,
 * 51 Franklin Street, Fifth Floor, Boston, MA 02110-1301 USA.
 */

%{
#include "loader.h"

#include "canvas.h"
#include "channel.h"
#include "compound.h"
#include "equalizers/dfrEqualizer.h"
#include "equalizers/framerateEqualizer.h"
#include "equalizers/loadEqualizer.h"
#include "equalizers/treeEqualizer.h"
#include "equalizers/monitorEqualizer.h"
#include "equalizers/viewEqualizer.h"
#include "equalizers/tileEqualizer.h"
#include "frame.h"
#include "tileQueue.h"
#include "global.h"
#include "layout.h"
#include "node.h"
#include "observer.h"
#include "pipe.h"
#include "segment.h"
#include "server.h"
#include "swapBarrier.h"
#include "view.h"
#include "window.h"

#include <eq/fabric/paths.h>
#include <co/base/os.h>
#include <co/base/file.h>
#include <string>
#pragma warning(disable: 4065)

    namespace eq
    {
    namespace loader
    {
        static eq::server::Loader*      loader = 0;
        std::string filename;

        static eq::server::ServerPtr    server;
        static eq::server::Config*      config = 0;
        static eq::server::Node*        node = 0;
        static eq::server::Pipe*        eqPipe = 0; // avoid name clash
        static eq::server::Window*      window = 0;
        static eq::server::Channel*     channel = 0;
        static eq::server::Layout*      layout = 0;
        static eq::server::View*        view = 0;
        static eq::server::Canvas*      canvas = 0;
        static eq::server::Segment*     segment = 0;
        static eq::server::Observer*    observer = 0;
        static eq::server::Compound*    eqCompound = 0; // avoid name clash
        static eq::server::DFREqualizer* dfrEqualizer = 0;
        static eq::server::LoadEqualizer* loadEqualizer = 0;
        static eq::server::TreeEqualizer* treeEqualizer = 0;
        static eq::server::TileEqualizer* tileEqualizer = 0;
        static eq::server::SwapBarrier* swapBarrier = 0;
        static eq::server::Frame*       frame = 0;
        static eq::server::TileQueue*   tileQueue = 0;
        static co::ConnectionDescriptionPtr connectionDescription;
        static eq::fabric::Wall         wall;
        static eq::fabric::Projection   projection;
        static uint32_t                 flags = 0;
    }
    }

    using namespace co::base;
    using namespace eq::loader;

    int eqLoader_lex();

    #define yylineno eqLoader_lineno
    void yyerror( const char *errmsg );
    extern char* yytext;
    extern FILE*       yyin;
    extern const char* yyinString;
    extern int yylineno;
%}

%token EQTOKEN_HEADER
%token EQTOKEN_ASCII
%token EQTOKEN_GLOBAL
%token EQTOKEN_CHANNEL_IATTR_HINT_STATISTICS
%token EQTOKEN_CHANNEL_IATTR_HINT_SENDTOKEN
%token EQTOKEN_COMPOUND_IATTR_STEREO_MODE
%token EQTOKEN_COMPOUND_IATTR_STEREO_ANAGLYPH_LEFT_MASK
%token EQTOKEN_COMPOUND_IATTR_STEREO_ANAGLYPH_RIGHT_MASK
%token EQTOKEN_COMPOUND_IATTR_UPDATE_FOV
%token EQTOKEN_CONNECTION_SATTR_FILENAME
%token EQTOKEN_CONNECTION_SATTR_HOSTNAME
%token EQTOKEN_CONNECTION_IATTR_BANDWIDTH
%token EQTOKEN_CONNECTION_IATTR_TYPE
%token EQTOKEN_CONNECTION_IATTR_PORT
%token EQTOKEN_CONFIG_FATTR_EYE_BASE
%token EQTOKEN_CONFIG_FATTR_FOCUS_DISTANCE
%token EQTOKEN_CONFIG_IATTR_ROBUSTNESS
%token EQTOKEN_CONFIG_IATTR_FOCUS_MODE
%token EQTOKEN_NODE_SATTR_LAUNCH_COMMAND
%token EQTOKEN_NODE_CATTR_LAUNCH_COMMAND_QUOTE
%token EQTOKEN_NODE_IATTR_THREAD_MODEL
%token EQTOKEN_NODE_IATTR_HINT_STATISTICS
%token EQTOKEN_NODE_IATTR_LAUNCH_TIMEOUT
%token EQTOKEN_PIPE_IATTR_HINT_CUDA_GL_INTEROP
%token EQTOKEN_PIPE_IATTR_HINT_THREAD
%token EQTOKEN_WINDOW_IATTR_HINT_STEREO
%token EQTOKEN_WINDOW_IATTR_HINT_DOUBLEBUFFER
%token EQTOKEN_WINDOW_IATTR_HINT_FULLSCREEN
%token EQTOKEN_WINDOW_IATTR_HINT_DECORATION
%token EQTOKEN_WINDOW_IATTR_HINT_SWAPSYNC
%token EQTOKEN_WINDOW_IATTR_HINT_DRAWABLE
%token EQTOKEN_WINDOW_IATTR_HINT_STATISTICS
%token EQTOKEN_WINDOW_IATTR_HINT_SCREENSAVER
%token EQTOKEN_WINDOW_IATTR_PLANES_ACCUM
%token EQTOKEN_WINDOW_IATTR_PLANES_ACCUM_ALPHA
%token EQTOKEN_WINDOW_IATTR_PLANES_ALPHA
%token EQTOKEN_WINDOW_IATTR_PLANES_COLOR
%token EQTOKEN_WINDOW_IATTR_PLANES_DEPTH
%token EQTOKEN_WINDOW_IATTR_PLANES_SAMPLES
%token EQTOKEN_WINDOW_IATTR_PLANES_STENCIL
%token EQTOKEN_SERVER
%token EQTOKEN_CONFIG
%token EQTOKEN_APPNODE
%token EQTOKEN_NODE
%token EQTOKEN_PIPE
%token EQTOKEN_WINDOW
%token EQTOKEN_ATTRIBUTES
%token EQTOKEN_HINT_STEREO
%token EQTOKEN_HINT_DOUBLEBUFFER
%token EQTOKEN_HINT_FULLSCREEN
%token EQTOKEN_HINT_DECORATION
%token EQTOKEN_HINT_STATISTICS
%token EQTOKEN_HINT_SENDTOKEN
%token EQTOKEN_HINT_SWAPSYNC
%token EQTOKEN_HINT_DRAWABLE
%token EQTOKEN_HINT_THREAD
%token EQTOKEN_HINT_CUDA_GL_INTEROP
%token EQTOKEN_HINT_SCREENSAVER
%token EQTOKEN_PLANES_COLOR
%token EQTOKEN_PLANES_ALPHA
%token EQTOKEN_PLANES_DEPTH
%token EQTOKEN_PLANES_STENCIL
%token EQTOKEN_PLANES_ACCUM
%token EQTOKEN_PLANES_ACCUM_ALPHA
%token EQTOKEN_PLANES_SAMPLES
%token EQTOKEN_ON
%token EQTOKEN_OFF
%token EQTOKEN_AUTO
%token EQTOKEN_FASTEST
%token EQTOKEN_NICEST
%token EQTOKEN_QUAD
%token EQTOKEN_ANAGLYPH
%token EQTOKEN_PASSIVE
%token EQTOKEN_RED
%token EQTOKEN_GREEN
%token EQTOKEN_BLUE
%token EQTOKEN_HORIZONTAL
%token EQTOKEN_VERTICAL
%token EQTOKEN_DFR
%token EQTOKEN_DDS
%token EQTOKEN_FRAMERATE
%token EQTOKEN_DPLEX
%token EQTOKEN_CHANNEL
%token EQTOKEN_OBSERVER
%token EQTOKEN_LAYOUT
%token EQTOKEN_VIEW
%token EQTOKEN_CANVAS
%token EQTOKEN_SEGMENT
%token EQTOKEN_COMPOUND
%token EQTOKEN_LOADBALANCER
%token EQTOKEN_DFREQUALIZER
%token EQTOKEN_FRAMERATEEQUALIZER
%token EQTOKEN_LOADEQUALIZER
%token EQTOKEN_TREEEQUALIZER
%token EQTOKEN_MONITOREQUALIZER
%token EQTOKEN_VIEWEQUALIZER
%token EQTOKEN_TILEEQUALIZER
%token EQTOKEN_DAMPING
%token EQTOKEN_CONNECTION
%token EQTOKEN_NAME
%token EQTOKEN_TYPE
%token EQTOKEN_TCPIP
%token EQTOKEN_SDP
%token EQTOKEN_IB
%token EQTOKEN_MCIP
%token EQTOKEN_PGM
%token EQTOKEN_RSP
%token EQTOKEN_TEXTURE
%token EQTOKEN_MEMORY
%token EQTOKEN_FIXED
%token EQTOKEN_RELATIVE_TO_ORIGIN
%token EQTOKEN_RELATIVE_TO_OBSERVER
%token EQTOKEN_HMD
%token EQTOKEN_HOSTNAME
%token EQTOKEN_INTERFACE
%token EQTOKEN_LAUNCH_COMMAND
%token EQTOKEN_LAUNCH_COMMAND_QUOTE
%token EQTOKEN_LAUNCH_TIMEOUT
%token EQTOKEN_PORT
%token EQTOKEN_FILENAME
%token EQTOKEN_TASK
%token EQTOKEN_EYE
%token EQTOKEN_EYE_BASE
%token EQTOKEN_FOCUS_DISTANCE
%token EQTOKEN_FOCUS_MODE
%token EQTOKEN_ROBUSTNESS
%token EQTOKEN_THREAD_MODEL
%token EQTOKEN_ASYNC
%token EQTOKEN_DRAW_SYNC
%token EQTOKEN_LOCAL_SYNC
%token EQTOKEN_BUFFER
%token EQTOKEN_CLEAR
%token EQTOKEN_DRAW
%token EQTOKEN_ASSEMBLE
%token EQTOKEN_READBACK
%token EQTOKEN_COLOR
%token EQTOKEN_DEPTH
%token EQTOKEN_CYCLOP
%token EQTOKEN_LEFT
%token EQTOKEN_RIGHT
%token EQTOKEN_VIEWPORT
%token EQTOKEN_DRAWABLE
%token EQTOKEN_FBO_COLOR
%token EQTOKEN_FBO_DEPTH
%token EQTOKEN_FBO_STENCIL
%token EQTOKEN_RANGE
%token EQTOKEN_PERIOD
%token EQTOKEN_PHASE
%token EQTOKEN_PIXEL
%token EQTOKEN_SUBPIXEL
%token EQTOKEN_BANDWIDTH
%token EQTOKEN_DEVICE
%token EQTOKEN_WALL
%token EQTOKEN_BOTTOM_LEFT
%token EQTOKEN_BOTTOM_RIGHT
%token EQTOKEN_TOP_LEFT
%token EQTOKEN_PROJECTION
%token EQTOKEN_ORIGIN
%token EQTOKEN_DISTANCE
%token EQTOKEN_FOV
%token EQTOKEN_HPR
%token EQTOKEN_LATENCY
%token EQTOKEN_SWAPBARRIER
%token EQTOKEN_NVGROUP 
%token EQTOKEN_NVBARRIER
%token EQTOKEN_OUTPUTFRAME
%token EQTOKEN_INPUTFRAME
%token EQTOKEN_OUTPUTTILES
%token EQTOKEN_INPUTTILES
%token EQTOKEN_STEREO_MODE
%token EQTOKEN_STEREO_ANAGLYPH_LEFT_MASK
%token EQTOKEN_STEREO_ANAGLYPH_RIGHT_MASK
%token EQTOKEN_UPDATE_FOV
%token EQTOKEN_PBUFFER
%token EQTOKEN_FBO
%token EQTOKEN_RGBA16F
%token EQTOKEN_RGBA32F
%token EQTOKEN_MODE
%token EQTOKEN_2D
%token EQTOKEN_ASSEMBLE_ONLY_LIMIT
%token EQTOKEN_DB
%token EQTOKEN_BOUNDARY
%token EQTOKEN_ZOOM
%token EQTOKEN_MONO
%token EQTOKEN_STEREO
%token EQTOKEN_STRING
%token EQTOKEN_CHARACTER
%token EQTOKEN_FLOAT
%token EQTOKEN_INTEGER
%token EQTOKEN_UNSIGNED
%token EQTOKEN_SIZE

%union{
    const char*             _string;
    char                    _character;
    int                     _int;
    unsigned                _unsigned;
    float                   _float;
    co::ConnectionType   _connectionType;
    eq::server::LoadEqualizer::Mode _loadEqualizerMode;
    eq::server::TreeEqualizer::Mode _treeEqualizerMode;
    float                   _viewport[4];
}

%type <_string>           STRING;
%type <_character>        CHARACTER;
%type <_int>              INTEGER IATTR;
%type <_unsigned>         UNSIGNED colorMask colorMaskBit colorMaskBits;
%type <_connectionType>   connectionType;
%type <_loadEqualizerMode> loadEqualizerMode;
%type <_treeEqualizerMode> treeEqualizerMode;
%type <_viewport>         viewport;
%type <_float>            FLOAT;

%%

file:   header global server | header global config;

header: /* null */ | EQTOKEN_HEADER FLOAT EQTOKEN_ASCII
    {
        eq::server::Global::instance()->setConfigFAttribute( 
            eq::server::Config::FATTR_VERSION, $2 );
    }

global: EQTOKEN_GLOBAL '{' globals '}' 
        | /* null */
        ;

globals: /* null */ | globals global;

global:
     EQTOKEN_CONNECTION_SATTR_HOSTNAME STRING
     {
         eq::server::Global::instance()->setConnectionSAttribute(
             eq::server::ConnectionDescription::SATTR_HOSTNAME, $2 );
     }
     | EQTOKEN_CONNECTION_IATTR_TYPE connectionType 
     { 
         eq::server::Global::instance()->setConnectionIAttribute( 
             eq::server::ConnectionDescription::IATTR_TYPE, $2 ); 
     }
     | EQTOKEN_CONNECTION_IATTR_PORT UNSIGNED
     {
         eq::server::Global::instance()->setConnectionIAttribute(
             eq::server::ConnectionDescription::IATTR_PORT, $2 );
     }
     | EQTOKEN_CONNECTION_SATTR_FILENAME STRING
     {
         eq::server::Global::instance()->setConnectionSAttribute(
             eq::server::ConnectionDescription::SATTR_FILENAME, $2 );
     }
     | EQTOKEN_CONNECTION_IATTR_BANDWIDTH UNSIGNED
     {
         eq::server::Global::instance()->setConnectionIAttribute(
             eq::server::ConnectionDescription::IATTR_BANDWIDTH, $2 );
     }
     | EQTOKEN_CONFIG_FATTR_EYE_BASE FLOAT
     {
         eq::server::Global::instance()->setConfigFAttribute(
             eq::server::Config::FATTR_EYE_BASE, $2 );
     }
     | EQTOKEN_CONFIG_IATTR_ROBUSTNESS IATTR
     {
         eq::server::Global::instance()->setConfigIAttribute(
             eq::server::Config::IATTR_ROBUSTNESS, $2 );
     }
     | EQTOKEN_NODE_SATTR_LAUNCH_COMMAND STRING
     {
         eq::server::Global::instance()->setNodeSAttribute(
             eq::server::Node::SATTR_LAUNCH_COMMAND, $2 );
     }
     | EQTOKEN_NODE_CATTR_LAUNCH_COMMAND_QUOTE CHARACTER
     {
         eq::server::Global::instance()->setNodeCAttribute(
             eq::server::Node::CATTR_LAUNCH_COMMAND_QUOTE, $2 );
     }
     | EQTOKEN_NODE_IATTR_THREAD_MODEL IATTR
     {
         eq::server::Global::instance()->setNodeIAttribute(
             eq::server::Node::IATTR_THREAD_MODEL, $2 );
     }
     | EQTOKEN_NODE_IATTR_LAUNCH_TIMEOUT UNSIGNED
     {
         eq::server::Global::instance()->setNodeIAttribute(
             eq::server::Node::IATTR_LAUNCH_TIMEOUT, $2 );
     }
     | EQTOKEN_NODE_IATTR_HINT_STATISTICS IATTR
     {
         EQWARN << "Ignoring deprecated attribute Node::IATTR_HINT_STATISTICS"
                << std::endl;
     }
     | EQTOKEN_PIPE_IATTR_HINT_THREAD IATTR
     {
         eq::server::Global::instance()->setPipeIAttribute(
             eq::server::Pipe::IATTR_HINT_THREAD, $2 );
     }
     | EQTOKEN_PIPE_IATTR_HINT_CUDA_GL_INTEROP IATTR
     {
         eq::server::Global::instance()->setPipeIAttribute(
             eq::server::Pipe::IATTR_HINT_CUDA_GL_INTEROP, $2 );
     }
     | EQTOKEN_WINDOW_IATTR_HINT_STEREO IATTR
     {
         eq::server::Global::instance()->setWindowIAttribute(
             eq::server::Window::IATTR_HINT_STEREO, $2 );
     }
     | EQTOKEN_WINDOW_IATTR_HINT_DOUBLEBUFFER IATTR
     {
         eq::server::Global::instance()->setWindowIAttribute(
             eq::server::Window::IATTR_HINT_DOUBLEBUFFER, $2 );
     }
     | EQTOKEN_WINDOW_IATTR_HINT_FULLSCREEN IATTR
     {
         eq::server::Global::instance()->setWindowIAttribute(
             eq::server::Window::IATTR_HINT_FULLSCREEN, $2 );
     }
     | EQTOKEN_WINDOW_IATTR_HINT_DECORATION IATTR
     {
         eq::server::Global::instance()->setWindowIAttribute(
             eq::server::Window::IATTR_HINT_DECORATION, $2 );
     }
     | EQTOKEN_WINDOW_IATTR_HINT_SWAPSYNC IATTR
     {
         eq::server::Global::instance()->setWindowIAttribute(
             eq::server::Window::IATTR_HINT_SWAPSYNC, $2 );
     }
     | EQTOKEN_WINDOW_IATTR_HINT_DRAWABLE IATTR
     {
         eq::server::Global::instance()->setWindowIAttribute(
             eq::server::Window::IATTR_HINT_DRAWABLE, $2 );
     }
     | EQTOKEN_WINDOW_IATTR_HINT_STATISTICS IATTR
     {
         eq::server::Global::instance()->setWindowIAttribute(
             eq::server::Window::IATTR_HINT_STATISTICS, $2 );
     }
     | EQTOKEN_WINDOW_IATTR_HINT_SCREENSAVER IATTR
     {
         eq::server::Global::instance()->setWindowIAttribute(
             eq::server::Window::IATTR_HINT_SCREENSAVER, $2 );
     }
     | EQTOKEN_WINDOW_IATTR_PLANES_COLOR IATTR
     {
         eq::server::Global::instance()->setWindowIAttribute(
             eq::server::Window::IATTR_PLANES_COLOR, $2 );
     }
     | EQTOKEN_WINDOW_IATTR_PLANES_ALPHA IATTR
     {
         eq::server::Global::instance()->setWindowIAttribute(
             eq::server::Window::IATTR_PLANES_ALPHA, $2 );
     }
     | EQTOKEN_WINDOW_IATTR_PLANES_DEPTH IATTR
     {
         eq::server::Global::instance()->setWindowIAttribute(
             eq::server::Window::IATTR_PLANES_DEPTH, $2 );
     }
     | EQTOKEN_WINDOW_IATTR_PLANES_STENCIL IATTR
     {
         eq::server::Global::instance()->setWindowIAttribute(
             eq::server::Window::IATTR_PLANES_STENCIL, $2 );
     }
     | EQTOKEN_WINDOW_IATTR_PLANES_ACCUM IATTR
     {
         eq::server::Global::instance()->setWindowIAttribute(
             eq::server::Window::IATTR_PLANES_ACCUM, $2 );
     }
     | EQTOKEN_WINDOW_IATTR_PLANES_ACCUM_ALPHA IATTR
     {
         eq::server::Global::instance()->setWindowIAttribute(
             eq::server::Window::IATTR_PLANES_ACCUM_ALPHA, $2 );
     }
     | EQTOKEN_WINDOW_IATTR_PLANES_SAMPLES IATTR
     {
         eq::server::Global::instance()->setWindowIAttribute(
             eq::server::Window::IATTR_PLANES_SAMPLES, $2 );
     }
     | EQTOKEN_CHANNEL_IATTR_HINT_STATISTICS IATTR
     {
         eq::server::Global::instance()->setChannelIAttribute(
             eq::server::Channel::IATTR_HINT_STATISTICS, $2 );
     }
     | EQTOKEN_CHANNEL_IATTR_HINT_SENDTOKEN IATTR
     {
         eq::server::Global::instance()->setChannelIAttribute(
             eq::server::Channel::IATTR_HINT_SENDTOKEN, $2 );
     }
     | EQTOKEN_COMPOUND_IATTR_STEREO_MODE IATTR 
     { 
         eq::server::Global::instance()->setCompoundIAttribute( 
             eq::server::Compound::IATTR_STEREO_MODE, $2 ); 
     }
     | EQTOKEN_COMPOUND_IATTR_STEREO_ANAGLYPH_LEFT_MASK colorMask 
     { 
         eq::server::Global::instance()->setCompoundIAttribute( 
             eq::server::Compound::IATTR_STEREO_ANAGLYPH_LEFT_MASK, $2 ); 
     }
     | EQTOKEN_COMPOUND_IATTR_STEREO_ANAGLYPH_RIGHT_MASK colorMask 
     { 
         eq::server::Global::instance()->setCompoundIAttribute( 
             eq::server::Compound::IATTR_STEREO_ANAGLYPH_RIGHT_MASK, $2 ); 
     }
     | EQTOKEN_COMPOUND_IATTR_UPDATE_FOV IATTR
     {
         EQWARN << "ignoring removed attribute EQ_COMPOUND_IATTR_UPDATE_FOV"
                << std::endl;
     }

connectionType: 
    EQTOKEN_TCPIP  { $$ = co::CONNECTIONTYPE_TCPIP; }
    | EQTOKEN_SDP  { $$ = co::CONNECTIONTYPE_SDP; }
    | EQTOKEN_IB   { $$ = co::CONNECTIONTYPE_IB; }
    | EQTOKEN_PIPE { $$ = co::CONNECTIONTYPE_NAMEDPIPE; }
    | EQTOKEN_MCIP { $$ = co::CONNECTIONTYPE_MCIP; }
    | EQTOKEN_PGM  { $$ = co::CONNECTIONTYPE_PGM; }
    | EQTOKEN_RSP  { $$ = co::CONNECTIONTYPE_RSP; }

server: EQTOKEN_SERVER '{' { server = new eq::server::Server(); }
        serverConnections
        configs '}'

serverConnections: /*null*/ | serverConnections serverConnection
serverConnection: EQTOKEN_CONNECTION 
        '{' { 
                connectionDescription = new eq::server::ConnectionDescription;
                connectionDescription->setHostname( "" );
                connectionDescription->port = EQ_DEFAULT_PORT;
            }
            connectionFields '}' 
            { 
                server->addConnectionDescription( connectionDescription.get( ));
                connectionDescription = 0;
            }

configs: config | configs config
config: EQTOKEN_CONFIG '{' 
            {
                config = new eq::server::Config( server );
                config->setName( filename );
                node = new eq::server::Node( config );
                node->setApplicationNode( true );
            }
        configFields '}' { config = 0; }
configFields: /*null*/ | configFields configField
configField:
    node
    | EQTOKEN_NAME STRING       { config->setName( $2 ); }
    | observer
    | layout
    | canvas
    | compound
    | EQTOKEN_LATENCY UNSIGNED  { config->setLatency( $2 ); }
    | EQTOKEN_ATTRIBUTES '{' configAttributes '}'
configAttributes: /*null*/ | configAttributes configAttribute
configAttribute:
    EQTOKEN_EYE_BASE FLOAT { config->setFAttribute( 
                             eq::server::Config::FATTR_EYE_BASE, $2 ); }
    | EQTOKEN_ROBUSTNESS IATTR { config->setIAttribute( 
                                 eq::server::Config::IATTR_ROBUSTNESS, $2 ); }

node: appNode | renderNode
renderNode: EQTOKEN_NODE '{' {
                                 node = new eq::server::Node( config );
                             }
               nodeFields
               '}' { node = 0; }
appNode: EQTOKEN_APPNODE '{' 
            {
                node = config->findApplicationNode();
                EQASSERT( node );
            }
            nodeFields
            '}' { node = 0; }
nodeFields: /*null*/ | nodeFields nodeField
nodeField: 
    EQTOKEN_NAME STRING            { node->setName( $2 ); }
    | connection
    | pipe
    | EQTOKEN_ATTRIBUTES '{' nodeAttributes '}'
connection:
    EQTOKEN_CONNECTION 
        '{' { connectionDescription = new eq::server::ConnectionDescription; }
             connectionFields
        '}'  { 
                 node->addConnectionDescription( connectionDescription );
                 connectionDescription = 0;
             }
connectionFields: /*null*/ | connectionFields connectionField
connectionField:
    EQTOKEN_TYPE connectionType   { connectionDescription->type = $2; }
    | EQTOKEN_HOSTNAME  STRING    { connectionDescription->setHostname($2); }
    | EQTOKEN_INTERFACE STRING    { connectionDescription->setInterface($2); }
    | EQTOKEN_PORT UNSIGNED       { connectionDescription->port = $2; }
    | EQTOKEN_BANDWIDTH UNSIGNED  { connectionDescription->bandwidth = $2; }
    | EQTOKEN_FILENAME STRING     { connectionDescription->setFilename($2); }

nodeAttributes: /*null*/ | nodeAttributes nodeAttribute
nodeAttribute:
    EQTOKEN_LAUNCH_COMMAND STRING 
        { node->setSAttribute( eq::server::Node::SATTR_LAUNCH_COMMAND, $2 ); }
    | EQTOKEN_LAUNCH_COMMAND_QUOTE CHARACTER 
        { node->setCAttribute( eq::server::Node::CATTR_LAUNCH_COMMAND_QUOTE,
                               $2 ); }
    | EQTOKEN_THREAD_MODEL IATTR 
        { node->setIAttribute( eq::server::Node::IATTR_THREAD_MODEL, $2 ); }
    | EQTOKEN_LAUNCH_TIMEOUT IATTR 
        { node->setIAttribute( eq::server::Node::IATTR_LAUNCH_TIMEOUT, $2 ); }
    | EQTOKEN_HINT_STATISTICS IATTR
        {
            EQWARN
                << "Ignoring deprecated attribute Node::IATTR_HINT_STATISTICS"
                << std::endl;
        }


pipe: EQTOKEN_PIPE '{' 
            {
                eqPipe = new eq::server::Pipe( node );
            }
        pipeFields
        '}' { eqPipe = 0; }
pipeFields: /*null*/ | pipeFields pipeField
pipeField:
    window
    | EQTOKEN_ATTRIBUTES '{' pipeAttributes '}'
    | EQTOKEN_NAME     STRING          { eqPipe->setName( $2 ); }
    | EQTOKEN_PORT     UNSIGNED        { eqPipe->setPort( $2 ); }
    | EQTOKEN_DEVICE   UNSIGNED        { eqPipe->setDevice( $2 ); }
    | EQTOKEN_VIEWPORT viewport 
        {
            eqPipe->setPixelViewport( eq::PixelViewport( (int)$2[0], (int)$2[1],
                                                      (int)$2[2], (int)$2[3] ));
        }
pipeAttributes: /*null*/ | pipeAttributes pipeAttribute
pipeAttribute:
    EQTOKEN_HINT_THREAD IATTR
        { eqPipe->setIAttribute( eq::server::Pipe::IATTR_HINT_THREAD, $2 ); }
    | EQTOKEN_HINT_CUDA_GL_INTEROP IATTR
        { eqPipe->setIAttribute( eq::server::Pipe::IATTR_HINT_CUDA_GL_INTEROP, $2 ); }

window: EQTOKEN_WINDOW '{' 
            {
                window = new eq::server::Window( eqPipe );
                window->init(); // not in ctor, virtual method
            }
        windowFields
        '}' { window = 0; }
windowFields: /*null*/ | windowFields windowField
windowField: 
    channel
    | EQTOKEN_ATTRIBUTES '{' windowAttributes '}'
    | EQTOKEN_NAME STRING              { window->setName( $2 ); }
    | EQTOKEN_VIEWPORT viewport
        {
            if( $2[2] > 1 || $2[3] > 1 )
                window->setPixelViewport( eq::PixelViewport( (int)$2[0], 
                                          (int)$2[1], (int)$2[2], (int)$2[3] ));
            else
                window->setViewport( eq::Viewport($2[0], $2[1], $2[2], $2[3])); 
        }
windowAttributes: /*null*/ | windowAttributes windowAttribute
windowAttribute:
    EQTOKEN_HINT_STEREO IATTR
        { window->setIAttribute( eq::server::Window::IATTR_HINT_STEREO, $2 ); }
    | EQTOKEN_HINT_DOUBLEBUFFER IATTR
        { window->setIAttribute( eq::server::Window::IATTR_HINT_DOUBLEBUFFER, $2 ); }
    | EQTOKEN_HINT_FULLSCREEN IATTR
        { window->setIAttribute( eq::server::Window::IATTR_HINT_FULLSCREEN, $2 ); }
    | EQTOKEN_HINT_DECORATION IATTR
        { window->setIAttribute( eq::server::Window::IATTR_HINT_DECORATION, $2 ); }
    | EQTOKEN_HINT_SWAPSYNC IATTR
        { window->setIAttribute( eq::server::Window::IATTR_HINT_SWAPSYNC, $2 ); }
    | EQTOKEN_HINT_DRAWABLE IATTR
        { window->setIAttribute( eq::server::Window::IATTR_HINT_DRAWABLE, $2 ); }
    | EQTOKEN_HINT_STATISTICS IATTR
        { window->setIAttribute( eq::server::Window::IATTR_HINT_STATISTICS, $2 ); }
    | EQTOKEN_HINT_SCREENSAVER IATTR
        { window->setIAttribute( eq::server::Window::IATTR_HINT_SCREENSAVER, $2 ); }
    | EQTOKEN_PLANES_COLOR IATTR
        { window->setIAttribute( eq::server::Window::IATTR_PLANES_COLOR, $2 ); }
    | EQTOKEN_PLANES_ALPHA IATTR
        { window->setIAttribute( eq::server::Window::IATTR_PLANES_ALPHA, $2 ); }
    | EQTOKEN_PLANES_DEPTH IATTR
        { window->setIAttribute( eq::server::Window::IATTR_PLANES_DEPTH, $2 ); }
    | EQTOKEN_PLANES_STENCIL IATTR
        { window->setIAttribute( eq::server::Window::IATTR_PLANES_STENCIL, $2 ); }
    | EQTOKEN_PLANES_ACCUM IATTR
        { window->setIAttribute( eq::server::Window::IATTR_PLANES_ACCUM, $2 ); }
    | EQTOKEN_PLANES_ACCUM_ALPHA IATTR
        { window->setIAttribute( eq::server::Window::IATTR_PLANES_ACCUM_ALPHA, $2 ); }
    | EQTOKEN_PLANES_SAMPLES IATTR
        { window->setIAttribute( eq::server::Window::IATTR_PLANES_SAMPLES, $2 ); }
                     
channel: EQTOKEN_CHANNEL '{' 
            {
                channel = new eq::server::Channel( window );
                channel->init(); // not in ctor, virtual method
            }
         channelFields
        '}' { channel = 0; }
channelFields: /*null*/ | channelFields channelField
channelField: 
    EQTOKEN_NAME STRING { channel->setName( $2 ); }
    | EQTOKEN_ATTRIBUTES '{' 
    channelAttributes '}'
    | EQTOKEN_VIEWPORT viewport
        {
            if( $2[2] > 1 || $2[3] > 1 )
                channel->setPixelViewport( eq::PixelViewport( (int)$2[0],
                                          (int)$2[1], (int)$2[2], (int)$2[3] ));
            else
                channel->setViewport(eq::Viewport( $2[0], $2[1], $2[2], $2[3]));
        }
    | EQTOKEN_DRAWABLE '[' { flags = eq::server::Channel::FB_WINDOW; }
         drawables ']' { channel->setDrawable( flags ); flags = 0; }
channelAttributes: /*null*/ | channelAttributes channelAttribute
channelAttribute:
    EQTOKEN_HINT_STATISTICS IATTR
        { channel->setIAttribute( eq::server::Channel::IATTR_HINT_STATISTICS, 
                                  $2 ); }
    | EQTOKEN_HINT_SENDTOKEN IATTR
        { channel->setIAttribute( eq::server::Channel::IATTR_HINT_SENDTOKEN,
                                  $2 ); }


observer: EQTOKEN_OBSERVER '{' { observer = new eq::server::Observer( config );}
            observerFields '}' { observer = 0; }
observerFields: /*null*/ | observerFields observerField
observerField:
    EQTOKEN_NAME STRING { observer->setName( $2 ); }
    | EQTOKEN_EYE_BASE FLOAT { observer->setEyeBase( $2 ); }
    | EQTOKEN_FOCUS_DISTANCE FLOAT { observer->setFocusDistance( $2 ); }
    | EQTOKEN_FOCUS_MODE IATTR
        { observer->setFocusMode( eq::fabric::FocusMode( $2 )); }

layout: EQTOKEN_LAYOUT '{' { layout = new eq::server::Layout( config ); }
            layoutFields '}' { layout = 0; }
layoutFields: /*null*/ | layoutFields layoutField
layoutField:
    EQTOKEN_NAME STRING { layout->setName( $2 ); }
    | view

view: EQTOKEN_VIEW '{' { view = new eq::server::View( layout ); }
          viewFields '}' { view = 0; }
viewFields: /*null*/ | viewFields viewField
viewField:
    EQTOKEN_NAME STRING { view->setName( $2 ); }
    | EQTOKEN_MODE { view->changeMode( eq::server::View::MODE_MONO ); }
        viewMode
    | EQTOKEN_VIEWPORT viewport
        { view->setViewport( eq::Viewport( $2[0], $2[1], $2[2], $2[3] ));}
    | wall       { view->setWall( wall ); }
    | projection { view->setProjection( projection ); }
    | EQTOKEN_OBSERVER STRING
      {
          eq::server::Observer* observer = 
              config->find< eq::server::Observer >( $2 );
          if( !observer )
          {
              yyerror( "No observer of the given name" );
              YYERROR;
          }
          else
              view->setObserver( observer ); 
      }
    | EQTOKEN_OBSERVER UNSIGNED
      {
          const eq::server::ObserverPath path( $2 );
          eq::server::Observer* observer = config->getObserver( path );
          if( !observer )
          {
              yyerror( "No observer of the given index" );
              YYERROR;
          }
          else
              view->setObserver( observer ); 
      }

viewMode:
    EQTOKEN_MONO  { view->changeMode( eq::server::View::MODE_MONO ); }
    | EQTOKEN_STEREO  { view->changeMode( eq::server::View::MODE_STEREO ); }
    
canvas: EQTOKEN_CANVAS '{' { canvas = new eq::server::Canvas( config ); }
            canvasFields '}' { config->activateCanvas( canvas ); canvas = 0; }
canvasFields: /*null*/ | canvasFields canvasField
canvasField:
    EQTOKEN_NAME STRING { canvas->setName( $2 ); }
    | EQTOKEN_LAYOUT STRING 
      {
          eq::server::Layout* layout = config->find< eq::server::Layout >( $2 );
          if( !layout )
          {
              yyerror( "No layout of the given name" );
              YYERROR;
          }
          else
              canvas->addLayout( layout ); 
      }
    | EQTOKEN_LAYOUT UNSIGNED
      {
          const eq::server::LayoutPath path( $2 );
          eq::server::Layout* layout = config->getLayout( path );
          if( !layout )
          {
              yyerror( "No layout of the given index" );
              YYERROR;
          }
          else
              canvas->addLayout( layout ); 
      }
    | EQTOKEN_LAYOUT EQTOKEN_OFF
      {
          canvas->addLayout( 0 ); 
      }
    | wall       { canvas->setWall( wall ); }
    | projection { canvas->setProjection( projection ); }
    | segment

segment: EQTOKEN_SEGMENT '{' { segment = new eq::server::Segment( canvas ); }
          segmentFields '}'
segmentFields: /*null*/ | segmentFields segmentField
segmentField:
    EQTOKEN_NAME STRING { segment->setName( $2 ); }
    | EQTOKEN_CHANNEL STRING
        {
            eq::server::Channel* channel = 
                config->find< eq::server::Channel >( $2 );
            if( !channel )
            {
                yyerror( "No channel of the given name" );
                YYERROR;
            }
            else
                segment->setChannel( channel );
        }
    | EQTOKEN_EYE  '['   { segment->setEyes( eq::fabric::EYE_UNDEFINED );}
        segumentEyes  ']'
    | EQTOKEN_VIEWPORT viewport
        { segment->setViewport( eq::Viewport( $2[0], $2[1], $2[2], $2[3] ));}
    | wall       { segment->setWall( wall ); }
    | projection { segment->setProjection( projection ); }

segumentEyes: /*null*/ | segumentEyes segumentEye
segumentEye:
    EQTOKEN_CYCLOP  { segment->enableEye( eq::fabric::EYE_CYCLOP ); }
    | EQTOKEN_LEFT  { segment->enableEye( eq::fabric::EYE_LEFT ); }
    | EQTOKEN_RIGHT { segment->enableEye( eq::fabric::EYE_RIGHT ); }
    
compound: EQTOKEN_COMPOUND '{' 
              {
                  if( eqCompound )
                      eqCompound = new eq::server::Compound( eqCompound );
                  else
                      eqCompound = new eq::server::Compound( config );
              }
          compoundFields 
          '}' { eqCompound = eqCompound->getParent(); } 

compoundFields: /*null*/ | compoundFields compoundField
compoundField: 
    compound
    | EQTOKEN_NAME STRING { eqCompound->setName( $2 ); }
    | EQTOKEN_CHANNEL STRING
      {
          eq::server::Channel* channel = 
              config->find< eq::server::Channel >( $2 );
          if( !channel )
          {
              yyerror( "No channel of the given name" );
              YYERROR;
          }
          else
              eqCompound->setChannel( channel );
      }
    | EQTOKEN_CHANNEL viewSegmentRef
      {
          if( !segment || !view )
          {
              yyerror( "Incomplete channel reference (view or segment missing)" );
              YYERROR;
          }
          else
          {
              eq::server::Channel* channel = 
                  config->findChannel( segment, view );
              if( channel )
                  eqCompound->setChannel( channel );
              else
              {
                  yyerror( "No channel for the given view and segment" );
                  YYERROR;
              }
          }

          canvas = 0;
          segment = 0;
          layout = 0;
          view = 0;
      }
    | EQTOKEN_TASK '['   { eqCompound->setTasks( eq::fabric::TASK_NONE ); }
        compoundTasks ']'
    | EQTOKEN_EYE  '['   { eqCompound->setEyes( eq::fabric::EYE_UNDEFINED );}
        compoundEyes  ']'
    | EQTOKEN_BUFFER '[' { flags = eq::Frame::BUFFER_NONE; }
        buffers ']' { eqCompound->setBuffers( flags ); flags = 0; }
    | EQTOKEN_VIEWPORT viewport
        { eqCompound->setViewport( eq::Viewport( $2[0], $2[1], $2[2], $2[3] ));}
    | EQTOKEN_RANGE '[' FLOAT FLOAT ']'
        { eqCompound->setRange( eq::Range( $3, $4 )); }
    | EQTOKEN_PERIOD UNSIGNED { eqCompound->setPeriod( $2 ); }
    | EQTOKEN_PHASE  UNSIGNED { eqCompound->setPhase( $2 ); }
    | EQTOKEN_ZOOM '[' FLOAT FLOAT ']'
        { eqCompound->setZoom( eq::Zoom( $3, $4 )); }
    | EQTOKEN_PIXEL '[' UNSIGNED UNSIGNED UNSIGNED UNSIGNED ']'
        { eqCompound->setPixel( eq::Pixel( $3, $4, $5, $6 )); }
    | EQTOKEN_SUBPIXEL '[' UNSIGNED UNSIGNED ']'
        { eqCompound->setSubPixel( eq::SubPixel( $3, $4 )); }
    | wall { eqCompound->setWall( wall ); }
    | projection { eqCompound->setProjection( projection ); }
    | loadBalancer
    | equalizer
    | swapBarrier
    | outputFrame
    | inputFrame
    | EQTOKEN_ATTRIBUTES '{' compoundAttributes '}'

viewSegmentRef:
    '(' {
            canvas = 0;
            segment = config->getSegment( eq::server::SegmentPath( 0 ));
            layout = 0;
            view = config->getView( eq::server::ViewPath( 0 ));;
        }
    viewSegmentRefFields ')'

viewSegmentRefFields : /*null*/ | viewSegmentRefFields viewSegmentRefField
viewSegmentRefField:
    EQTOKEN_CANVAS STRING 
        {
            canvas = config->find< eq::server::Canvas >( $2 );
            if( !canvas )
            {
                yyerror( "Can't find canvas" );
                YYERROR;
            }
            segment = canvas->getSegment( eq::server::SegmentPath( 0 ));
        }
    | EQTOKEN_CANVAS UNSIGNED 
        {
            canvas = config->getCanvas( eq::server::CanvasPath( $2 ));
            if( !canvas )
            {
                yyerror( "Can't find canvas" );
                YYERROR;
            }
            segment = canvas->getSegment( eq::server::SegmentPath( 0 ));
        }
    | EQTOKEN_SEGMENT STRING 
        { 
            if( canvas )
                segment = canvas->findSegment( $2 ); 
            else
                segment = config->find< eq::server::Segment >( $2 );
        }
    | EQTOKEN_SEGMENT UNSIGNED 
        {
            if( canvas )
                segment = canvas->getSegment( eq::server::SegmentPath( $2 ));
            else
                segment = config->getSegment( eq::server::SegmentPath( $2 ));
        }
    | EQTOKEN_LAYOUT STRING 
        {
            layout = config->find< eq::server::Layout >( $2 );
            if( !layout )
            {
                yyerror( "Can't find layout" );
                YYERROR;
            }
            view = layout->getView( eq::server::ViewPath( 0 ));;
        }
    | EQTOKEN_LAYOUT UNSIGNED 
        {
            layout = config->getLayout( eq::server::LayoutPath( $2 ));
            if( !layout )
            {
                yyerror( "Can't find layout" );
                YYERROR;
            }
            view = layout->getView( eq::server::ViewPath( 0 ));;
        }
    | EQTOKEN_VIEW STRING 
        { 
            if( layout )
                view = layout->findView( $2 ); 
            else
                view = config->find< eq::server::View >( $2 );
        }
    | EQTOKEN_VIEW UNSIGNED 
        {
            if( layout )
                view = layout->getView( eq::server::ViewPath( $2 ));
            else
                view = config->getView( eq::server::ViewPath( $2 ));
        }

compoundTasks: /*null*/ | compoundTasks compoundTask
compoundTask:
    EQTOKEN_CLEAR      { eqCompound->enableTask( eq::fabric::TASK_CLEAR ); }
    | EQTOKEN_DRAW     { eqCompound->enableTask( eq::fabric::TASK_DRAW ); }
    | EQTOKEN_ASSEMBLE { eqCompound->enableTask( eq::fabric::TASK_ASSEMBLE );}
    | EQTOKEN_READBACK { eqCompound->enableTask( eq::fabric::TASK_READBACK );}

compoundEyes: /*null*/ | compoundEyes compoundEye
compoundEye:
    EQTOKEN_CYCLOP  { eqCompound->enableEye( eq::fabric::EYE_CYCLOP ); }
    | EQTOKEN_LEFT  { eqCompound->enableEye( eq::fabric::EYE_LEFT ); }
    | EQTOKEN_RIGHT { eqCompound->enableEye( eq::fabric::EYE_RIGHT ); }

buffers: /*null*/ | buffers buffer
buffer:
    EQTOKEN_COLOR    { flags |= eq::Frame::BUFFER_COLOR; }
    | EQTOKEN_DEPTH  { flags |= eq::Frame::BUFFER_DEPTH; }
    
drawables:  /*null*/ | drawables drawable
drawable:  
    EQTOKEN_FBO_COLOR     { flags |= eq::server::Channel::FBO_COLOR; }
    | EQTOKEN_FBO_DEPTH   { flags |= eq::server::Channel::FBO_DEPTH; }
    | EQTOKEN_FBO_STENCIL { flags |= eq::server::Channel::FBO_STENCIL; }

wall: EQTOKEN_WALL '{' { wall = eq::Wall(); } wallFields '}'

wallFields:  /*null*/ | wallFields wallField
wallField:
    EQTOKEN_BOTTOM_LEFT  '[' FLOAT FLOAT FLOAT ']'
        { wall.bottomLeft = eq::Vector3f( $3, $4, $5 ); }
    | EQTOKEN_BOTTOM_RIGHT  '[' FLOAT FLOAT FLOAT ']'
        { wall.bottomRight = eq::Vector3f( $3, $4, $5 ); }
    |  EQTOKEN_TOP_LEFT  '[' FLOAT FLOAT FLOAT ']'
        { wall.topLeft = eq::Vector3f( $3, $4, $5 ); }
    | EQTOKEN_TYPE wallType

wallType: 
    EQTOKEN_FIXED { wall.type = eq::Wall::TYPE_FIXED; }
    | EQTOKEN_HMD { wall.type = eq::Wall::TYPE_HMD; }

projection: EQTOKEN_PROJECTION '{' { projection = eq::Projection(); } 
                projectionFields '}'

projectionFields:  /*null*/ | projectionFields projectionField
projectionField:
    EQTOKEN_ORIGIN  '[' FLOAT FLOAT FLOAT ']'
        { projection.origin = eq::Vector3f( $3, $4, $5 ); }
    | EQTOKEN_DISTANCE FLOAT
        { projection.distance = $2; }
    | EQTOKEN_FOV  '[' FLOAT FLOAT ']'
        { projection.fov = eq::Vector2f( $3, $4 ); }
    | EQTOKEN_HPR  '[' FLOAT FLOAT FLOAT ']'
        { projection.hpr = eq::Vector3f( $3, $4, $5 ); }

loadBalancer: 
    EQTOKEN_LOADBALANCER '{' loadBalancerFields '}'
    {
        EQWARN << "Deprecated loadBalancer specification, "
               << " use new ???_equalizer grammar" << std::endl;

        dfrEqualizer = 0;
        loadEqualizer = 0;
    }

loadBalancerFields: /*null*/ | loadBalancerFields loadBalancerField
loadBalancerField:
    EQTOKEN_MODE loadBalancerMode
    | EQTOKEN_DAMPING FLOAT
    {
        if( loadEqualizer )
            loadEqualizer->setDamping( $2 );
        else if( dfrEqualizer )
            dfrEqualizer->setDamping( $2 );
    }
    | EQTOKEN_ASSEMBLE_ONLY_LIMIT FLOAT  { loadEqualizer->setAssembleOnlyLimit( $2 ); }
    | EQTOKEN_FRAMERATE FLOAT     { dfrEqualizer->setFrameRate( $2 ); }
    | EQTOKEN_BOUNDARY '[' UNSIGNED UNSIGNED ']' 
        { loadEqualizer->setBoundary( eq::Vector2i( $3, $4 )); }
    | EQTOKEN_BOUNDARY FLOAT  { loadEqualizer->setBoundary( $2 ); }

loadBalancerMode:
    EQTOKEN_2D
    {
        loadEqualizer = new eq::server::LoadEqualizer;
        loadEqualizer->setMode( eq::server::LoadEqualizer::MODE_2D );
        eqCompound->addEqualizer( loadEqualizer );
    }
    | EQTOKEN_DB             
    {
        loadEqualizer = new eq::server::LoadEqualizer;
        loadEqualizer->setMode( eq::server::LoadEqualizer::MODE_DB );
        eqCompound->addEqualizer( loadEqualizer );
    }
    | EQTOKEN_HORIZONTAL     
    {
        loadEqualizer = new eq::server::LoadEqualizer;
        loadEqualizer->setMode( eq::server::LoadEqualizer::MODE_HORIZONTAL );
        eqCompound->addEqualizer( loadEqualizer );
    }
    | EQTOKEN_VERTICAL       
    {
        loadEqualizer = new eq::server::LoadEqualizer;
        loadEqualizer->setMode( eq::server::LoadEqualizer::MODE_VERTICAL );
        eqCompound->addEqualizer( loadEqualizer );
    }
    | EQTOKEN_DPLEX          
    {
        eqCompound->addEqualizer( new eq::server::FramerateEqualizer );
    }
    | EQTOKEN_DFR            
    {
        dfrEqualizer = new eq::server::DFREqualizer;
        eqCompound->addEqualizer( dfrEqualizer );
    }
    | EQTOKEN_DDS            
    {
        eqCompound->addEqualizer( new eq::server::MonitorEqualizer );
    }

equalizer: dfrEqualizer | framerateEqualizer | loadEqualizer | treeEqualizer |
           monitorEqualizer | viewEqualizer | tileEqualizer
        
dfrEqualizer: EQTOKEN_DFREQUALIZER '{' 
    { dfrEqualizer = new eq::server::DFREqualizer; }
    dfrEqualizerFields '}' 
    {
        eqCompound->addEqualizer( dfrEqualizer );
        dfrEqualizer = 0; 
    }
framerateEqualizer: EQTOKEN_FRAMERATEEQUALIZER '{' '}'
    {
        eqCompound->addEqualizer( new eq::server::FramerateEqualizer );
    }
loadEqualizer: EQTOKEN_LOADEQUALIZER '{' 
    { loadEqualizer = new eq::server::LoadEqualizer; }
    loadEqualizerFields '}' 
    {
        eqCompound->addEqualizer( loadEqualizer );
        loadEqualizer = 0; 
    }
treeEqualizer: EQTOKEN_TREEEQUALIZER '{' 
    { treeEqualizer = new eq::server::TreeEqualizer; }
    treeEqualizerFields '}' 
    {
        eqCompound->addEqualizer( treeEqualizer );
        treeEqualizer = 0; 
    }
monitorEqualizer: EQTOKEN_MONITOREQUALIZER '{' '}'
    {
        eqCompound->addEqualizer( new eq::server::MonitorEqualizer );
    }
viewEqualizer: EQTOKEN_VIEWEQUALIZER '{' '}'
    {
        eqCompound->addEqualizer( new eq::server::ViewEqualizer );
    }
<<<<<<< HEAD
tileEqualizer: EQTOKEN_TILEEQUALIZER '{' '}'
    {
        eqCompound->addEqualizer( new eq::server::TileEqualizer );
=======
tileEqualizer: EQTOKEN_TILEEQUALIZER '{' 
    { tileEqualizer = new eq::server::TileEqualizer }
    tileEqualizerFields '}'
    {
        eqCompound->addEqualizer( tileEqualizer );
        tileEqualizer = 0;
>>>>>>> 02b41632
    }

dfrEqualizerFields: /* null */ | dfrEqualizerFields dfrEqualizerField
dfrEqualizerField:
    EQTOKEN_DAMPING FLOAT      { dfrEqualizer->setDamping( $2 ); }
    | EQTOKEN_FRAMERATE FLOAT  { dfrEqualizer->setFrameRate( $2 ); }

loadEqualizerFields: /* null */ | loadEqualizerFields loadEqualizerField
loadEqualizerField:
    EQTOKEN_DAMPING FLOAT            { loadEqualizer->setDamping( $2 ); }
    | EQTOKEN_BOUNDARY '[' UNSIGNED UNSIGNED ']' 
                 { loadEqualizer->setBoundary( eq::Vector2i( $3, $4 )); }
    | EQTOKEN_ASSEMBLE_ONLY_LIMIT FLOAT
                           { loadEqualizer->setAssembleOnlyLimit( $2 ); }
    | EQTOKEN_BOUNDARY FLOAT        { loadEqualizer->setBoundary( $2 ); }
    | EQTOKEN_MODE loadEqualizerMode    { loadEqualizer->setMode( $2 ); }

loadEqualizerMode: 
    EQTOKEN_2D           { $$ = eq::server::LoadEqualizer::MODE_2D; }
    | EQTOKEN_DB         { $$ = eq::server::LoadEqualizer::MODE_DB; }
    | EQTOKEN_HORIZONTAL { $$ = eq::server::LoadEqualizer::MODE_HORIZONTAL; }
    | EQTOKEN_VERTICAL   { $$ = eq::server::LoadEqualizer::MODE_VERTICAL; }
    
treeEqualizerFields: /* null */ | treeEqualizerFields treeEqualizerField
treeEqualizerField:
    EQTOKEN_DAMPING FLOAT            { treeEqualizer->setDamping( $2 ); }
    | EQTOKEN_BOUNDARY '[' UNSIGNED UNSIGNED ']' 
                 { treeEqualizer->setBoundary( eq::Vector2i( $3, $4 )); }
    | EQTOKEN_BOUNDARY FLOAT        { treeEqualizer->setBoundary( $2 ); }
    | EQTOKEN_MODE treeEqualizerMode    { treeEqualizer->setMode( $2 ); }

treeEqualizerMode: 
    EQTOKEN_2D           { $$ = eq::server::TreeEqualizer::MODE_2D; }
    | EQTOKEN_DB         { $$ = eq::server::TreeEqualizer::MODE_DB; }
    | EQTOKEN_HORIZONTAL { $$ = eq::server::TreeEqualizer::MODE_HORIZONTAL; }
    | EQTOKEN_VERTICAL   { $$ = eq::server::TreeEqualizer::MODE_VERTICAL; }
    
tileEqualizerFields: /* null */ | tileEqualizerFields tileEqualizerField
tileEqualizerField:
	EQTOKEN_NAME STRING                   { tileEqualizer->setName( $2 ); }
	| EQTOKEN_SIZE '[' UNSIGNED UNSIGNED ']'  
                   { tileEqualizer->setTileSize( eq::Vector2i( $3, $4 )); }

swapBarrier: EQTOKEN_SWAPBARRIER '{' { swapBarrier = new eq::server::SwapBarrier; }
    swapBarrierFields '}'
        { 
            eqCompound->setSwapBarrier( swapBarrier );
            swapBarrier = 0;
        } 
swapBarrierFields: /*null*/ | swapBarrierFields swapBarrierField
swapBarrierField: EQTOKEN_NAME STRING { swapBarrier->setName( $2 ); }
    | EQTOKEN_NVGROUP IATTR { swapBarrier->setNVSwapGroup( $2 ); }
    | EQTOKEN_NVBARRIER IATTR { swapBarrier->setNVSwapBarrier( $2 ); }
    


outputFrame: EQTOKEN_OUTPUTFRAME '{' { frame = new eq::server::Frame; }
    frameFields '}'
        { 
            eqCompound->addOutputFrame( frame );
            frame = 0;
        } 
inputFrame: EQTOKEN_INPUTFRAME '{' { frame = new eq::server::Frame; }
    frameFields '}'
        { 
            eqCompound->addInputFrame( frame );
            frame = 0;
        } 
frameFields: /*null*/ | frameFields frameField
frameField: 
    EQTOKEN_NAME STRING { frame->setName( $2 ); }
    | EQTOKEN_TYPE frameType
    | EQTOKEN_VIEWPORT viewport
        { frame->setViewport(eq::Viewport( $2[0], $2[1], $2[2], $2[3])); }
    | EQTOKEN_BUFFER '[' { flags = eq::Frame::BUFFER_NONE; }
        buffers ']' { frame->setBuffers( flags ); flags = 0; }
    | EQTOKEN_ZOOM '[' FLOAT FLOAT ']'
        { frame->setZoom( eq::Zoom( $3, $4 )); }

frameType: 
    EQTOKEN_TEXTURE { frame->setType( eq::Frame::TYPE_TEXTURE ); }
    | EQTOKEN_MEMORY { frame->setType( eq::Frame::TYPE_MEMORY ); }

inputFrame: EQTOKEN_OUTPUTTILES '{' { tileQueue = new eq::server::TileQueue; }
    tileQueueFields '}'
        { 
            eqCompound->addOutputTileQueue( tileQueue );
            tileQueue = 0;
        } 
inputFrame: EQTOKEN_INPUTTILES '{' { tileQueue = new eq::server::TileQueue; }
    tileQueueFields '}'
        { 
            eqCompound->addInputTileQueue( tileQueue );
            tileQueue = 0;
        } 
tileQueueFields: /*null*/ | tileQueueFields tileQueueField
tileQueueField: 
    EQTOKEN_NAME STRING { tileQueue->setName( $2 ); }
    | EQTOKEN_SIZE '[' UNSIGNED UNSIGNED ']' 
        { tileQueue->setTileSize( eq::Vector2i( $3, $4 )); }

compoundAttributes: /*null*/ | compoundAttributes compoundAttribute
compoundAttribute:
    EQTOKEN_STEREO_MODE IATTR 
        { eqCompound->setIAttribute( eq::server::Compound::IATTR_STEREO_MODE, $2 ); }
    | EQTOKEN_STEREO_ANAGLYPH_LEFT_MASK colorMask
        { eqCompound->setIAttribute( 
                eq::server::Compound::IATTR_STEREO_ANAGLYPH_LEFT_MASK, $2 ); }
    | EQTOKEN_STEREO_ANAGLYPH_RIGHT_MASK colorMask
        { eqCompound->setIAttribute( 
                eq::server::Compound::IATTR_STEREO_ANAGLYPH_RIGHT_MASK, $2 ); }
    | EQTOKEN_UPDATE_FOV IATTR
        { EQWARN << "ignoring removed attribute update_FOV" << std::endl; }

viewport: '[' FLOAT FLOAT FLOAT FLOAT ']'
     { 
         $$[0] = $2;
         $$[1] = $3;
         $$[2] = $4;
         $$[3] = $5;
     }

colorMask: '[' colorMaskBits ']' { $$ = $2; }
colorMaskBits: 
    /*null*/ { $$ =eq::server::Compound::COLOR_MASK_NONE; }
    | colorMaskBit { $$ = $1; }
    | colorMaskBits colorMaskBit { $$ = ($1 | $2);}
colorMaskBit:
    EQTOKEN_RED     { $$ = eq::server::Compound::COLOR_MASK_RED; }
    | EQTOKEN_GREEN { $$ = eq::server::Compound::COLOR_MASK_GREEN; }
    | EQTOKEN_BLUE  { $$ = eq::server::Compound::COLOR_MASK_BLUE; }

IATTR:
    EQTOKEN_ON           { $$ = eq::fabric::ON; }
    | EQTOKEN_OFF        { $$ = eq::fabric::OFF; }
    | EQTOKEN_AUTO       { $$ = eq::fabric::AUTO; }
    | EQTOKEN_FASTEST    { $$ = eq::fabric::FASTEST; }
    | EQTOKEN_HORIZONTAL { $$ = eq::fabric::HORIZONTAL; }
    | EQTOKEN_NICEST     { $$ = eq::fabric::NICEST; }
    | EQTOKEN_QUAD       { $$ = eq::fabric::QUAD; }
    | EQTOKEN_ANAGLYPH   { $$ = eq::fabric::ANAGLYPH; } 
    | EQTOKEN_PASSIVE    { $$ = eq::fabric::PASSIVE; } 
    | EQTOKEN_VERTICAL   { $$ = eq::fabric::VERTICAL; }
    | EQTOKEN_WINDOW     { $$ = eq::fabric::WINDOW; }
    | EQTOKEN_FBO        { $$ = eq::fabric::FBO; }
    | EQTOKEN_PBUFFER    { $$ = eq::fabric::PBUFFER; }
    | EQTOKEN_ASYNC      { $$ = eq::fabric::ASYNC; }
    | EQTOKEN_DRAW_SYNC  { $$ = eq::fabric::DRAW_SYNC; }
    | EQTOKEN_LOCAL_SYNC { $$ = eq::fabric::LOCAL_SYNC; }
    | EQTOKEN_RGBA16F    { $$ = eq::fabric::RGBA16F; }
    | EQTOKEN_RGBA32F    { $$ = eq::fabric::RGBA32F; }
    | EQTOKEN_FIXED      { $$ = eq::fabric::FIXED; }
    | EQTOKEN_RELATIVE_TO_ORIGIN   { $$ = eq::fabric::RELATIVE_TO_ORIGIN; }
    | EQTOKEN_RELATIVE_TO_OBSERVER { $$ = eq::fabric::RELATIVE_TO_OBSERVER; }
    | INTEGER            { $$ = $1; }

STRING: EQTOKEN_STRING
     {
         static std::string stringBuf;
         stringBuf = yytext;
         stringBuf.erase( 0, 1 );                  // Leading '"'
         stringBuf.erase( stringBuf.size()-1, 1 ); // Trailing '"'
         $$ = stringBuf.c_str(); 
     }

CHARACTER: EQTOKEN_CHARACTER               { $$ = yytext[1]; }

FLOAT: EQTOKEN_FLOAT                       { $$ = atof( yytext ); }
    | INTEGER                              { $$ = $1; }

INTEGER: EQTOKEN_INTEGER                   { $$ = atoi( yytext ); }
    | UNSIGNED                             { $$ = $1; }
UNSIGNED: EQTOKEN_UNSIGNED                 { $$ = atoi( yytext ); }
%%

namespace eq
{
namespace server
{

//---------------------------------------------------------------------------
// loader
//---------------------------------------------------------------------------
ServerPtr Loader::loadFile( const std::string& filename )
{
    EQASSERTINFO( !eq::loader::loader, "Config file loader is not reentrant" );
    eq::loader::loader = this;

    yyin       = fopen( filename.c_str(), "r" );
    yyinString = 0;

    if( !yyin )
    {
        EQERROR << "Can't open config file " << filename << std::endl;
        eq::loader::loader = 0;
        return 0;
    }

    loader::filename = filename;
    loader::server = 0;
    config = 0;
    const bool error = ( eqLoader_parse() != 0 );

    fclose( yyin );
    eq::loader::loader = 0;
    loader::filename.clear();

    if( error )
        loader::server = 0;

    eq::server::ServerPtr server = loader::server;
    loader::server = 0;
    return server;
}

void Loader::_parseString( const char* data )
{
    EQASSERTINFO( !eq::loader::loader, "Config file loader is not reentrant" );
    eq::loader::loader = this;

    yyin       = 0;
    yyinString = data;

    loader::server = 0;
    config = 0;
    const bool error = ( eqLoader_parse() != 0 );
    if( error )
        loader::server = 0;

    eq::loader::loader = 0;
}

ServerPtr Loader::parseServer( const char* data )
{
    _parseString( data );

    eq::server::ServerPtr server = loader::server;
    loader::server = 0;
    return server;
}

}
}<|MERGE_RESOLUTION|>--- conflicted
+++ resolved
@@ -1154,18 +1154,12 @@
     {
         eqCompound->addEqualizer( new eq::server::ViewEqualizer );
     }
-<<<<<<< HEAD
-tileEqualizer: EQTOKEN_TILEEQUALIZER '{' '}'
-    {
-        eqCompound->addEqualizer( new eq::server::TileEqualizer );
-=======
 tileEqualizer: EQTOKEN_TILEEQUALIZER '{' 
     { tileEqualizer = new eq::server::TileEqualizer }
     tileEqualizerFields '}'
     {
         eqCompound->addEqualizer( tileEqualizer );
         tileEqualizer = 0;
->>>>>>> 02b41632
     }
 
 dfrEqualizerFields: /* null */ | dfrEqualizerFields dfrEqualizerField
