--- conflicted
+++ resolved
@@ -141,7 +141,6 @@
     _updateFrameRate( compound );
     _updateViewStart( compound, context );
 
-<<<<<<< HEAD
     // TODO refactor!
     if ( _getTilesEnabled( compound ) )
     {
@@ -186,11 +185,6 @@
         }
     }
     else
-=======
-    if( compound->testInheritTask( fabric::TASK_CLEAR ))
-        _sendClear( context );
-    if( compound->testInheritTask( fabric::TASK_DRAW ))
->>>>>>> 0e339355
     {
         if( compound->testInheritTask( fabric::TASK_CLEAR ))
         {
