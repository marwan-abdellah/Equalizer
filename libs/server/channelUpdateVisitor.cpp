--- conflicted
+++ resolved
@@ -143,7 +143,6 @@
 
     // TODO refactor!
     if ( _getTilesEnabled( compound ) )
-<<<<<<< HEAD
     {
         Frames frames;
         std::vector< co::ObjectVersion > frameIDs;
@@ -187,51 +186,6 @@
     }
     else
     {
-=======
-    {
-        Frames frames;
-        std::vector< co::ObjectVersion > frameIDs;
-        const std::vector< Frame* >& outputFrames = compound->getOutputFrames();
-        for( FramesCIter i = outputFrames.begin(); i != outputFrames.end(); ++i )
-        {
-            Frame* frame = *i;
-
-            if( !frame->hasData( _eye )) // TODO: filter: buffers, vp, eye
-                continue;
-
-            frames.push_back( frame );
-            frameIDs.push_back( co::ObjectVersion( frame ));
-        }
-
-        const TileQueues& inputQueues = compound->getInputTileQueues();
-        for( TileQueuesCIter i = inputQueues.begin();
-             i != inputQueues.end(); ++i )
-        {
-            const TileQueue* inputQueue = *i;
-            const TileQueue* outputQueue =
-                    inputQueue->getOutputQueue( context.eye );
-
-            ChannelFrameTilesPacket tilesPacket;
-            tilesPacket.context = context;
-            tilesPacket.tasks = compound->getInheritTasks();
-            tilesPacket.tasks &= ( eq::fabric::TASK_CLEAR | 
-                        eq::fabric::TASK_DRAW | eq::fabric::TASK_READBACK );
-
-            const UUID& id = outputQueue->getQueueMasterID( context.eye );
-            EQASSERT( id != co::base::UUID::ZERO );
-            tilesPacket.queueVersion.identifier = id;
-            tilesPacket.queueVersion.version = co::VERSION_FIRST;
-            tilesPacket.nFrames   = uint32_t( frames.size( ));
-            _channel->send<co::ObjectVersion>( tilesPacket, frameIDs );
-
-            _updated = true;
-            EQLOG( LOG_TASKS ) << "TASK tiles " << _channel->getName()
-                               <<  " " << &tilesPacket << std::endl;
-        }
-    }
-    else
-    {
->>>>>>> 4755e557
         if( compound->testInheritTask( fabric::TASK_CLEAR ))
         {
             ChannelFrameClearPacket clearPacket;        
@@ -275,25 +229,7 @@
 
 bool ChannelUpdateVisitor::_getTilesEnabled( const Compound* compound )
 {
-<<<<<<< HEAD
-    const TileQueues& queues = compound->getInputTileQueues();
-    bool tilesEnabled = false;
-    if( !queues.empty() )
-    {
-        TileQueuesCIter i = queues.begin();
-        for( ; i < queues.end(); ++i )
-        {
-            if( (*i)->isActivated() )
-            {
-                tilesEnabled = true;
-                break;
-            }
-        }
-    }
-    return tilesEnabled;
-=======
     return !compound->getInputTileQueues().empty();
->>>>>>> 4755e557
 }
 
 
