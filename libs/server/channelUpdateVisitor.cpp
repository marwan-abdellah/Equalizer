
/* Copyright (c) 2007-2011, Stefan Eilemann <eile@equalizergraphics.com>
 * Copyright (c) 2010, Cedric Stalder <cedric.stalder@gmail.com>
 *
 * This library is free software; you can redistribute it and/or modify it under
 * the terms of the GNU Lesser General Public License version 2.1 as published
 * by the Free Software Foundation.
 *  
 * This library is distributed in the hope that it will be useful, but WITHOUT
 * ANY WARRANTY; without even the implied warranty of MERCHANTABILITY or FITNESS
 * FOR A PARTICULAR PURPOSE.  See the GNU Lesser General Public License for more
 * details.
 * 
 * You should have received a copy of the GNU Lesser General Public License
 * along with this library; if not, write to the Free Software Foundation, Inc.,
 * 51 Franklin Street, Fifth Floor, Boston, MA 02110-1301 USA.
 */

#include "channelUpdateVisitor.h"

#include "colorMask.h"
#include "compound.h"
#include "frame.h"
#include "node.h"
#include "observer.h"
#include "pipe.h"
#include "segment.h"
#include "view.h"
#include "window.h"
#include "tileQueue.h"

#include "channel.ipp"

#include <eq/channelPackets.h>
#include <eq/log.h>
#include <eq/nodePackets.h>
#include <eq/pipePackets.h>
#include <eq/windowPackets.h>
#include <eq/fabric/paths.h>

#ifndef GL_BACK_LEFT
#  define GL_FRONT_LEFT 0x0400
#  define GL_FRONT_RIGHT 0x0401
#  define GL_BACK_LEFT 0x0402
#  define GL_BACK_RIGHT 0x0403
#  define GL_FRONT 0x0404
#  define GL_BACK 0x0405
#endif

namespace eq
{
namespace server
{

using fabric::QUAD;

namespace
{
static bool _setDrawBuffers();
static uint32_t _drawBuffer[2][2][NUM_EYES];
static bool _drawBufferInit = _setDrawBuffers();
bool _setDrawBuffers()
{
    const int32_t cyclop = co::base::getIndexOfLastBit( EYE_CYCLOP );
    const int32_t left = co::base::getIndexOfLastBit( EYE_LEFT );
    const int32_t right = co::base::getIndexOfLastBit( EYE_RIGHT );

    // [stereo][doublebuffered][eye]
    _drawBuffer[0][0][ cyclop ] = GL_FRONT;
    _drawBuffer[0][0][ left ] = GL_FRONT;
    _drawBuffer[0][0][ right ] = GL_FRONT;

    _drawBuffer[0][1][ cyclop ] = GL_BACK;
    _drawBuffer[0][1][ left ] = GL_BACK;
    _drawBuffer[0][1][ right ] = GL_BACK;

    _drawBuffer[1][0][ cyclop ] = GL_FRONT;
    _drawBuffer[1][0][ left ] = GL_FRONT_LEFT;
    _drawBuffer[1][0][ right ] = GL_FRONT_RIGHT;

    _drawBuffer[1][1][ cyclop ] = GL_BACK;
    _drawBuffer[1][1][ left ] = GL_BACK_LEFT;
    _drawBuffer[1][1][ right ] = GL_BACK_RIGHT;

    return true;
}
}

ChannelUpdateVisitor::ChannelUpdateVisitor( Channel* channel, 
                                            const uint128_t frameID,
                                            const uint32_t frameNumber )
        : _channel( channel )
        , _eye( EYE_CYCLOP )
        , _frameID( frameID )
        , _frameNumber( frameNumber )
        , _updated( false )
{}

bool ChannelUpdateVisitor::_skipCompound( const Compound* compound )
{
    return ( compound->getChannel() != _channel ||
             !compound->isInheritActive( _eye ) ||
             compound->getInheritTasks() == fabric::TASK_NONE );
}

VisitorResult ChannelUpdateVisitor::visitPre( const Compound* compound )
{
    if( !compound->isInheritActive( _eye ))
        return TRAVERSE_PRUNE;    

    _updateDrawFinish( compound );

    if( _skipCompound( compound ))
        return TRAVERSE_CONTINUE;

    RenderContext context;
    _setupRenderContext( compound, context );

    _updateFrameRate( compound );
    _updateViewStart( compound, context );

    if( compound->testInheritTask( fabric::TASK_CLEAR ))
    {
        ChannelFrameClearPacket clearPacket;
        clearPacket.context = context;

        _channel->send( clearPacket );
        _updated = true;
        EQLOG( LOG_TASKS ) << "TASK clear " << _channel->getName() <<  " "
                               << &clearPacket << std::endl;
    }
    return TRAVERSE_CONTINUE;
}

VisitorResult ChannelUpdateVisitor::visitLeaf( const Compound* compound )
{
    if( !compound->isInheritActive( _eye ))
        return TRAVERSE_CONTINUE;    

    if( _skipCompound( compound ))
    {
        _updateDrawFinish( compound );
        return TRAVERSE_CONTINUE;
    }

    // OPT: Send render context once before task packets?
    RenderContext context;
    _setupRenderContext( compound, context );
    _updateFrameRate( compound );
    _updateViewStart( compound, context );

    if ( _getTilesEnabled( compound ) )
    {
        Frames frames;
        std::vector< co::ObjectVersion > frameIDs;
        const std::vector< Frame* >& outputFrames = compound->getOutputFrames();
        for( FramesCIter i = outputFrames.begin(); i != outputFrames.end(); ++i )
        {
            Frame* frame = *i;

            if( !frame->hasData( _eye )) // TODO: filter: buffers, vp, eye
                continue;

            frames.push_back( frame );
            frameIDs.push_back( co::ObjectVersion( frame ));
        }

        if( frames.empty() )
            return TRAVERSE_CONTINUE;

        const TileQueues& inputQueues = compound->getInputTileQueues();
        for( TileQueuesCIter i = inputQueues.begin();
             i != inputQueues.end(); ++i )
        {
            const TileQueue* inputQueue = *i;
<<<<<<< HEAD
            const TileQueues& outputQueues =
                inputQueue->getOutputQueues( context.eye );
            for( TileQueuesCIter j = outputQueues.begin();
                 j != outputQueues.end(); ++j )
            {
                ChannelFrameTilesPacket tilesPacket;
                tilesPacket.context = context;
                tilesPacket.tasks = compound->getInheritTasks();
                tilesPacket.tasks &= ( eq::fabric::TASK_CLEAR | 
                            eq::fabric::TASK_DRAW | eq::fabric::TASK_READBACK );

                const UUID& id = (*j)->getQueueMasterID( context.eye );
                EQASSERT( id != co::base::UUID::ZERO );
                tilesPacket.queueVersion.identifier = id;
                tilesPacket.queueVersion.version = co::VERSION_FIRST;
                tilesPacket.nFrames   = uint32_t( frames.size( ));
                _channel->send<co::ObjectVersion>( tilesPacket, frameIDs );

                _updated = true;
                EQLOG( LOG_TASKS ) << "TASK tiles " << _channel->getName()
                                   <<  " " << &tilesPacket << std::endl;
            }            
=======
            const TileQueue* outputQueue =
                    inputQueue->getOutputQueue( context.eye );

            ChannelFrameTilesPacket tilesPacket;
            tilesPacket.context = context;
            tilesPacket.tasks = compound->getInheritTasks();
            tilesPacket.tasks &= ( eq::fabric::TASK_CLEAR | 
                        eq::fabric::TASK_DRAW | eq::fabric::TASK_READBACK );

            const UUID& id = outputQueue->getQueueMasterID( context.eye );
            EQASSERT( id != co::base::UUID::ZERO );
            tilesPacket.queueVersion.identifier = id;
            tilesPacket.queueVersion.version = co::VERSION_FIRST;
            tilesPacket.nFrames   = uint32_t( frames.size( ));
            _channel->send<co::ObjectVersion>( tilesPacket, frameIDs );

            _updated = true;
            EQLOG( LOG_TASKS ) << "TASK tiles " << _channel->getName()
                               <<  " " << &tilesPacket << std::endl;
>>>>>>> def42961
        }
    }
    else
    {
        if( compound->testInheritTask( fabric::TASK_CLEAR ))
        {
            ChannelFrameClearPacket clearPacket;        
            clearPacket.context = context;
            _channel->send( clearPacket );
            _updated = true;
            EQLOG( LOG_TASKS ) << "TASK clear " << _channel->getName() <<  " "
                << &clearPacket << std::endl;
        }
        if( compound->testInheritTask( fabric::TASK_DRAW ))
        {
            ChannelFrameDrawPacket drawPacket;

            drawPacket.context = context;
            drawPacket.finish = _channel->hasListeners(); // finish for equalizers
            _channel->send( drawPacket );
            _updated = true;
            EQLOG( LOG_TASKS ) << "TASK draw " << _channel->getName() <<  " " 
                << &drawPacket << std::endl;
        }
    }

    _updateDrawFinish( compound );
    _updatePostDraw( compound, context );
    return TRAVERSE_CONTINUE;
}

VisitorResult ChannelUpdateVisitor::visitPost( const Compound* compound )
{
    if( _skipCompound( compound ))
        return TRAVERSE_CONTINUE;

    RenderContext context;
    _setupRenderContext( compound, context );
    
    
    _updatePostDraw( compound, context );

    return TRAVERSE_CONTINUE;
}

bool ChannelUpdateVisitor::_getTilesEnabled( const Compound* compound )
{
    const TileQueues& queues = compound->getInputTileQueues();
    bool tilesEnabled = false;
    if( !queues.empty() )
    {
        TileQueuesCIter i = queues.begin();
        for( ; i < queues.end(); ++i )
        {
            if( (*i)->isActivated() )
            {
                tilesEnabled = true;
                break;
            }
        }
    }
    return tilesEnabled;
}


void ChannelUpdateVisitor::_setupRenderContext( const Compound* compound,
                                                RenderContext& context )
{
    const Channel* destChannel = compound->getInheritChannel();
    EQASSERT( destChannel );

    context.frameID       = _frameID;
    context.pvp           = compound->getInheritPixelViewport();
    context.overdraw      = compound->getInheritOverdraw();
    context.vp            = compound->getInheritViewport();
    context.range         = compound->getInheritRange();
    context.pixel         = compound->getInheritPixel();
    context.subpixel      = compound->getInheritSubPixel();
    context.zoom          = compound->getInheritZoom();
    context.period        = compound->getInheritPeriod();
    context.phase         = compound->getInheritPhase();
    context.offset.x()    = context.pvp.x;
    context.offset.y()    = context.pvp.y;
    context.eye           = _eye;
    context.buffer        = _getDrawBuffer( compound );
    context.bufferMask    = _getDrawBufferMask( compound );
    context.view          = destChannel->getViewVersion();
    context.taskID        = compound->getTaskID();

    const View* view = destChannel->getView();
    EQASSERT( context.view == view );

    if( view )
    {
        // compute inherit vp (part of view covered by segment/view channel)
        const Segment* segment = destChannel->getSegment();
        EQASSERT( segment );

        const PixelViewport& pvp = destChannel->getPixelViewport();
        if( pvp.hasArea( ))
            context.vp.applyView( segment->getViewport(), view->getViewport(),
                                  pvp, destChannel->getOverdraw( ));
    }

    if( _channel != destChannel )
    {
        const PixelViewport& nativePVP = _channel->getPixelViewport();
        context.pvp.x = nativePVP.x;
        context.pvp.y = nativePVP.y;
    }
    // TODO: pvp size overcommit check?

    compound->computeFrustum( context, _eye );
}

void ChannelUpdateVisitor::_updateDrawFinish( const Compound* compound ) const
{
    const Compound* lastDrawCompound = _channel->getLastDrawCompound();
    if( lastDrawCompound && lastDrawCompound != compound )
        return;

    // Test if this is not the last eye pass of this compound
    if( !compound->isLastInheritEye( _eye ))
        return;

    if( !lastDrawCompound )
        _channel->setLastDrawCompound( compound );

    // Channel::frameDrawFinish
    Node* node = _channel->getNode();

    ChannelFrameDrawFinishPacket channelPacket;
    channelPacket.objectID    = _channel->getID();
    channelPacket.frameNumber = _frameNumber;
    channelPacket.frameID     = _frameID;

    node->send( channelPacket );
    EQLOG( LOG_TASKS ) << "TASK channel draw finish " << _channel->getName()
                       <<  " " << &channelPacket << std::endl;

    // Window::frameDrawFinish
    Window* window = _channel->getWindow();
    const Channel* lastDrawChannel = window->getLastDrawChannel();

    if( lastDrawChannel != _channel )
        return;

    WindowFrameDrawFinishPacket windowPacket;
    windowPacket.objectID    = window->getID();
    windowPacket.frameNumber = _frameNumber;
    windowPacket.frameID     = _frameID;

    node->send( windowPacket );
    EQLOG( LOG_TASKS ) << "TASK window draw finish "  << window->getName() 
                           <<  " " << &windowPacket << std::endl;

    // Pipe::frameDrawFinish
    Pipe* pipe = _channel->getPipe();
    const Window* lastDrawWindow = pipe->getLastDrawWindow();
    if( lastDrawWindow != window )
        return;            

    PipeFrameDrawFinishPacket pipePacket;
    pipePacket.objectID    = pipe->getID();
    pipePacket.frameNumber = _frameNumber;
    pipePacket.frameID     = _frameID;

    node->send( pipePacket );
    EQLOG( LOG_TASKS ) << "TASK pipe draw finish " << pipe->getName() <<  " "
                       << &pipePacket << std::endl;

    // Node::frameDrawFinish
    const Pipe* lastDrawPipe = node->getLastDrawPipe();
    if( lastDrawPipe != pipe )
        return;

    NodeFrameDrawFinishPacket nodePacket;
    nodePacket.objectID    = node->getID();
    nodePacket.frameNumber = _frameNumber;
    nodePacket.frameID     = _frameID;

    node->send( nodePacket );
    EQLOG( LOG_TASKS ) << "TASK node draw finish " << node->getName() <<  " "
                       << &nodePacket << std::endl;
}

void ChannelUpdateVisitor::_updateFrameRate( const Compound* compound ) const
{
    const float maxFPS = compound->getInheritMaxFPS();
    Window*     window = _channel->getWindow();

    if( maxFPS < window->getMaxFPS())
        window->setMaxFPS( maxFPS );
}

uint32_t ChannelUpdateVisitor::_getDrawBuffer( const Compound* compound ) const
{
    const DrawableConfig& dc = _channel->getWindow()->getDrawableConfig();
    const int32_t eye = co::base::getIndexOfLastBit( _eye );

    if( compound->getInheritIAttribute(Compound::IATTR_STEREO_MODE) == QUAD )
        return _drawBuffer[ dc.stereo ][ dc.doublebuffered ][ eye ];
    return _drawBuffer[ 0 ][ dc.doublebuffered ][ eye ];
}

eq::ColorMask ChannelUpdateVisitor::_getDrawBufferMask(const Compound* compound)
    const
{
    if( compound->getInheritIAttribute( Compound::IATTR_STEREO_MODE ) !=
        fabric::ANAGLYPH )
    {
        return ColorMask::ALL;
    }

    switch( _eye )
    {
        case EYE_LEFT:
            return ColorMask( 
                compound->getInheritIAttribute(
                    Compound::IATTR_STEREO_ANAGLYPH_LEFT_MASK ));
        case EYE_RIGHT:
            return ColorMask( 
                compound->getInheritIAttribute( 
                    Compound::IATTR_STEREO_ANAGLYPH_RIGHT_MASK ));
        default:
            return ColorMask::ALL;
    }
}

void ChannelUpdateVisitor::_updatePostDraw( const Compound* compound, 
                                            const RenderContext& context )
{
    _updateAssemble( compound, context );
    
    if( !_getTilesEnabled( compound ))
        _updateReadback( compound, context );
    
    _updateViewFinish( compound, context );
}

void ChannelUpdateVisitor::_updateAssemble( const Compound* compound,
                                            const RenderContext& context )
{
    if( !compound->testInheritTask( fabric::TASK_ASSEMBLE ))
        return;

    const Frames& inputFrames = compound->getInputFrames();
    EQASSERT( !inputFrames.empty( ));

    std::vector< co::ObjectVersion > frameIDs;
    for( Frames::const_iterator iter = inputFrames.begin(); 
         iter != inputFrames.end(); ++iter )
    {
        Frame* frame = *iter;

        if( !frame->hasData( _eye )) // TODO: filter: buffers, vp, eye
            continue;

        frameIDs.push_back( co::ObjectVersion( frame ));
    }

    if( frameIDs.empty() )
        return;

    // assemble task
    ChannelFrameAssemblePacket packet;
    packet.context   = context;
    packet.nFrames   = uint32_t( frameIDs.size( ));

    EQLOG( LOG_ASSEMBLY | LOG_TASKS ) 
        << "TASK assemble " << _channel->getName() <<  " " << &packet << std::endl;
    _channel->send<co::ObjectVersion>( packet, frameIDs );
    _updated = true;
}

void ChannelUpdateVisitor::_updateReadback( const Compound* compound,
                                            const RenderContext& context )
{
    if( !compound->testInheritTask( fabric::TASK_READBACK ))
        return;

    const std::vector< Frame* >& outputFrames = compound->getOutputFrames();
    EQASSERT( !outputFrames.empty( ));

    Frames frames;
    std::vector< co::ObjectVersion > frameIDs;
    for( FramesCIter i = outputFrames.begin(); i != outputFrames.end(); ++i )
    {
        Frame* frame = *i;

        if( !frame->hasData( _eye )) // TODO: filter: buffers, vp, eye
            continue;

        frames.push_back( frame );
        frameIDs.push_back( co::ObjectVersion( frame ));
    }

    if( frames.empty() )
        return;

    // readback task
    ChannelFrameReadbackPacket packet;
    packet.context   = context;
    packet.nFrames   = uint32_t( frames.size( ));

    _channel->send<co::ObjectVersion>( packet, frameIDs );
    _updated = true;
    EQLOG( LOG_ASSEMBLY | LOG_TASKS ) 
        << "TASK readback " << _channel->getName() <<  " " << &packet
        << std::endl;

    // transmit tasks
    Node* node = _channel->getNode();
    co::NodePtr netNode = node->getNode();
    const co::NodeID&  outputNodeID = netNode->getNodeID();
    for( FramesCIter i = frames.begin(); i != frames.end(); ++i )
    {
        Frame* outputFrame = *i;
        const Frames& inputFrames = outputFrame->getInputFrames( context.eye );
        std::set< uint128_t > nodeIDs;

        for( FramesCIter j = inputFrames.begin(); j != inputFrames.end(); ++j )
        {
            const Frame* inputFrame   = *j;
            const Node*  inputNode    = inputFrame->getNode();
            co::NodePtr inputNetNode = inputNode->getNode();

            ChannelFrameTransmitPacket transmitPacket;
            transmitPacket.netNodeID = inputNetNode->getNodeID();

            if( transmitPacket.netNodeID == outputNodeID ||
                nodeIDs.find( transmitPacket.netNodeID ) != nodeIDs.end( ))
            {
                continue;  // TODO filter: buffers, vp, eye
            }

            // send
            transmitPacket.context   = context;
            transmitPacket.frameData = outputFrame->getDataVersion( _eye );
            transmitPacket.clientNodeID = inputNode->getID();

            EQLOG( LOG_ASSEMBLY | LOG_TASKS )
                << "TASK transmit " << _channel->getName() <<  " "
                << &transmitPacket << std::endl;

            _channel->send( transmitPacket );
            nodeIDs.insert( transmitPacket.netNodeID );
        }
    }        
}

void ChannelUpdateVisitor::_updateViewStart( const Compound* compound,
                                             const RenderContext& context )
{
    EQASSERT( !_skipCompound( compound ));
    if( !compound->testInheritTask( fabric::TASK_VIEW ))
        return;
    
    // view start task
    ChannelFrameViewStartPacket packet;
    packet.context = context;

    EQLOG( LOG_TASKS ) << "TASK view start " << _channel->getName() <<  " "
                           << &packet << std::endl;
    _channel->send( packet );
}

void ChannelUpdateVisitor::_updateViewFinish( const Compound* compound,
                                              const RenderContext& context )
{
    EQASSERT( !_skipCompound( compound ));
    if( !compound->testInheritTask( fabric::TASK_VIEW ))
        return;
    
    // view finish task
    ChannelFrameViewFinishPacket packet;
    packet.context = context;

    EQLOG( LOG_TASKS ) << "TASK view finish " << _channel->getName() <<  " "
                       << &packet << std::endl;
    _channel->send( packet );
}

}
}
<|MERGE_RESOLUTION|>--- conflicted
+++ resolved
@@ -173,30 +173,6 @@
              i != inputQueues.end(); ++i )
         {
             const TileQueue* inputQueue = *i;
-<<<<<<< HEAD
-            const TileQueues& outputQueues =
-                inputQueue->getOutputQueues( context.eye );
-            for( TileQueuesCIter j = outputQueues.begin();
-                 j != outputQueues.end(); ++j )
-            {
-                ChannelFrameTilesPacket tilesPacket;
-                tilesPacket.context = context;
-                tilesPacket.tasks = compound->getInheritTasks();
-                tilesPacket.tasks &= ( eq::fabric::TASK_CLEAR | 
-                            eq::fabric::TASK_DRAW | eq::fabric::TASK_READBACK );
-
-                const UUID& id = (*j)->getQueueMasterID( context.eye );
-                EQASSERT( id != co::base::UUID::ZERO );
-                tilesPacket.queueVersion.identifier = id;
-                tilesPacket.queueVersion.version = co::VERSION_FIRST;
-                tilesPacket.nFrames   = uint32_t( frames.size( ));
-                _channel->send<co::ObjectVersion>( tilesPacket, frameIDs );
-
-                _updated = true;
-                EQLOG( LOG_TASKS ) << "TASK tiles " << _channel->getName()
-                                   <<  " " << &tilesPacket << std::endl;
-            }            
-=======
             const TileQueue* outputQueue =
                     inputQueue->getOutputQueue( context.eye );
 
@@ -216,7 +192,6 @@
             _updated = true;
             EQLOG( LOG_TASKS ) << "TASK tiles " << _channel->getName()
                                <<  " " << &tilesPacket << std::endl;
->>>>>>> def42961
         }
     }
     else
