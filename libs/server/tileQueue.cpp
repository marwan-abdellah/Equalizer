
/* Copyright (c) 2011, Stefan Eilemann <eile@eyescale.ch>
 *               2011, Daniel Nachbaur <danielnachbaur@googlemail.com>
 *
 * This library is free software; you can redistribute it and/or modify it under
 * the terms of the GNU Lesser General Public License version 2.1 as published
 * by the Free Software Foundation.
 *  
 * This library is distributed in the hope that it will be useful, but WITHOUT
 * ANY WARRANTY; without even the implied warranty of MERCHANTABILITY or FITNESS
 * FOR A PARTICULAR PURPOSE.  See the GNU Lesser General Public License for more
 * details.
 * 
 * You should have received a copy of the GNU Lesser General Public License
 * along with this library; if not, write to the Free Software Foundation, Inc.,
 * 51 Franklin Street, Fifth Floor, Boston, MA 02110-1301 USA.
 */

#include "tileQueue.h"

#include <co/dataIStream.h>
#include <co/dataOStream.h>


namespace eq
{
namespace server
{

TileQueue::TileQueue()
        : co::Object()
        , _compound( 0 )
        , _size( 0, 0 )
        , _activated( true )
{
    for( unsigned i = 0; i < NUM_EYES; ++i )
        _queueMaster[i] = 0;
}

TileQueue::TileQueue( const TileQueue& from )
        : co::Object()
        , _compound( 0 )
        , _name( from._name )
        , _size( from._size )
        , _activated( true )
{
    for( unsigned i = 0; i < NUM_EYES; ++i )
        _queueMaster[i] = 0;
}

TileQueue::~TileQueue()
{
    _compound = 0;
}

void TileQueue::addTile( const TileTaskPacket& tile, fabric::Eye eye )
<<<<<<< HEAD
{
    uint32_t index = co::base::getIndexOfLastBit(eye);
    EQASSERT( index < NUM_EYES );
    _queueMaster[index]->_queue.push( tile );
}

void TileQueue::cycleData( const uint32_t frameNumber, const Compound* compound)
{
    for( unsigned i = 0; i < NUM_EYES; ++i )
    {
        _outputQueues[i].clear();

        if( !compound->isInheritActive( (eq::Eye)(1<<i) ))// eye pass not used
        {
            _queueMaster[i] = 0;
            continue;
        }

        // reuse unused frame data
        latencyQueue* queue    = _queues.empty() ? 0 : _queues.back();
        const uint32_t latency = getAutoObsolete();
        const uint32_t dataAge = queue ? queue->_frameNumber : 0;

        if( queue && dataAge < frameNumber-latency && frameNumber > latency )
            // not used anymore
            _queues.pop_back();
        else // still used - allocate new data
        {
            queue = new latencyQueue;

            getLocalNode()->registerObject( &queue->_queue );
            queue->_queue.setAutoObsolete( 1 ); // current + in use by render nodes
        }

        queue->_frameNumber = frameNumber;

        _queues.push_front( queue );
        _queueMaster[i] = queue;
    }
}

void TileQueue::addOutputQueue( TileQueue* queue, const Compound* compound )
{
=======
{
    uint32_t index = co::base::getIndexOfLastBit(eye);
    EQASSERT( index < NUM_EYES );
    _queueMaster[index]->_queue.push( tile );
}

void TileQueue::cycleData( const uint32_t frameNumber, const Compound* compound)
{
    for( unsigned i = 0; i < NUM_EYES; ++i )
    {
        if( !compound->isInheritActive( (eq::Eye)(1<<i) ))// eye pass not used
        {
            _queueMaster[i] = 0;
            continue;
        }

        // reuse unused frame data
        latencyQueue* queue    = _queues.empty() ? 0 : _queues.back();
        const uint32_t latency = getAutoObsolete();
        const uint32_t dataAge = queue ? queue->_frameNumber : 0;

        if( queue && dataAge < frameNumber-latency && frameNumber > latency )
            // not used anymore
            _queues.pop_back();
        else // still used - allocate new data
        {
            queue = new latencyQueue;

            getLocalNode()->registerObject( &queue->_queue );
            queue->_queue.setAutoObsolete( 1 ); // current + in use by render nodes
        }

        queue->_frameNumber = frameNumber;

        _queues.push_front( queue );
        _queueMaster[i] = queue;
    }
}

void TileQueue::setOutputQueue( TileQueue* queue, const Compound* compound )
{
>>>>>>> def42961
    for( unsigned i = 0; i < NUM_EYES; ++i )
    {
        // eye pass not used && no output frame for eye pass
        if( compound->isInheritActive( (eq::Eye)(1<<i) ) )
<<<<<<< HEAD
            _outputQueues[i].push_back( queue );
=======
            _outputQueue[i] =queue;
>>>>>>> def42961
    }
}

void TileQueue::getInstanceData( co::DataOStream& )
{
}

void TileQueue::applyInstanceData( co::DataIStream& )
{
}

void TileQueue::flush()
{
    unsetData();

    while( !_queues.empty( ))
    {
        latencyQueue* queue = _queues.front();
        _queues.pop_front();
        getLocalNode()->deregisterObject( &queue->_queue );
        delete queue;
    }

}

void TileQueue::unsetData()
{
    for( unsigned i = 0; i < NUM_EYES; ++i )
    {
        _queueMaster[i] = 0;
<<<<<<< HEAD
        _outputQueues[i].clear();
=======
        _outputQueue[i] = 0;
>>>>>>> def42961
    }
}

std::ostream& operator << ( std::ostream& os, const TileQueue* tileQueue )
{
    if( !tileQueue )
        return os;
    
    os << co::base::disableFlush << "tileQueue" << std::endl;
    os << "{" << std::endl << co::base::indent;
      
    const std::string& name = tileQueue->getName();
    os << "name      \"" << name << "\"" << std::endl;

    const eq::Vector2i& size = tileQueue->getTileSize();
    os << "tile size \"" << size << "\"" << std::endl;

    os << co::base::exdent << "}" << std::endl << co::base::enableFlush;
    return os;
}

<<<<<<< HEAD
const UUID TileQueue::getQueueMasterID( fabric::Eye eye )
=======
const UUID TileQueue::getQueueMasterID( fabric::Eye eye ) const
>>>>>>> def42961
{
    uint32_t index = co::base::getIndexOfLastBit(eye);
    latencyQueue* queue = _queueMaster[ index ];
    if ( queue )
        return queue->_queue.getID();
<<<<<<< HEAD
    else
        return co::base::UUID::ZERO;
}

=======
    return co::base::UUID::ZERO;
}


>>>>>>> def42961
}
}<|MERGE_RESOLUTION|>--- conflicted
+++ resolved
@@ -54,51 +54,6 @@
 }
 
 void TileQueue::addTile( const TileTaskPacket& tile, fabric::Eye eye )
-<<<<<<< HEAD
-{
-    uint32_t index = co::base::getIndexOfLastBit(eye);
-    EQASSERT( index < NUM_EYES );
-    _queueMaster[index]->_queue.push( tile );
-}
-
-void TileQueue::cycleData( const uint32_t frameNumber, const Compound* compound)
-{
-    for( unsigned i = 0; i < NUM_EYES; ++i )
-    {
-        _outputQueues[i].clear();
-
-        if( !compound->isInheritActive( (eq::Eye)(1<<i) ))// eye pass not used
-        {
-            _queueMaster[i] = 0;
-            continue;
-        }
-
-        // reuse unused frame data
-        latencyQueue* queue    = _queues.empty() ? 0 : _queues.back();
-        const uint32_t latency = getAutoObsolete();
-        const uint32_t dataAge = queue ? queue->_frameNumber : 0;
-
-        if( queue && dataAge < frameNumber-latency && frameNumber > latency )
-            // not used anymore
-            _queues.pop_back();
-        else // still used - allocate new data
-        {
-            queue = new latencyQueue;
-
-            getLocalNode()->registerObject( &queue->_queue );
-            queue->_queue.setAutoObsolete( 1 ); // current + in use by render nodes
-        }
-
-        queue->_frameNumber = frameNumber;
-
-        _queues.push_front( queue );
-        _queueMaster[i] = queue;
-    }
-}
-
-void TileQueue::addOutputQueue( TileQueue* queue, const Compound* compound )
-{
-=======
 {
     uint32_t index = co::base::getIndexOfLastBit(eye);
     EQASSERT( index < NUM_EYES );
@@ -140,16 +95,11 @@
 
 void TileQueue::setOutputQueue( TileQueue* queue, const Compound* compound )
 {
->>>>>>> def42961
     for( unsigned i = 0; i < NUM_EYES; ++i )
     {
         // eye pass not used && no output frame for eye pass
         if( compound->isInheritActive( (eq::Eye)(1<<i) ) )
-<<<<<<< HEAD
-            _outputQueues[i].push_back( queue );
-=======
             _outputQueue[i] =queue;
->>>>>>> def42961
     }
 }
 
@@ -180,11 +130,7 @@
     for( unsigned i = 0; i < NUM_EYES; ++i )
     {
         _queueMaster[i] = 0;
-<<<<<<< HEAD
-        _outputQueues[i].clear();
-=======
         _outputQueue[i] = 0;
->>>>>>> def42961
     }
 }
 
@@ -206,26 +152,14 @@
     return os;
 }
 
-<<<<<<< HEAD
-const UUID TileQueue::getQueueMasterID( fabric::Eye eye )
-=======
 const UUID TileQueue::getQueueMasterID( fabric::Eye eye ) const
->>>>>>> def42961
 {
     uint32_t index = co::base::getIndexOfLastBit(eye);
     latencyQueue* queue = _queueMaster[ index ];
     if ( queue )
         return queue->_queue.getID();
-<<<<<<< HEAD
-    else
-        return co::base::UUID::ZERO;
-}
-
-=======
     return co::base::UUID::ZERO;
 }
 
-
->>>>>>> def42961
 }
 }