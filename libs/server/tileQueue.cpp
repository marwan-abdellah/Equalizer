--- conflicted
+++ resolved
@@ -72,11 +72,7 @@
 
         // reuse unused frame data
         latencyQueue* queue    = _queues.empty() ? 0 : _queues.back();
-<<<<<<< HEAD
-        const uint32_t latency = getAutoObsolete();
-=======
         const uint32_t latency = getAutoObsolete()+1;
->>>>>>> 64bb1d63
         const uint32_t dataAge = queue ? queue->_frameNumber : 0;
 
         if( queue && dataAge < frameNumber-latency && frameNumber > latency )
