--- conflicted
+++ resolved
@@ -51,15 +51,9 @@
         CommandFunc<QueueMaster>( this, &QueueMaster::_cmdGetItem ), queue );
 }
 
-<<<<<<< HEAD
-void QueueMaster::clear()
-{
-    _queue.clear();
-=======
 void QueueMaster::getInstanceData( co::DataOStream& os )
 {
     os << getInstanceID() << getLocalNode()->getNodeID();
->>>>>>> 9dd761d0
 }
 
 void QueueMaster::push( const QueueItemPacket& packet )
