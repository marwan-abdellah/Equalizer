--- conflicted
+++ resolved
@@ -37,14 +37,10 @@
         /** Construct a new Exception. */
         Exception( const uint32_t type ) : _type( type ) {}
 
-        /** Construct a new Exception with a knowing type */
-<<<<<<< HEAD
+        /** Destruct this exception. */
         virtual ~Exception() throw() {}
-=======
-        virtual ~Exception() throw(){}
->>>>>>> 55f06afd
 
-        /** get the type of this exception */
+        /** @return the type of this exception */
         virtual uint32_t getType() const { return _type; }
 
         virtual const char* what() const throw() 
