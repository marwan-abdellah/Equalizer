
/* Copyright (c) 2005-2011, Stefan Eilemann <eile@equalizergraphics.com> 
 *
 * This library is free software; you can redistribute it and/or modify it under
 * the terms of the GNU Lesser General Public License version 2.1 as published
 * by the Free Software Foundation.
 *  
 * This library is distributed in the hope that it will be useful, but WITHOUT
 * ANY WARRANTY; without even the implied warranty of MERCHANTABILITY or FITNESS
 * FOR A PARTICULAR PURPOSE.  See the GNU Lesser General Public License for more
 * details.
 * 
 * You should have received a copy of the GNU Lesser General Public License
 * along with this library; if not, write to the Free Software Foundation, Inc.,
 * 51 Franklin Street, Fifth Floor, Boston, MA 02110-1301 USA.
 */

#include "socketConnection.h"

#include "connectionDescription.h"

#include <co/base/os.h>
#include <co/base/clock.h>
#include <co/base/global.h>
#include <co/base/log.h>
#include <co/base/sleep.h>

#include <limits>
#include <sstream>
#include <string.h>
#include <sys/types.h>

#ifdef _WIN32
#  include <mswsock.h>
#  ifndef WSA_FLAG_SDP
#    define WSA_FLAG_SDP 0x40
#  endif
#  define EQ_RECV_TIMEOUT 250 /*ms*/
#else
#  include <arpa/inet.h>
#  include <netdb.h>
#  include <netinet/tcp.h>
#  include <sys/errno.h>
#  include <sys/socket.h>

#  ifndef AF_INET_SDP
#    define AF_INET_SDP 27
#  endif
#endif

namespace co
{
SocketConnection::SocketConnection( const ConnectionType type )
#ifdef _WIN32
        : _overlappedAcceptData( 0 )
        , _overlappedSocket( INVALID_SOCKET )
        , _overlappedDone( 0 )
#endif
{
#ifdef _WIN32
    memset( &_overlapped, 0, sizeof( _overlapped ));
#endif

    EQASSERT( type == CONNECTIONTYPE_TCPIP || type == CONNECTIONTYPE_SDP );
    _description->type = type;
    _description->bandwidth = (type == CONNECTIONTYPE_TCPIP) ?
                                  102400 : 819200; // 100MB : 800 MB

    EQVERB << "New SocketConnection @" << (void*)this << std::endl;
}

SocketConnection::~SocketConnection()
{
}

namespace
{
static bool _parseAddress( ConnectionDescriptionPtr description,
                           sockaddr_in& address )
{
    address.sin_family      = AF_INET;
    address.sin_addr.s_addr = htonl( INADDR_ANY );
    address.sin_port        = htons( description->port );
    memset( &(address.sin_zero), 0, 8 ); // zero the rest

    const std::string& hostname = description->getHostname();
    if( !hostname.empty( ))
    {
        hostent *hptr = gethostbyname( hostname.c_str( ));
        if( hptr )
            memcpy( &address.sin_addr.s_addr, hptr->h_addr, hptr->h_length );
        else
        {
            EQWARN << "Can't resolve host " << hostname << std::endl;
            return false;
        }
    }

    EQVERB << "Address " << inet_ntoa( address.sin_addr ) << ":" 
           << ntohs( address.sin_port ) << std::endl;
    return true;
}
}

//----------------------------------------------------------------------
// connect
//----------------------------------------------------------------------
bool SocketConnection::connect()
{
    EQASSERT( _description->type == CONNECTIONTYPE_TCPIP ||
              _description->type == CONNECTIONTYPE_SDP );
    if( _state != STATE_CLOSED )
        return false;

    if( _description->port == 0 )
        return false;

    _state = STATE_CONNECTING;
    _fireStateChanged();

    if( _description->getHostname().empty( ))
        _description->setHostname( "127.0.0.1" );

    sockaddr_in address;
    if( !_parseAddress( _description, address ))
    {
        EQWARN << "Can't parse connection parameters" << std::endl;
        return false;
    }

    if( !_createSocket( ))
        return false;

    if( address.sin_addr.s_addr == 0 )
    {
        EQWARN << "Refuse to connect to 0.0.0.0" << std::endl;
        close();
        return false;
    }

#ifdef _WIN32
    const bool connected = WSAConnect( _readFD, (sockaddr*)&address, 
                                       sizeof( address ), 0, 0, 0, 0 ) == 0;
#else
    const bool connected = (::connect( _readFD, (sockaddr*)&address, 
                                       sizeof( address )) == 0);
#endif

    if( !connected )
    {
        EQINFO << "Could not connect to '" << _description->getHostname() << ":"
               << _description->port << "': " << base::sysError 
               << std::endl;
        close();
        return false;
    }

    _initAIORead();
    _state = STATE_CONNECTED;
    _fireStateChanged();
    EQINFO << "Connected " << _description->toString() << std::endl;
    return true;
}

void SocketConnection::close()
{
    if( _state == STATE_CLOSED )
        return;

    if( isListening( ))
        _exitAIOAccept();
    else if( isConnected( ))
        _exitAIORead();

    _state = STATE_CLOSED;
    EQASSERT( _readFD > 0 ); 

#ifdef _WIN32
    const bool closed = ( ::closesocket(_readFD) == 0 );
#else
    const bool closed = ( ::close(_readFD) == 0 );
#endif

    if( !closed )
        EQWARN << "Could not close socket: " << base::sysError 
               << std::endl;

    _readFD  = INVALID_SOCKET;
    _writeFD = INVALID_SOCKET;
    _fireStateChanged();
}

//----------------------------------------------------------------------
// Async IO handles
//----------------------------------------------------------------------
#ifdef _WIN32
void SocketConnection::_initAIORead()
{
    _overlapped.hEvent = CreateEvent( 0, FALSE, FALSE, 0 );
    EQASSERT( _overlapped.hEvent );

    if( !_overlapped.hEvent )
        EQERROR << "Can't create event for AIO notification: " 
                << base::sysError << std::endl;
}

void SocketConnection::_initAIOAccept()
{
    _initAIORead();
    _overlappedAcceptData = malloc( 2*( sizeof( sockaddr_in ) + 16 ));
}

void SocketConnection::_exitAIOAccept()
{
    if( _overlappedAcceptData )
    {
        free( _overlappedAcceptData );
        _overlappedAcceptData = 0;
    }
    
    _exitAIORead();
}
void SocketConnection::_exitAIORead()
{
    if( _overlapped.hEvent )
    {
        CloseHandle( _overlapped.hEvent );
        _overlapped.hEvent = 0;
    }
}
#else
void SocketConnection::_initAIOAccept(){ /* NOP */ }
void SocketConnection::_exitAIOAccept(){ /* NOP */ }
void SocketConnection::_initAIORead(){ /* NOP */ }
void SocketConnection::_exitAIORead(){ /* NOP */ }
#endif

//----------------------------------------------------------------------
// accept
//----------------------------------------------------------------------
#ifdef _WIN32
void SocketConnection::acceptNB()
{
    EQASSERT( _state == STATE_LISTENING );

    // Create new accept socket
    const DWORD flags = _description->type == CONNECTIONTYPE_SDP ?
                            WSA_FLAG_OVERLAPPED | WSA_FLAG_SDP :
                            WSA_FLAG_OVERLAPPED;

    EQASSERT( _overlappedAcceptData );
    EQASSERT( _overlappedSocket == INVALID_SOCKET );
    _overlappedSocket = WSASocket( AF_INET, SOCK_STREAM, IPPROTO_TCP, 0, 0,
                                   flags );

    if( _overlappedSocket == INVALID_SOCKET )
    {
        EQERROR << "Could not create accept socket: " << base::sysError
                << ", closing listening socket" << std::endl;
        close();
        return;
    }

    const int on = 1;
    setsockopt( _overlappedSocket, SOL_SOCKET, SO_UPDATE_ACCEPT_CONTEXT,
        reinterpret_cast<const char*>( &on ), sizeof( on ));

    // Start accept
    ResetEvent( _overlapped.hEvent );
    DWORD got;
    if( !AcceptEx( _readFD, _overlappedSocket, _overlappedAcceptData, 0,
                   sizeof( sockaddr_in ) + 16, sizeof( sockaddr_in ) + 16,
                   &got, &_overlapped ) &&
        GetLastError() != WSA_IO_PENDING )
    {
        EQERROR << "Could not start accept operation: " 
                << base::sysError << ", closing connection" << std::endl;
        close();
    }
}
    
ConnectionPtr SocketConnection::acceptSync()
{
    EQ_TS_THREAD( _recvThread );
    if( _state != STATE_LISTENING )
        return 0;

    EQASSERT( _overlappedAcceptData );
    EQASSERT( _overlappedSocket != INVALID_SOCKET );
    if( _overlappedSocket == INVALID_SOCKET )
        return 0;

    // complete accept
    DWORD got   = 0;
    DWORD flags = 0;

    if( !WSAGetOverlappedResult( _readFD, &_overlapped, &got, TRUE, &flags ))
    {
        EQWARN << "Accept completion failed: " << base::sysError 
               << ", closing socket" << std::endl;
        close();
        return 0;
    }

    sockaddr_in* local     = 0;
    sockaddr_in* remote    = 0;
    int          localLen  = 0;
    int          remoteLen = 0;
    GetAcceptExSockaddrs( _overlappedAcceptData, 0, sizeof( sockaddr_in ) + 16,
                          sizeof( sockaddr_in ) + 16, (sockaddr**)&local, 
                          &localLen, (sockaddr**)&remote, &remoteLen );
    _tuneSocket( _overlappedSocket );

    SocketConnection* newConnection = new SocketConnection(_description->type );
    ConnectionPtr connection( newConnection ); // to keep ref-counting correct

    newConnection->_readFD  = _overlappedSocket;
    newConnection->_writeFD = _overlappedSocket;
    newConnection->_initAIORead();
    _overlappedSocket       = INVALID_SOCKET;

    newConnection->_state                  = STATE_CONNECTED;
    newConnection->_description->bandwidth = _description->bandwidth;
    newConnection->_description->port      = ntohs( remote->sin_port );
    newConnection->_description->setHostname( inet_ntoa( remote->sin_addr ));

    EQINFO << "accepted connection from " << inet_ntoa( remote->sin_addr ) 
           << ":" << ntohs( remote->sin_port ) << std::endl;
    return connection;
}

#else // !_WIN32

void SocketConnection::acceptNB(){ /* NOP */ }
 
ConnectionPtr SocketConnection::acceptSync()
{
    if( _state != STATE_LISTENING )
        return 0;

    sockaddr_in newAddress;
    socklen_t   newAddressLen = sizeof( newAddress );

    Socket    fd;
    unsigned  nTries = 1000;
    do
        fd = ::accept( _readFD, (sockaddr*)&newAddress, &newAddressLen );
    while( fd == INVALID_SOCKET && errno == EINTR && --nTries );

    if( fd == INVALID_SOCKET )
    {
      EQWARN << "accept failed: " << base::sysError << std::endl;
        return 0;
    }

    _tuneSocket( fd );

    SocketConnection* newConnection = new SocketConnection( _description->type);

    newConnection->_readFD      = fd;
    newConnection->_writeFD     = fd;
    newConnection->_state       = STATE_CONNECTED;
    newConnection->_description->bandwidth = _description->bandwidth;
    newConnection->_description->setHostname( inet_ntoa( newAddress.sin_addr ));
    newConnection->_description->port      = ntohs( newAddress.sin_port );

    EQVERB << "accepted connection from " << inet_ntoa(newAddress.sin_addr) 
           << ":" << ntohs( newAddress.sin_port ) << std::endl;

    return newConnection;
}

#endif // !_WIN32



#ifdef _WIN32
//----------------------------------------------------------------------
// read
//----------------------------------------------------------------------
void SocketConnection::readNB( void* buffer, const uint64_t bytes )
{
    if( _state == STATE_CLOSED )
        return;

    WSABUF wsaBuffer = { EQ_MIN( bytes, 65535 ),
                         reinterpret_cast< char* >( buffer ) };
    DWORD  flags = 0;

    ResetEvent( _overlapped.hEvent );
    _overlappedDone = 0;
    const int result = WSARecv( _readFD, &wsaBuffer, 1, &_overlappedDone,
                                &flags, &_overlapped, 0 );
    if( result == 0 ) // got data already
    {
        if( _overlappedDone == 0 ) // socket closed
        {
            EQINFO << "Got EOF, closing connection" << std::endl;
            close();
        }
        SetEvent( _overlapped.hEvent );
    }
    else if( GetLastError() != WSA_IO_PENDING )
    {
        EQWARN << "Could not start overlapped receive: " << base::sysError
               << ", closing connection" << std::endl;
        close();
    }
}

int64_t SocketConnection::readSync( void* buffer, const uint64_t bytes,
                                    const bool block )
{
    EQ_TS_THREAD( _recvThread );

    if( _readFD == INVALID_SOCKET )
    {
        EQERROR << "Invalid read handle" << std::endl;
        return READ_ERROR;
    }

    if( _overlappedDone > 0 )
        return _overlappedDone;

    DWORD got   = 0;
    DWORD flags = 0;
    DWORD startTime = 0;

    while( true )
    {
        if( WSAGetOverlappedResult(_readFD, &_overlapped, &got, block, &flags ))
            return got;

        const int err = WSAGetLastError();
        if( err == ERROR_SUCCESS || got > 0 )
        {
            EQWARN << "Got " << base::sysError << " with " << got
                   << " bytes on " << _description << std::endl;
            return got;
        }

        if( startTime == 0 )
            startTime = GetTickCount();

        switch( err )
        {
            case WSA_IO_INCOMPLETE:
                return READ_TIMEOUT;

            case WSASYSCALLFAILURE:  // happens sometimes!?
            case WSA_IO_PENDING:
                if( GetTickCount() - startTime > EQ_RECV_TIMEOUT ) // timeout   
                {
                    EQWARN << "Error timeout " << std::endl;
                    return READ_ERROR;
                }

                EQWARN << "WSAGetOverlappedResult error loop"
                       << std::endl;
                base::sleep( 1 ); // one millisecond to recover
                break;

            default:
                EQWARN << "Got " << base::sysError 
                       << ", closing connection" << std::endl;
                close();
                return READ_ERROR;
        }
    }
}

int64_t SocketConnection::write( const void* buffer, const uint64_t bytes )
{
    if( _state != STATE_CONNECTED || _writeFD == INVALID_SOCKET )
        return -1;

    DWORD  wrote;
    WSABUF wsaBuffer =
        {
            EQ_MIN( bytes, 65535 ),
            const_cast<char*>( static_cast< const char* >( buffer )) 
        };

    while( true )
    {
        if( WSASend( _writeFD, &wsaBuffer, 1, &wrote, 0, 0, 0 ) ==  0 ) // ok
            return wrote;

<<<<<<< HEAD
        // error
        if( GetLastError( ) != WSAEWOULDBLOCK )
        {
            EQWARN << "Error during write: " << base::sysError << " on "
                   << _description << std::endl;
            return -1;
        }

        // Buffer full - try again
#if 1
        // Wait for writable socket
        fd_set set;
        FD_ZERO( &set );
        FD_SET( _writeFD, &set );

        const int result = select( _writeFD+1, 0, &set, 0, 0 );
        if( result <= 0 )
        {
            EQWARN << "Error during select: " << base::sysError 
                   << std::endl;
            return -1;
=======
        const DWORD err = GetLastError( ); 
        switch( err )
        {
            case WSAEWOULDBLOCK:
                {
#if 1
                    // Buffer full - try again
                    // Wait for writable socket
                    fd_set set;
                    FD_ZERO( &set );
                    FD_SET( _writeFD, &set );
                    const uint32_t timeOut = base::Global::getIAttribute( 
                                 base::Global::IATTR_TIMEOUT_DEFAULT );
                    struct timeval tv;

                    tv.tv_sec = timeOut / 1000000;
                    tv.tv_usec = timeOut % 1000000;
                    const int result = select( _writeFD+1, 0, &set, 0, &tv );
                    
                    if( result < 0 )
                    {
                        EQWARN << "Error during select: " << base::sysError 
                               << std::endl;
                        return -1;
                    }

                    if( result == 0 )
                    {
                        EQWARN << "Error timout select: " << base::sysError 
                               << std::endl;
                        return -1;
                    }
#endif
                    break;
                }
            case WSAETIMEDOUT:
            case WSAECONNABORTED:
                {
                    throw Exception( Exception::EXCEPTION_WRITE_TIMEOUT );
                    EQWARN << "Error during write: " << base::sysError << " on "
                           << _description << std::endl;
                }
            default:
                {   
                    EQWARN << "Error during write: " << base::sysError << " on "
                           << _description << std::endl;
                    return -1;
                }
>>>>>>> 8e2f4a1a
        }
#endif
    }

    EQUNREACHABLE;
    return -1;
}
#endif // _WIN32

bool SocketConnection::_createSocket()
{
#ifdef _WIN32
    const DWORD flags = _description->type == CONNECTIONTYPE_SDP ?
                            WSA_FLAG_OVERLAPPED | WSA_FLAG_SDP :
                            WSA_FLAG_OVERLAPPED;

    const SOCKET fd = WSASocket( AF_INET, SOCK_STREAM, IPPROTO_TCP, 0,0,flags );

    if( _description->type == CONNECTIONTYPE_SDP )
        EQINFO << "Created SDP socket" << std::endl;
#else
    Socket fd;
    if( _description->type == CONNECTIONTYPE_SDP )
        fd = ::socket( AF_INET_SDP, SOCK_STREAM, IPPROTO_TCP );
    else
        fd = ::socket( AF_INET, SOCK_STREAM, IPPROTO_TCP );
#endif

    if( fd == INVALID_SOCKET )
    {
        EQERROR << "Could not create socket: " 
                << base::sysError << std::endl;
        return false;
    }

    _tuneSocket( fd );

    _readFD  = fd;
    _writeFD = fd; // TCP/IP sockets are bidirectional


    return true;
}

void SocketConnection::_tuneSocket( const Socket fd )
{
    const int on         = 1;
    setsockopt( fd, IPPROTO_TCP, TCP_NODELAY, 
                reinterpret_cast<const char*>( &on ), sizeof( on ));
    setsockopt( fd, SOL_SOCKET, SO_REUSEADDR, 
                reinterpret_cast<const char*>( &on ), sizeof( on ));
    
    const uint32_t timeout = base::Global::getIAttribute( 
                                 base::Global::IATTR_TIMEOUT_DEFAULT );
    setsockopt( fd, SOL_SOCKET, SO_SNDTIMEO,
                reinterpret_cast<const char*>( &timeout ), sizeof( timeout ));
    setsockopt( fd, SOL_SOCKET, SO_SNDTIMEO,
                reinterpret_cast<const char*>( &timeout ), sizeof( timeout ));
#ifdef _WIN32
    const int size = 128768;
    setsockopt( fd, SOL_SOCKET, SO_RCVBUF, 
                reinterpret_cast<const char*>( &size ), sizeof( size ));
    setsockopt( fd, SOL_SOCKET, SO_SNDBUF,
                reinterpret_cast<const char*>( &size ), sizeof( size ));
#endif
}

//----------------------------------------------------------------------
// listen
//----------------------------------------------------------------------
bool SocketConnection::listen()
{
    EQASSERT( _description->type == CONNECTIONTYPE_TCPIP || 
              _description->type == CONNECTIONTYPE_SDP );

    if( _state != STATE_CLOSED )
        return false;

    _state = STATE_CONNECTING;
    _fireStateChanged();

    sockaddr_in address;
    const size_t size = sizeof( sockaddr_in ); 

    if( !_parseAddress( _description, address ))
    {
        EQWARN << "Can't parse connection parameters" << std::endl;
        return false;
    }

    if( !_createSocket())
        return false;

    const bool bound = (::bind( _readFD, (sockaddr *)&address, size ) == 0);

    if( !bound )
    {
        EQWARN << "Could not bind socket " << _readFD << ": " 
               << base::sysError << " to " << inet_ntoa( address.sin_addr )
               << ":" << ntohs( address.sin_port ) << " AF "
               << (int)address.sin_family << std::endl;

        close();
        return false;
    }
    else if( address.sin_port == 0 )
        EQINFO << "Bound to port " << _getPort() << std::endl;

    const bool listening = (::listen( _readFD, SOMAXCONN ) == 0);

    if( !listening )
    {
        EQWARN << "Could not listen on socket: " << base::sysError << std::endl;
        close();
        return false;
    }

    // get socket parameters
    socklen_t used = size;
    getsockname( _readFD, (struct sockaddr *)&address, &used ); 

    _description->port = ntohs( address.sin_port );

    const std::string& hostname = _description->getHostname();
    if( hostname.empty( ))
    {
        if( address.sin_addr.s_addr == INADDR_ANY )
        {
            char cHostname[256];
            gethostname( cHostname, 256 );
            _description->setHostname( cHostname );
        }
        else
            _description->setHostname( inet_ntoa( address.sin_addr ));
    }

    _initAIOAccept();
    _state = STATE_LISTENING;
    _fireStateChanged();

    EQINFO << "Listening on " << _description->getHostname() << "["
           << inet_ntoa( address.sin_addr ) << "]:" << _description->port
           << " (" << _description->toString() << ")" << std::endl;

    return true;
}

uint16_t SocketConnection::_getPort() const
{
    sockaddr_in address;
    socklen_t used = sizeof( address );
    getsockname( _readFD, (struct sockaddr *) &address, &used ); 
    return ntohs(address.sin_port);
}

}<|MERGE_RESOLUTION|>--- conflicted
+++ resolved
@@ -486,78 +486,47 @@
         if( WSASend( _writeFD, &wsaBuffer, 1, &wrote, 0, 0, 0 ) ==  0 ) // ok
             return wrote;
 
-<<<<<<< HEAD
-        // error
-        if( GetLastError( ) != WSAEWOULDBLOCK )
-        {
-            EQWARN << "Error during write: " << base::sysError << " on "
-                   << _description << std::endl;
-            return -1;
-        }
-
-        // Buffer full - try again
-#if 1
-        // Wait for writable socket
-        fd_set set;
-        FD_ZERO( &set );
-        FD_SET( _writeFD, &set );
-
-        const int result = select( _writeFD+1, 0, &set, 0, 0 );
-        if( result <= 0 )
-        {
-            EQWARN << "Error during select: " << base::sysError 
-                   << std::endl;
-            return -1;
-=======
         const DWORD err = GetLastError( ); 
         switch( err )
         {
-            case WSAEWOULDBLOCK:
-                {
+          case WSAEWOULDBLOCK:
+          {
 #if 1
-                    // Buffer full - try again
-                    // Wait for writable socket
-                    fd_set set;
-                    FD_ZERO( &set );
-                    FD_SET( _writeFD, &set );
-                    const uint32_t timeOut = base::Global::getIAttribute( 
-                                 base::Global::IATTR_TIMEOUT_DEFAULT );
-                    struct timeval tv;
-
-                    tv.tv_sec = timeOut / 1000000;
-                    tv.tv_usec = timeOut % 1000000;
-                    const int result = select( _writeFD+1, 0, &set, 0, &tv );
-                    
-                    if( result < 0 )
-                    {
-                        EQWARN << "Error during select: " << base::sysError 
-                               << std::endl;
-                        return -1;
-                    }
-
-                    if( result == 0 )
-                    {
-                        EQWARN << "Error timout select: " << base::sysError 
-                               << std::endl;
-                        return -1;
-                    }
-#endif
-                    break;
-                }
-            case WSAETIMEDOUT:
-            case WSAECONNABORTED:
-                {
-                    throw Exception( Exception::EXCEPTION_WRITE_TIMEOUT );
-                    EQWARN << "Error during write: " << base::sysError << " on "
-                           << _description << std::endl;
-                }
-            default:
-                {   
-                    EQWARN << "Error during write: " << base::sysError << " on "
-                           << _description << std::endl;
-                    return -1;
-                }
->>>>>>> 8e2f4a1a
+            // Buffer full - try again, wait for writable socket
+            fd_set set;
+            FD_ZERO( &set );
+            FD_SET( _writeFD, &set );
+            const uint32_t timeout = base::Global::getIAttribute( 
+                                         base::Global::IATTR_TIMEOUT_DEFAULT );
+            struct timeval tv;
+
+            tv.tv_sec = timeout / 1000000;
+            tv.tv_usec = timeout % 1000000;
+            const int result = select( _writeFD+1, 0, &set, 0,
+                                  timeout == EQ_TIMEOUT_INDEFINITE ? 0 :  &tv );
+            if( result < 0 )
+            {
+                EQWARN << "Error during select: " << base::sysError <<std::endl;
+                return -1;
+            }
+            if( result == 0 )
+                throw Exception( Exception::EXCEPTION_WRITE_TIMEOUT );
+#endif
+            break;
+          }
+          case WSAETIMEDOUT:
+          case WSAECONNABORTED:
+          {
+            throw Exception( Exception::EXCEPTION_WRITE_TIMEOUT );
+            EQWARN << "Timeout during write: " << base::sysError << " on "
+                   << _description << std::endl;
+          }
+          default:
+          {  
+              EQWARN << "Error during write: " << base::sysError << " on "
+                     << _description << std::endl;
+              return -1;
+          }
         }
 #endif
     }
