--- conflicted
+++ resolved
@@ -143,21 +143,14 @@
     const bool connected = WSAConnect( _readFD, (sockaddr*)&address, 
                                        sizeof( address ), 0, 0, 0, 0 ) == 0;
 #else
-
-    const bool connected =  (::connect( _readFD, (sockaddr*)&address, 
+    const bool connected = (::connect( _readFD, (sockaddr*)&address, 
                                        sizeof( address )) == 0);
-    fcntl( _readFD, F_SETFL, O_NONBLOCK );
 #endif
 
     if( !connected )
     {
         EQINFO << "Could not connect to '" << _description->getHostname() << ":"
-<<<<<<< HEAD
-		<< _description->port << "': " << base::sysError 
-		<< std::endl;
-=======
                << _description->port << "': " << base::sysError << std::endl;
->>>>>>> ffe117dc
         close();
         return false;
     }
@@ -336,11 +329,7 @@
     newConnection->_writeFD = _overlappedSocket;
 
 #ifndef _WIN32
-<<<<<<< HEAD
-	fcntl( _overlappedSocket, F_SETFL, O_NONBLOCK );
-=======
     //fcntl( _overlappedSocket, F_SETFL, O_NONBLOCK );
->>>>>>> ffe117dc
 #endif
 
     newConnection->_initAIORead();
@@ -520,12 +509,7 @@
           return -1;
 
     const uint32_t timeOut = Global::getTimeOut();
-<<<<<<< HEAD
-    const DWORD err = WaitForSingleObject( _overlappedWrite.hEvent, 
-                                           timeOut );
-=======
     const DWORD err = WaitForSingleObject( _overlappedWrite.hEvent, timeOut );
->>>>>>> ffe117dc
     switch( err )
     {
       case WAIT_FAILED:
@@ -575,13 +559,11 @@
     if( _description->type == CONNECTIONTYPE_SDP )
         EQINFO << "Created SDP socket" << std::endl;
 #else
-    
-	Socket fd;
+    Socket fd;
     if( _description->type == CONNECTIONTYPE_SDP )
         fd = ::socket( AF_INET_SDP, SOCK_STREAM, IPPROTO_TCP );
     else
         fd = ::socket( AF_INET, SOCK_STREAM, IPPROTO_TCP );
-	
 #endif
 
     if( fd == INVALID_SOCKET )
@@ -666,11 +648,13 @@
         close();
         return false;
     }
-    
+
     // get socket parameters
     socklen_t used = size;
     getsockname( _readFD, (struct sockaddr *)&address, &used ); 
+
     _description->port = ntohs( address.sin_port );
+
     const std::string& hostname = _description->getHostname();
     if( hostname.empty( ))
     {
@@ -684,11 +668,7 @@
             _description->setHostname( inet_ntoa( address.sin_addr ));
     }
 #ifndef _WIN32
-<<<<<<< HEAD
-    fcntl( _readFD, F_SETFL, O_NONBLOCK );
-=======
     //fcntl( _readFD, F_SETFL, O_NONBLOCK );
->>>>>>> ffe117dc
 #endif
     _initAIOAccept();
     _state = STATE_LISTENING;
