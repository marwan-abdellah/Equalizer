--- conflicted
+++ resolved
@@ -22,7 +22,7 @@
 #include "exception.h"
 #include "global.h"
 #include "log.h"
-#include "exception.h"
+
 #include <co/base/os.h>
 
 #include <errno.h>
@@ -49,17 +49,6 @@
     if( _readFD < 1 )
         return -1;
 
-<<<<<<< HEAD
-    const ssize_t bytesRead = ::read( _readFD, buffer, bytes );	
-    if( errno == EWOULDBLOCK || errno == EAGAIN )
-    {
-        struct pollfd fds[1];
-        fds[0].fd = _readFD;
-        fds[0].events = POLLOUT;
-
-        const int res = poll( fds, 1, _getTimeOut());
-        if (res < 0)
-=======
     ssize_t bytesRead = ::read( _readFD, buffer, bytes );
     //EQINFO << "1st " << bytesRead << " " << strerror( errno ) << std::endl;
     if( bytesRead == 0 || errno == EWOULDBLOCK || errno == EAGAIN )
@@ -70,20 +59,10 @@
 
         const int res = poll( fds, 1, _getTimeOut( ));
         if( res < 0 )
->>>>>>> ffe117dc
         {
             EQWARN << "Error during read : " << strerror( errno ) << std::endl;
             return -1;
         }
-<<<<<<< HEAD
-		
-        if( res == 0)
-        {
-            EQWARN << "Timeout during read"  << std::endl;
-            throw Exception( Exception::TIMEOUT_WRITE );
-        }
-	}
-=======
         
         if( res == 0 )
             throw Exception( Exception::TIMEOUT_READ );
@@ -91,7 +70,6 @@
         bytesRead = ::read( _readFD, buffer, bytes );
         //EQINFO << "2nd " << bytesRead << " " << strerror(errno) << std::endl;
     }
->>>>>>> ffe117dc
 
     if( bytesRead == 0 ) // EOF
     {
@@ -102,13 +80,14 @@
 
     if( bytesRead == -1 ) // error
     {
-        if( errno == EINTR || errno == EWOULDBLOCK || errno == EAGAIN ) // if interrupted, try again
+        if( errno == EINTR ) // if interrupted, try again
             return 0;
 
         EQWARN << "Error during read: " << strerror( errno ) << ", " 
                << bytes << "b on fd " << _readFD << std::endl;
         return -1;
     }
+
     return bytesRead;
 }
 
@@ -117,19 +96,8 @@
 //----------------------------------------------------------------------
 int64_t FDConnection::write( const void* buffer, const uint64_t bytes )
 {
-	if( _state != STATE_CONNECTED || _writeFD < 1 )
+    if( _state != STATE_CONNECTED || _writeFD < 1 )
         return -1;
-<<<<<<< HEAD
-	
-    const ssize_t bytesWritten = ::write( _writeFD, buffer, bytes );
-	
-	if( errno == EWOULDBLOCK || errno == EAGAIN )
-    {	
-        struct pollfd fds[1];
-        fds[0].fd = _writeFD;
-        fds[0].events = POLLOUT;
-        const int res = poll( fds, 1, _getTimeOut() );
-=======
 
     ssize_t bytesWritten = ::write( _writeFD, buffer, bytes );
     if( bytesWritten == 0 || errno == EWOULDBLOCK || errno == EAGAIN )
@@ -138,7 +106,6 @@
         fds[0].fd = _writeFD;
         fds[0].events = POLLOUT;
         const int res = poll( fds, 1, _getTimeOut( ));
->>>>>>> ffe117dc
         if (res < 0)
         {
             EQWARN << "Write error : " << strerror( errno ) << std::endl;
@@ -146,27 +113,21 @@
         }
 
         if( res == 0)
-<<<<<<< HEAD
-		{
-            EQWARN << "Timeout during write"  << std::endl;
-            throw Exception( Exception::TIMEOUT_WRITE );
-        }
-=======
             throw Exception( Exception::TIMEOUT_WRITE );
 
         bytesWritten = ::write( _writeFD, buffer, bytes );
->>>>>>> ffe117dc
     }
 
     if( bytesWritten == -1 ) // error
     {
-        if( errno == EAGAIN ) // if interrupted, try again
+        if( errno == EINTR ) // if interrupted, try again
             return 0;
-		
+
         EQWARN << "Error during write: " << strerror( errno ) << std::endl;
         return -1;
     }
-	return bytesWritten;	
+
+    return bytesWritten;
 }
 }
 #endif