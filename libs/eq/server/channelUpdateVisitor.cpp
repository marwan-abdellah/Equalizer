
/* Copyright (c) 2007-2011, Stefan Eilemann <eile@equalizergraphics.com>
 *                    2010, Cedric Stalder <cedric.stalder@gmail.com>
 *
 * This library is free software; you can redistribute it and/or modify it under
 * the terms of the GNU Lesser General Public License version 2.1 as published
 * by the Free Software Foundation.
 *  
 * This library is distributed in the hope that it will be useful, but WITHOUT
 * ANY WARRANTY; without even the implied warranty of MERCHANTABILITY or FITNESS
 * FOR A PARTICULAR PURPOSE.  See the GNU Lesser General Public License for more
 * details.
 * 
 * You should have received a copy of the GNU Lesser General Public License
 * along with this library; if not, write to the Free Software Foundation, Inc.,
 * 51 Franklin Street, Fifth Floor, Boston, MA 02110-1301 USA.
 */

#include "channelUpdateVisitor.h"

#include "colorMask.h"
#include "compound.h"
#include "frame.h"
#include "node.h"
#include "observer.h"
#include "pipe.h"
#include "segment.h"
#include "view.h"
#include "window.h"
#include "tileQueue.h"

#include "channel.ipp"

#include <eq/client/channelPackets.h>
#include <eq/client/log.h>
#include <eq/client/nodePackets.h>
#include <eq/client/pipePackets.h>
#include <eq/client/windowPackets.h>
#include <eq/fabric/paths.h>

#include <set>

#ifndef GL_BACK_LEFT
#  define GL_FRONT_LEFT 0x0400
#  define GL_FRONT_RIGHT 0x0401
#  define GL_BACK_LEFT 0x0402
#  define GL_BACK_RIGHT 0x0403
#  define GL_FRONT 0x0404
#  define GL_BACK 0x0405
#endif

namespace eq
{
namespace server
{

using fabric::QUAD;

namespace
{
static bool _setDrawBuffers();
static uint32_t _drawBuffer[2][2][NUM_EYES];
static bool _drawBufferInit = _setDrawBuffers();
bool _setDrawBuffers()
{
    const int32_t cyclop = co::base::getIndexOfLastBit( EYE_CYCLOP );
    const int32_t left = co::base::getIndexOfLastBit( EYE_LEFT );
    const int32_t right = co::base::getIndexOfLastBit( EYE_RIGHT );

    // [stereo][doublebuffered][eye]
    _drawBuffer[0][0][ cyclop ] = GL_FRONT;
    _drawBuffer[0][0][ left ] = GL_FRONT;
    _drawBuffer[0][0][ right ] = GL_FRONT;

    _drawBuffer[0][1][ cyclop ] = GL_BACK;
    _drawBuffer[0][1][ left ] = GL_BACK;
    _drawBuffer[0][1][ right ] = GL_BACK;

    _drawBuffer[1][0][ cyclop ] = GL_FRONT;
    _drawBuffer[1][0][ left ] = GL_FRONT_LEFT;
    _drawBuffer[1][0][ right ] = GL_FRONT_RIGHT;

    _drawBuffer[1][1][ cyclop ] = GL_BACK;
    _drawBuffer[1][1][ left ] = GL_BACK_LEFT;
    _drawBuffer[1][1][ right ] = GL_BACK_RIGHT;

    return true;
}
}

ChannelUpdateVisitor::ChannelUpdateVisitor( Channel* channel, 
                                            const uint128_t frameID,
                                            const uint32_t frameNumber )
        : _channel( channel )
        , _eye( EYE_CYCLOP )
        , _frameID( frameID )
        , _frameNumber( frameNumber )
        , _updated( false )
{}

bool ChannelUpdateVisitor::_skipCompound( const Compound* compound )
{
    return ( compound->getChannel() != _channel ||
             !compound->isInheritActive( _eye ) ||
             compound->getInheritTasks() == fabric::TASK_NONE );
}

VisitorResult ChannelUpdateVisitor::visitPre( const Compound* compound )
{
    if( !compound->isInheritActive( _eye ))
        return TRAVERSE_PRUNE;    

    _updateDrawFinish( compound );

    if( _skipCompound( compound ))
        return TRAVERSE_CONTINUE;

    RenderContext context;
    _setupRenderContext( compound, context );

    _updateFrameRate( compound );
    _updateViewStart( compound, context );

    if( compound->testInheritTask( fabric::TASK_CLEAR ))
        _sendClear( context );
    return TRAVERSE_CONTINUE;
}

VisitorResult ChannelUpdateVisitor::visitLeaf( const Compound* compound )
{
    if( !compound->isInheritActive( _eye ))
        return TRAVERSE_CONTINUE;    

    if( _skipCompound( compound ))
    {
        _updateDrawFinish( compound );
        return TRAVERSE_CONTINUE;
    }

    // OPT: Send render context once before task packets?
    RenderContext context;
    _setupRenderContext( compound, context );
    _updateFrameRate( compound );
    _updateViewStart( compound, context );
    _updateDraw( compound, context );
    _updateDrawFinish( compound );
    _updatePostDraw( compound, context );
    return TRAVERSE_CONTINUE;
}

VisitorResult ChannelUpdateVisitor::visitPost( const Compound* compound )
{
    if( _skipCompound( compound ))
        return TRAVERSE_CONTINUE;

    RenderContext context;
    _setupRenderContext( compound, context );
    _updatePostDraw( compound, context );

    return TRAVERSE_CONTINUE;
}

void ChannelUpdateVisitor::_setupRenderContext( const Compound* compound,
                                                RenderContext& context )
{
    const Channel* destChannel = compound->getInheritChannel();
    EQASSERT( destChannel );

    context.frameID       = _frameID;
    context.pvp           = compound->getInheritPixelViewport();
    context.overdraw      = compound->getInheritOverdraw();
    context.vp            = compound->getInheritViewport();
    context.range         = compound->getInheritRange();
    context.pixel         = compound->getInheritPixel();
    context.subpixel      = compound->getInheritSubPixel();
    context.zoom          = compound->getInheritZoom();
    context.period        = compound->getInheritPeriod();
    context.phase         = compound->getInheritPhase();
    context.offset.x()    = context.pvp.x;
    context.offset.y()    = context.pvp.y;
    context.eye           = _eye;
    context.buffer        = _getDrawBuffer( compound );
    context.bufferMask    = _getDrawBufferMask( compound );
    context.view          = destChannel->getViewVersion();
    context.taskID        = compound->getTaskID();
    context.tilesEnabled  = !compound->getOutputTileQueues().empty() || 
                            !compound->getInputTileQueues().empty();


    const View* view = destChannel->getView();
    EQASSERT( context.view == view );

    if( view )
    {
        // compute inherit vp (part of view covered by segment/view channel)
        const Segment* segment = destChannel->getSegment();
        EQASSERT( segment );

        const PixelViewport& pvp = destChannel->getPixelViewport();
        if( pvp.hasArea( ))
            context.vp.applyView( segment->getViewport(), view->getViewport(),
                                  pvp, destChannel->getOverdraw( ));
    }

    if( _channel != destChannel )
    {
        const PixelViewport& nativePVP = _channel->getPixelViewport();
        context.pvp.x = nativePVP.x;
        context.pvp.y = nativePVP.y;
    }
    // TODO: pvp size overcommit check?

    compound->computeFrustum( context, _eye );
}

void ChannelUpdateVisitor::_updateDraw( const Compound* compound,
                                        const RenderContext& context )
{
<<<<<<< HEAD
    if( context.tilesEnabled )
=======
    if( compound->hasTiles( ))
>>>>>>> 8426734b
    {
        _updateDrawTiles( compound, context );
        return;
    }

    if( compound->testInheritTask( fabric::TASK_CLEAR ))
        _sendClear( context );

    if( compound->testInheritTask( fabric::TASK_DRAW ))
    {
        ChannelFrameDrawPacket drawPacket;
        drawPacket.context = context;
        drawPacket.finish = _channel->hasListeners(); // finish for eq stats
        _channel->send( drawPacket );
        _updated = true;
        EQLOG( LOG_TASKS ) << "TASK draw " << _channel->getName() <<  " " 
                           << &drawPacket << std::endl;
    }
}

void ChannelUpdateVisitor::_updateDrawTiles( const Compound* compound,
                                             const RenderContext& context )
{
    Frames frames;
    std::vector< co::ObjectVersion > frameIDs;
    const Frames& outputFrames = compound->getOutputFrames();
    for( FramesCIter i = outputFrames.begin(); i != outputFrames.end(); ++i)
    {
        Frame* frame = *i;

        if( !frame->hasData( _eye )) // TODO: filter: buffers, vp, eye
            continue;

        frames.push_back( frame );
        frameIDs.push_back( co::ObjectVersion( frame ));
    }

    const Channel* destChannel = compound->getInheritChannel();
    const TileQueues& inputQueues = compound->getInputTileQueues();
    for( TileQueuesCIter i = inputQueues.begin(); i != inputQueues.end(); ++i )
    {
        const TileQueue* inputQueue = *i;
        const TileQueue* outputQueue = inputQueue->getOutputQueue( context.eye);
        const UUID& id = outputQueue->getQueueMasterID( context.eye );
        EQASSERT( id != co::base::UUID::ZERO );

        ChannelFrameTilesPacket tilesPacket;
        tilesPacket.isLocal = (_channel == destChannel);
        tilesPacket.context = context;
        tilesPacket.tasks = compound->getInheritTasks() &
                            ( eq::fabric::TASK_CLEAR | eq::fabric::TASK_DRAW |
                              eq::fabric::TASK_READBACK );

        tilesPacket.queueVersion.identifier = id;
        tilesPacket.queueVersion.version = co::VERSION_FIRST; // eile: ???
        tilesPacket.nFrames = uint32_t( frames.size( ));
        _channel->send< co::ObjectVersion >( tilesPacket, frameIDs );

        _updated = true;
        EQLOG( LOG_TASKS ) << "TASK tiles " << _channel->getName() <<  " "
                           << &tilesPacket << std::endl;
    }
}

void ChannelUpdateVisitor::_updateDrawFinish( const Compound* compound ) const
{
    const Compound* lastDrawCompound = _channel->getLastDrawCompound();
    if( lastDrawCompound && lastDrawCompound != compound )
        return;

    // Test if this is not the last eye pass of this compound
    if( !compound->isLastInheritEye( _eye ))
        return;

    if( !lastDrawCompound )
        _channel->setLastDrawCompound( compound );

    // Channel::frameDrawFinish
    Node* node = _channel->getNode();

    ChannelFrameDrawFinishPacket channelPacket;
    channelPacket.objectID    = _channel->getID();
    channelPacket.frameNumber = _frameNumber;
    channelPacket.frameID     = _frameID;

    node->send( channelPacket );
    EQLOG( LOG_TASKS ) << "TASK channel draw finish " << _channel->getName()
                       <<  " " << &channelPacket << std::endl;

    // Window::frameDrawFinish
    Window* window = _channel->getWindow();
    const Channel* lastDrawChannel = window->getLastDrawChannel();

    if( lastDrawChannel != _channel )
        return;

    WindowFrameDrawFinishPacket windowPacket;
    windowPacket.objectID    = window->getID();
    windowPacket.frameNumber = _frameNumber;
    windowPacket.frameID     = _frameID;

    node->send( windowPacket );
    EQLOG( LOG_TASKS ) << "TASK window draw finish "  << window->getName() 
                           <<  " " << &windowPacket << std::endl;

    // Pipe::frameDrawFinish
    Pipe* pipe = _channel->getPipe();
    const Window* lastDrawWindow = pipe->getLastDrawWindow();
    if( lastDrawWindow != window )
        return;            

    PipeFrameDrawFinishPacket pipePacket;
    pipePacket.objectID    = pipe->getID();
    pipePacket.frameNumber = _frameNumber;
    pipePacket.frameID     = _frameID;

    node->send( pipePacket );
    EQLOG( LOG_TASKS ) << "TASK pipe draw finish " << pipe->getName() <<  " "
                       << &pipePacket << std::endl;

    // Node::frameDrawFinish
    const Pipe* lastDrawPipe = node->getLastDrawPipe();
    if( lastDrawPipe != pipe )
        return;

    NodeFrameDrawFinishPacket nodePacket;
    nodePacket.objectID    = node->getID();
    nodePacket.frameNumber = _frameNumber;
    nodePacket.frameID     = _frameID;

    node->send( nodePacket );
    EQLOG( LOG_TASKS ) << "TASK node draw finish " << node->getName() <<  " "
                       << &nodePacket << std::endl;
}

void ChannelUpdateVisitor::_sendClear( const RenderContext& context )
{
    ChannelFrameClearPacket clearPacket;
    clearPacket.context = context;
    _channel->send( clearPacket );
    _updated = true;
    EQLOG( LOG_TASKS ) << "TASK clear " << _channel->getName() <<  " "
                       << &clearPacket << std::endl;
}

void ChannelUpdateVisitor::_updateFrameRate( const Compound* compound ) const
{
    const float maxFPS = compound->getInheritMaxFPS();
    Window*     window = _channel->getWindow();

    if( maxFPS < window->getMaxFPS())
        window->setMaxFPS( maxFPS );
}

uint32_t ChannelUpdateVisitor::_getDrawBuffer( const Compound* compound ) const
{
    const DrawableConfig& dc = _channel->getWindow()->getDrawableConfig();
    const int32_t eye = co::base::getIndexOfLastBit( _eye );

    if( compound->getInheritIAttribute(Compound::IATTR_STEREO_MODE) == QUAD )
        return _drawBuffer[ dc.stereo ][ dc.doublebuffered ][ eye ];
    return _drawBuffer[ 0 ][ dc.doublebuffered ][ eye ];
}

eq::ColorMask ChannelUpdateVisitor::_getDrawBufferMask(const Compound* compound)
    const
{
    if( compound->getInheritIAttribute( Compound::IATTR_STEREO_MODE ) !=
        fabric::ANAGLYPH )
    {
        return ColorMask::ALL;
    }

    switch( _eye )
    {
        case EYE_LEFT:
            return ColorMask( 
                compound->getInheritIAttribute(
                    Compound::IATTR_STEREO_ANAGLYPH_LEFT_MASK ));
        case EYE_RIGHT:
            return ColorMask( 
                compound->getInheritIAttribute( 
                    Compound::IATTR_STEREO_ANAGLYPH_RIGHT_MASK ));
        default:
            return ColorMask::ALL;
    }
}

void ChannelUpdateVisitor::_updatePostDraw( const Compound* compound, 
                                            const RenderContext& context )
{
    _updateAssemble( compound, context );
    _updateReadback( compound, context );
    _updateViewFinish( compound, context );
}

void ChannelUpdateVisitor::_updateAssemble( const Compound* compound,
                                            const RenderContext& context )
{
    if( !compound->testInheritTask( fabric::TASK_ASSEMBLE ))
        return;

    const Frames& inputFrames = compound->getInputFrames();
    EQASSERT( !inputFrames.empty( ));

    std::vector< co::ObjectVersion > frameIDs;
    for( Frames::const_iterator iter = inputFrames.begin(); 
         iter != inputFrames.end(); ++iter )
    {
        Frame* frame = *iter;

        if( !frame->hasData( _eye )) // TODO: filter: buffers, vp, eye
            continue;

        frameIDs.push_back( co::ObjectVersion( frame ));
    }

    if( frameIDs.empty( ))
        return;

    // assemble task
    ChannelFrameAssemblePacket packet;
    packet.context   = context;
    packet.nFrames   = uint32_t( frameIDs.size( ));

    EQLOG( LOG_ASSEMBLY | LOG_TASKS ) 
        << "TASK assemble " << _channel->getName() <<  " " << &packet
        << std::endl;
    _channel->send< co::ObjectVersion >( packet, frameIDs );
    _updated = true;
}

void ChannelUpdateVisitor::_updateReadback( const Compound* compound,
                                            const RenderContext& context )
{
    if( !compound->testInheritTask( fabric::TASK_READBACK ) ||
<<<<<<< HEAD
        ( context.tilesEnabled && compound->isLeaf( )))
=======
        ( compound->hasTiles() && compound->isLeaf( )))
>>>>>>> 8426734b
    {
        return;
    }

    const std::vector< Frame* >& outputFrames = compound->getOutputFrames();
    EQASSERT( !outputFrames.empty( ));

    Frames frames;
    std::vector< co::ObjectVersion > frameIDs;
    for( FramesCIter i = outputFrames.begin(); i != outputFrames.end(); ++i )
    {
        Frame* frame = *i;

        if( !frame->hasData( _eye )) // TODO: filter: buffers, vp, eye
            continue;

        frames.push_back( frame );
        frameIDs.push_back( co::ObjectVersion( frame ));
    }

    if( frames.empty() )
        return;

    // readback task
    ChannelFrameReadbackPacket packet;
    packet.context   = context;
    packet.nFrames   = uint32_t( frames.size( ));

    _channel->send<co::ObjectVersion>( packet, frameIDs );
    _updated = true;
    EQLOG( LOG_ASSEMBLY | LOG_TASKS ) 
        << "TASK readback " << _channel->getName() <<  " " << &packet
        << std::endl;
}

void ChannelUpdateVisitor::_updateViewStart( const Compound* compound,
                                             const RenderContext& context )
{
    EQASSERT( !_skipCompound( compound ));
    if( !compound->testInheritTask( fabric::TASK_VIEW ))
        return;
    
    // view start task
    ChannelFrameViewStartPacket packet;
    packet.context = context;

    EQLOG( LOG_TASKS ) << "TASK view start " << _channel->getName() <<  " "
                           << &packet << std::endl;
    _channel->send( packet );
}

void ChannelUpdateVisitor::_updateViewFinish( const Compound* compound,
                                              const RenderContext& context )
{
    EQASSERT( !_skipCompound( compound ));
    if( !compound->testInheritTask( fabric::TASK_VIEW ))
        return;
    
    // view finish task
    ChannelFrameViewFinishPacket packet;
    packet.context = context;

    EQLOG( LOG_TASKS ) << "TASK view finish " << _channel->getName() <<  " "
                       << &packet << std::endl;
    _channel->send( packet );
}

}
}
<|MERGE_RESOLUTION|>--- conflicted
+++ resolved
@@ -183,9 +183,6 @@
     context.bufferMask    = _getDrawBufferMask( compound );
     context.view          = destChannel->getViewVersion();
     context.taskID        = compound->getTaskID();
-    context.tilesEnabled  = !compound->getOutputTileQueues().empty() || 
-                            !compound->getInputTileQueues().empty();
-
 
     const View* view = destChannel->getView();
     EQASSERT( context.view == view );
@@ -216,11 +213,7 @@
 void ChannelUpdateVisitor::_updateDraw( const Compound* compound,
                                         const RenderContext& context )
 {
-<<<<<<< HEAD
-    if( context.tilesEnabled )
-=======
     if( compound->hasTiles( ))
->>>>>>> 8426734b
     {
         _updateDrawTiles( compound, context );
         return;
@@ -457,11 +450,7 @@
                                             const RenderContext& context )
 {
     if( !compound->testInheritTask( fabric::TASK_READBACK ) ||
-<<<<<<< HEAD
-        ( context.tilesEnabled && compound->isLeaf( )))
-=======
         ( compound->hasTiles() && compound->isLeaf( )))
->>>>>>> 8426734b
     {
         return;
     }
