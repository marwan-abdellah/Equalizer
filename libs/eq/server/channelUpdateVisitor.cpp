
/* Copyright (c) 2007-2011, Stefan Eilemann <eile@equalizergraphics.com>
 *                    2010, Cedric Stalder <cedric.stalder@gmail.com>
 *
 * This library is free software; you can redistribute it and/or modify it under
 * the terms of the GNU Lesser General Public License version 2.1 as published
 * by the Free Software Foundation.
 *  
 * This library is distributed in the hope that it will be useful, but WITHOUT
 * ANY WARRANTY; without even the implied warranty of MERCHANTABILITY or FITNESS
 * FOR A PARTICULAR PURPOSE.  See the GNU Lesser General Public License for more
 * details.
 * 
 * You should have received a copy of the GNU Lesser General Public License
 * along with this library; if not, write to the Free Software Foundation, Inc.,
 * 51 Franklin Street, Fifth Floor, Boston, MA 02110-1301 USA.
 */

#include "channelUpdateVisitor.h"

#include "colorMask.h"
#include "compound.h"
#include "frame.h"
#include "node.h"
#include "observer.h"
#include "pipe.h"
#include "segment.h"
#include "view.h"
#include "window.h"
#include "tileQueue.h"

#include "channel.ipp"

#include <eq/client/channelPackets.h>
#include <eq/client/log.h>
#include <eq/client/nodePackets.h>
#include <eq/client/pipePackets.h>
#include <eq/client/windowPackets.h>
#include <eq/fabric/paths.h>

#include <set>

#ifndef GL_BACK_LEFT
#  define GL_FRONT_LEFT 0x0400
#  define GL_FRONT_RIGHT 0x0401
#  define GL_BACK_LEFT 0x0402
#  define GL_BACK_RIGHT 0x0403
#  define GL_FRONT 0x0404
#  define GL_BACK 0x0405
#endif

namespace eq
{
namespace server
{

using fabric::QUAD;

namespace
{
static bool _setDrawBuffers();
static uint32_t _drawBuffer[2][2][NUM_EYES];
static bool _drawBufferInit = _setDrawBuffers();
bool _setDrawBuffers()
{
    const int32_t cyclop = co::base::getIndexOfLastBit( EYE_CYCLOP );
    const int32_t left = co::base::getIndexOfLastBit( EYE_LEFT );
    const int32_t right = co::base::getIndexOfLastBit( EYE_RIGHT );

    // [stereo][doublebuffered][eye]
    _drawBuffer[0][0][ cyclop ] = GL_FRONT;
    _drawBuffer[0][0][ left ] = GL_FRONT;
    _drawBuffer[0][0][ right ] = GL_FRONT;

    _drawBuffer[0][1][ cyclop ] = GL_BACK;
    _drawBuffer[0][1][ left ] = GL_BACK;
    _drawBuffer[0][1][ right ] = GL_BACK;

    _drawBuffer[1][0][ cyclop ] = GL_FRONT;
    _drawBuffer[1][0][ left ] = GL_FRONT_LEFT;
    _drawBuffer[1][0][ right ] = GL_FRONT_RIGHT;

    _drawBuffer[1][1][ cyclop ] = GL_BACK;
    _drawBuffer[1][1][ left ] = GL_BACK_LEFT;
    _drawBuffer[1][1][ right ] = GL_BACK_RIGHT;

    return true;
}
}

ChannelUpdateVisitor::ChannelUpdateVisitor( Channel* channel, 
                                            const uint128_t frameID,
                                            const uint32_t frameNumber )
        : _channel( channel )
        , _eye( EYE_CYCLOP )
        , _frameID( frameID )
        , _frameNumber( frameNumber )
        , _updated( false )
{}

bool ChannelUpdateVisitor::_skipCompound( const Compound* compound )
{
    return ( compound->getChannel() != _channel ||
             !compound->isInheritActive( _eye ) ||
             compound->getInheritTasks() == fabric::TASK_NONE );
}

VisitorResult ChannelUpdateVisitor::visitPre( const Compound* compound )
{
    if( !compound->isInheritActive( _eye ))
        return TRAVERSE_PRUNE;    

    _updateDrawFinish( compound );

    if( _skipCompound( compound ))
        return TRAVERSE_CONTINUE;

    RenderContext context;
    _setupRenderContext( compound, context );

    _updateFrameRate( compound );
    _updateViewStart( compound, context );

    if( compound->testInheritTask( fabric::TASK_CLEAR ))
        _sendClear( context );
    return TRAVERSE_CONTINUE;
}

VisitorResult ChannelUpdateVisitor::visitLeaf( const Compound* compound )
{
    if( !compound->isInheritActive( _eye ))
        return TRAVERSE_CONTINUE;    

    if( _skipCompound( compound ))
    {
        _updateDrawFinish( compound );
        return TRAVERSE_CONTINUE;
    }

    // OPT: Send render context once before task packets?
    RenderContext context;
    _setupRenderContext( compound, context );
    _updateFrameRate( compound );
    _updateViewStart( compound, context );
<<<<<<< HEAD

    // TODO refactor!
    if ( _getTilesEnabled( compound ) )
    {
        Frames frames;
        std::vector< co::ObjectVersion > frameIDs;
        const std::vector< Frame* >& outputFrames = compound->getOutputFrames();
        for( FramesCIter i = outputFrames.begin(); i != outputFrames.end(); ++i )
        {
            Frame* frame = *i;

            if( !frame->hasData( _eye )) // TODO: filter: buffers, vp, eye
                continue;

            frames.push_back( frame );
            frameIDs.push_back( co::ObjectVersion( frame ));
        }

        const Channel* destChannel = compound->getInheritChannel();
        const TileQueues& inputQueues = compound->getInputTileQueues();
        for( TileQueuesCIter i = inputQueues.begin();
             i != inputQueues.end(); ++i )
        {
            const TileQueue* inputQueue = *i;
            const TileQueue* outputQueue =
                    inputQueue->getOutputQueue( context.eye );

            ChannelFrameTilesPacket tilesPacket;
            tilesPacket.isLocal = _channel == destChannel;
            tilesPacket.context = context;
            tilesPacket.tasks = compound->getInheritTasks();
            tilesPacket.tasks &= ( eq::fabric::TASK_CLEAR | 
                        eq::fabric::TASK_DRAW | eq::fabric::TASK_READBACK );

            const UUID& id = outputQueue->getQueueMasterID( context.eye );
            EQASSERT( id != co::base::UUID::ZERO );
            tilesPacket.queueVersion.identifier = id;
            tilesPacket.queueVersion.version = co::VERSION_FIRST;
            tilesPacket.nFrames   = uint32_t( frames.size( ));
            _channel->send<co::ObjectVersion>( tilesPacket, frameIDs );

            _updated = true;
            EQLOG( LOG_TASKS ) << "TASK tiles " << _channel->getName()
                               <<  " " << &tilesPacket << std::endl;
        }
    }
    else
    {
        if( compound->testInheritTask( fabric::TASK_CLEAR ))
        {
            ChannelFrameClearPacket clearPacket;        
            clearPacket.context = context;
            _channel->send( clearPacket );
            _updated = true;
            EQLOG( LOG_TASKS ) << "TASK clear " << _channel->getName() <<  " "
                << &clearPacket << std::endl;
        }
        if( compound->testInheritTask( fabric::TASK_DRAW ))
        {
            ChannelFrameDrawPacket drawPacket;

            drawPacket.context = context;
            drawPacket.finish = _channel->hasListeners(); // finish for equalizers
            _channel->send( drawPacket );
            _updated = true;
            EQLOG( LOG_TASKS ) << "TASK draw " << _channel->getName() <<  " " 
                << &drawPacket << std::endl;
        }
    }

=======
    _updateDraw( compound, context );
>>>>>>> d45bcf00
    _updateDrawFinish( compound );
    _updatePostDraw( compound, context );
    return TRAVERSE_CONTINUE;
}

VisitorResult ChannelUpdateVisitor::visitPost( const Compound* compound )
{
    if( _skipCompound( compound ))
        return TRAVERSE_CONTINUE;

    RenderContext context;
    _setupRenderContext( compound, context );
    _updatePostDraw( compound, context );

    return TRAVERSE_CONTINUE;
}

<<<<<<< HEAD
bool ChannelUpdateVisitor::_getTilesEnabled( const Compound* compound )
{
    return !compound->getInputTileQueues().empty();
}


=======
>>>>>>> d45bcf00
void ChannelUpdateVisitor::_setupRenderContext( const Compound* compound,
                                                RenderContext& context )
{
    const Channel* destChannel = compound->getInheritChannel();
    EQASSERT( destChannel );

    bool tilesEnabled = !compound->getOutputTileQueues().empty() || 
                            !compound->getInputTileQueues().empty();

    context.frameID       = _frameID;
    context.pvp           = compound->getInheritPixelViewport();
    context.overdraw      = compound->getInheritOverdraw();
    context.vp            = compound->getInheritViewport();
    context.range         = compound->getInheritRange();
    context.pixel         = compound->getInheritPixel();
    context.subpixel      = compound->getInheritSubPixel();
    context.zoom          = compound->getInheritZoom();
    context.period        = compound->getInheritPeriod();
    context.phase         = compound->getInheritPhase();
    context.offset.x()    = context.pvp.x;
    context.offset.y()    = context.pvp.y;
    context.eye           = _eye;
    context.buffer        = _getDrawBuffer( compound );
    context.bufferMask    = _getDrawBufferMask( compound );
    context.view          = destChannel->getViewVersion();
    context.taskID        = compound->getTaskID();
<<<<<<< HEAD
    context.tilesEnabled  = tilesEnabled;
=======
    context.tilesEnabled  = !compound->getOutputTileQueues().empty() || 
                            !compound->getInputTileQueues().empty();

>>>>>>> d45bcf00

    const View* view = destChannel->getView();
    EQASSERT( context.view == view );

    if( view )
    {
        // compute inherit vp (part of view covered by segment/view channel)
        const Segment* segment = destChannel->getSegment();
        EQASSERT( segment );

        const PixelViewport& pvp = destChannel->getPixelViewport();
        if( pvp.hasArea( ))
            context.vp.applyView( segment->getViewport(), view->getViewport(),
                                  pvp, destChannel->getOverdraw( ));
    }

    if( _channel != destChannel )
    {
        const PixelViewport& nativePVP = _channel->getPixelViewport();
        context.pvp.x = nativePVP.x;
        context.pvp.y = nativePVP.y;
    }
    // TODO: pvp size overcommit check?

    compound->computeFrustum( context, _eye );
<<<<<<< HEAD
=======
}

void ChannelUpdateVisitor::_updateDraw( const Compound* compound,
                                        const RenderContext& context )
{
    if( context.tilesEnabled )
    {
        _updateDrawTiles( compound, context );
        return;
    }

    if( compound->testInheritTask( fabric::TASK_CLEAR ))
        _sendClear( context );

    if( compound->testInheritTask( fabric::TASK_DRAW ))
    {
        ChannelFrameDrawPacket drawPacket;
        drawPacket.context = context;
        drawPacket.finish = _channel->hasListeners(); // finish for eq stats
        _channel->send( drawPacket );
        _updated = true;
        EQLOG( LOG_TASKS ) << "TASK draw " << _channel->getName() <<  " " 
                           << &drawPacket << std::endl;
    }
}

void ChannelUpdateVisitor::_updateDrawTiles( const Compound* compound,
                                             const RenderContext& context )
{
    Frames frames;
    std::vector< co::ObjectVersion > frameIDs;
    const Frames& outputFrames = compound->getOutputFrames();
    for( FramesCIter i = outputFrames.begin(); i != outputFrames.end(); ++i)
    {
        Frame* frame = *i;

        if( !frame->hasData( _eye )) // TODO: filter: buffers, vp, eye
            continue;

        frames.push_back( frame );
        frameIDs.push_back( co::ObjectVersion( frame ));
    }

    const Channel* destChannel = compound->getInheritChannel();
    const TileQueues& inputQueues = compound->getInputTileQueues();
    for( TileQueuesCIter i = inputQueues.begin(); i != inputQueues.end(); ++i )
    {
        const TileQueue* inputQueue = *i;
        const TileQueue* outputQueue = inputQueue->getOutputQueue( context.eye);
        const UUID& id = outputQueue->getQueueMasterID( context.eye );
        EQASSERT( id != co::base::UUID::ZERO );

        ChannelFrameTilesPacket tilesPacket;
        tilesPacket.isLocal = (_channel == destChannel);
        tilesPacket.context = context;
        tilesPacket.tasks = compound->getInheritTasks() &
                            ( eq::fabric::TASK_CLEAR | eq::fabric::TASK_DRAW |
                              eq::fabric::TASK_READBACK );

        tilesPacket.queueVersion.identifier = id;
        tilesPacket.queueVersion.version = co::VERSION_FIRST; // eile: ???
        tilesPacket.nFrames = uint32_t( frames.size( ));
        _channel->send< co::ObjectVersion >( tilesPacket, frameIDs );

        _updated = true;
        EQLOG( LOG_TASKS ) << "TASK tiles " << _channel->getName() <<  " "
                           << &tilesPacket << std::endl;
    }
>>>>>>> d45bcf00
}

void ChannelUpdateVisitor::_updateDrawFinish( const Compound* compound ) const
{
    const Compound* lastDrawCompound = _channel->getLastDrawCompound();
    if( lastDrawCompound && lastDrawCompound != compound )
        return;

    // Test if this is not the last eye pass of this compound
    if( !compound->isLastInheritEye( _eye ))
        return;

    if( !lastDrawCompound )
        _channel->setLastDrawCompound( compound );

    // Channel::frameDrawFinish
    Node* node = _channel->getNode();

    ChannelFrameDrawFinishPacket channelPacket;
    channelPacket.objectID    = _channel->getID();
    channelPacket.frameNumber = _frameNumber;
    channelPacket.frameID     = _frameID;

    node->send( channelPacket );
    EQLOG( LOG_TASKS ) << "TASK channel draw finish " << _channel->getName()
                       <<  " " << &channelPacket << std::endl;

    // Window::frameDrawFinish
    Window* window = _channel->getWindow();
    const Channel* lastDrawChannel = window->getLastDrawChannel();

    if( lastDrawChannel != _channel )
        return;

    WindowFrameDrawFinishPacket windowPacket;
    windowPacket.objectID    = window->getID();
    windowPacket.frameNumber = _frameNumber;
    windowPacket.frameID     = _frameID;

    node->send( windowPacket );
    EQLOG( LOG_TASKS ) << "TASK window draw finish "  << window->getName() 
                           <<  " " << &windowPacket << std::endl;

    // Pipe::frameDrawFinish
    Pipe* pipe = _channel->getPipe();
    const Window* lastDrawWindow = pipe->getLastDrawWindow();
    if( lastDrawWindow != window )
        return;            

    PipeFrameDrawFinishPacket pipePacket;
    pipePacket.objectID    = pipe->getID();
    pipePacket.frameNumber = _frameNumber;
    pipePacket.frameID     = _frameID;

    node->send( pipePacket );
    EQLOG( LOG_TASKS ) << "TASK pipe draw finish " << pipe->getName() <<  " "
                       << &pipePacket << std::endl;

    // Node::frameDrawFinish
    const Pipe* lastDrawPipe = node->getLastDrawPipe();
    if( lastDrawPipe != pipe )
        return;

    NodeFrameDrawFinishPacket nodePacket;
    nodePacket.objectID    = node->getID();
    nodePacket.frameNumber = _frameNumber;
    nodePacket.frameID     = _frameID;

    node->send( nodePacket );
    EQLOG( LOG_TASKS ) << "TASK node draw finish " << node->getName() <<  " "
                       << &nodePacket << std::endl;
}

void ChannelUpdateVisitor::_sendClear( const RenderContext& context )
{
    ChannelFrameClearPacket clearPacket;
    clearPacket.context = context;
    _channel->send( clearPacket );
    _updated = true;
    EQLOG( LOG_TASKS ) << "TASK clear " << _channel->getName() <<  " "
                       << &clearPacket << std::endl;
}

void ChannelUpdateVisitor::_updateFrameRate( const Compound* compound ) const
{
    const float maxFPS = compound->getInheritMaxFPS();
    Window*     window = _channel->getWindow();

    if( maxFPS < window->getMaxFPS())
        window->setMaxFPS( maxFPS );
}

uint32_t ChannelUpdateVisitor::_getDrawBuffer( const Compound* compound ) const
{
    const DrawableConfig& dc = _channel->getWindow()->getDrawableConfig();
    const int32_t eye = co::base::getIndexOfLastBit( _eye );

    if( compound->getInheritIAttribute(Compound::IATTR_STEREO_MODE) == QUAD )
        return _drawBuffer[ dc.stereo ][ dc.doublebuffered ][ eye ];
    return _drawBuffer[ 0 ][ dc.doublebuffered ][ eye ];
}

eq::ColorMask ChannelUpdateVisitor::_getDrawBufferMask(const Compound* compound)
    const
{
    if( compound->getInheritIAttribute( Compound::IATTR_STEREO_MODE ) !=
        fabric::ANAGLYPH )
    {
        return ColorMask::ALL;
    }

    switch( _eye )
    {
        case EYE_LEFT:
            return ColorMask( 
                compound->getInheritIAttribute(
                    Compound::IATTR_STEREO_ANAGLYPH_LEFT_MASK ));
        case EYE_RIGHT:
            return ColorMask( 
                compound->getInheritIAttribute( 
                    Compound::IATTR_STEREO_ANAGLYPH_RIGHT_MASK ));
        default:
            return ColorMask::ALL;
    }
}

void ChannelUpdateVisitor::_updatePostDraw( const Compound* compound, 
                                            const RenderContext& context )
{
    _updateAssemble( compound, context );
    
    if( !_getTilesEnabled( compound ))
        _updateReadback( compound, context );
    
    _updateViewFinish( compound, context );
}

void ChannelUpdateVisitor::_updateAssemble( const Compound* compound,
                                            const RenderContext& context )
{
    if( !compound->testInheritTask( fabric::TASK_ASSEMBLE ))
        return;

    const Frames& inputFrames = compound->getInputFrames();
    EQASSERT( !inputFrames.empty( ));

    std::vector< co::ObjectVersion > frameIDs;
    for( Frames::const_iterator iter = inputFrames.begin(); 
         iter != inputFrames.end(); ++iter )
    {
        Frame* frame = *iter;

        if( !frame->hasData( _eye )) // TODO: filter: buffers, vp, eye
            continue;

        frameIDs.push_back( co::ObjectVersion( frame ));
    }

    if( frameIDs.empty( ))
        return;

    // assemble task
    ChannelFrameAssemblePacket packet;
    packet.context   = context;
    packet.nFrames   = uint32_t( frameIDs.size( ));

    EQLOG( LOG_ASSEMBLY | LOG_TASKS ) 
        << "TASK assemble " << _channel->getName() <<  " " << &packet
        << std::endl;
    _channel->send< co::ObjectVersion >( packet, frameIDs );
    _updated = true;
}

void ChannelUpdateVisitor::_updateReadback( const Compound* compound,
                                            const RenderContext& context )
{
    if( !compound->testInheritTask( fabric::TASK_READBACK ) ||
        ( context.tilesEnabled && compound->isLeaf( )))
    {
        return;
    }

    const std::vector< Frame* >& outputFrames = compound->getOutputFrames();
    EQASSERT( !outputFrames.empty( ));

    Frames frames;
    std::vector< co::ObjectVersion > frameIDs;
    for( FramesCIter i = outputFrames.begin(); i != outputFrames.end(); ++i )
    {
        Frame* frame = *i;

        if( !frame->hasData( _eye )) // TODO: filter: buffers, vp, eye
            continue;

        frames.push_back( frame );
        frameIDs.push_back( co::ObjectVersion( frame ));
    }

    if( frames.empty() )
        return;

    // readback task
    ChannelFrameReadbackPacket packet;
    packet.context   = context;
    packet.nFrames   = uint32_t( frames.size( ));

    _channel->send<co::ObjectVersion>( packet, frameIDs );
    _updated = true;
    EQLOG( LOG_ASSEMBLY | LOG_TASKS ) 
        << "TASK readback " << _channel->getName() <<  " " << &packet
        << std::endl;

    // transmit tasks
    Node* node = _channel->getNode();
    co::NodePtr netNode = node->getNode();
    const co::NodeID&  outputNodeID = netNode->getNodeID();
    for( FramesCIter i = frames.begin(); i != frames.end(); ++i )
    {
        Frame* outputFrame = *i;
        const Frames& inputFrames = outputFrame->getInputFrames( context.eye );
        std::set< uint128_t > nodeIDs;

        for( FramesCIter j = inputFrames.begin(); j != inputFrames.end(); ++j )
        {
            const Frame* inputFrame   = *j;
            const Node*  inputNode    = inputFrame->getNode();
            co::NodePtr inputNetNode = inputNode->getNode();

            ChannelFrameTransmitPacket transmitPacket;
            transmitPacket.netNodeID = inputNetNode->getNodeID();

            if( transmitPacket.netNodeID == outputNodeID ||
                nodeIDs.find( transmitPacket.netNodeID ) != nodeIDs.end( ))
            {
                continue;  // TODO filter: buffers, vp, eye
            }

            // send
            transmitPacket.context   = context;
            transmitPacket.frameData = outputFrame->getDataVersion( _eye );
            transmitPacket.clientNodeID = inputNode->getID();

            EQLOG( LOG_ASSEMBLY | LOG_TASKS )
                << "TASK transmit " << _channel->getName() <<  " "
                << &transmitPacket << std::endl;

            _channel->send( transmitPacket );
            nodeIDs.insert( transmitPacket.netNodeID );
        }
    }        
}

void ChannelUpdateVisitor::_updateViewStart( const Compound* compound,
                                             const RenderContext& context )
{
    EQASSERT( !_skipCompound( compound ));
    if( !compound->testInheritTask( fabric::TASK_VIEW ))
        return;
    
    // view start task
    ChannelFrameViewStartPacket packet;
    packet.context = context;

    EQLOG( LOG_TASKS ) << "TASK view start " << _channel->getName() <<  " "
                           << &packet << std::endl;
    _channel->send( packet );
}

void ChannelUpdateVisitor::_updateViewFinish( const Compound* compound,
                                              const RenderContext& context )
{
    EQASSERT( !_skipCompound( compound ));
    if( !compound->testInheritTask( fabric::TASK_VIEW ))
        return;
    
    // view finish task
    ChannelFrameViewFinishPacket packet;
    packet.context = context;

    EQLOG( LOG_TASKS ) << "TASK view finish " << _channel->getName() <<  " "
                       << &packet << std::endl;
    _channel->send( packet );
}

}
}
<|MERGE_RESOLUTION|>--- conflicted
+++ resolved
@@ -142,80 +142,7 @@
     _setupRenderContext( compound, context );
     _updateFrameRate( compound );
     _updateViewStart( compound, context );
-<<<<<<< HEAD
-
-    // TODO refactor!
-    if ( _getTilesEnabled( compound ) )
-    {
-        Frames frames;
-        std::vector< co::ObjectVersion > frameIDs;
-        const std::vector< Frame* >& outputFrames = compound->getOutputFrames();
-        for( FramesCIter i = outputFrames.begin(); i != outputFrames.end(); ++i )
-        {
-            Frame* frame = *i;
-
-            if( !frame->hasData( _eye )) // TODO: filter: buffers, vp, eye
-                continue;
-
-            frames.push_back( frame );
-            frameIDs.push_back( co::ObjectVersion( frame ));
-        }
-
-        const Channel* destChannel = compound->getInheritChannel();
-        const TileQueues& inputQueues = compound->getInputTileQueues();
-        for( TileQueuesCIter i = inputQueues.begin();
-             i != inputQueues.end(); ++i )
-        {
-            const TileQueue* inputQueue = *i;
-            const TileQueue* outputQueue =
-                    inputQueue->getOutputQueue( context.eye );
-
-            ChannelFrameTilesPacket tilesPacket;
-            tilesPacket.isLocal = _channel == destChannel;
-            tilesPacket.context = context;
-            tilesPacket.tasks = compound->getInheritTasks();
-            tilesPacket.tasks &= ( eq::fabric::TASK_CLEAR | 
-                        eq::fabric::TASK_DRAW | eq::fabric::TASK_READBACK );
-
-            const UUID& id = outputQueue->getQueueMasterID( context.eye );
-            EQASSERT( id != co::base::UUID::ZERO );
-            tilesPacket.queueVersion.identifier = id;
-            tilesPacket.queueVersion.version = co::VERSION_FIRST;
-            tilesPacket.nFrames   = uint32_t( frames.size( ));
-            _channel->send<co::ObjectVersion>( tilesPacket, frameIDs );
-
-            _updated = true;
-            EQLOG( LOG_TASKS ) << "TASK tiles " << _channel->getName()
-                               <<  " " << &tilesPacket << std::endl;
-        }
-    }
-    else
-    {
-        if( compound->testInheritTask( fabric::TASK_CLEAR ))
-        {
-            ChannelFrameClearPacket clearPacket;        
-            clearPacket.context = context;
-            _channel->send( clearPacket );
-            _updated = true;
-            EQLOG( LOG_TASKS ) << "TASK clear " << _channel->getName() <<  " "
-                << &clearPacket << std::endl;
-        }
-        if( compound->testInheritTask( fabric::TASK_DRAW ))
-        {
-            ChannelFrameDrawPacket drawPacket;
-
-            drawPacket.context = context;
-            drawPacket.finish = _channel->hasListeners(); // finish for equalizers
-            _channel->send( drawPacket );
-            _updated = true;
-            EQLOG( LOG_TASKS ) << "TASK draw " << _channel->getName() <<  " " 
-                << &drawPacket << std::endl;
-        }
-    }
-
-=======
     _updateDraw( compound, context );
->>>>>>> d45bcf00
     _updateDrawFinish( compound );
     _updatePostDraw( compound, context );
     return TRAVERSE_CONTINUE;
@@ -233,23 +160,11 @@
     return TRAVERSE_CONTINUE;
 }
 
-<<<<<<< HEAD
-bool ChannelUpdateVisitor::_getTilesEnabled( const Compound* compound )
-{
-    return !compound->getInputTileQueues().empty();
-}
-
-
-=======
->>>>>>> d45bcf00
 void ChannelUpdateVisitor::_setupRenderContext( const Compound* compound,
                                                 RenderContext& context )
 {
     const Channel* destChannel = compound->getInheritChannel();
     EQASSERT( destChannel );
-
-    bool tilesEnabled = !compound->getOutputTileQueues().empty() || 
-                            !compound->getInputTileQueues().empty();
 
     context.frameID       = _frameID;
     context.pvp           = compound->getInheritPixelViewport();
@@ -268,13 +183,9 @@
     context.bufferMask    = _getDrawBufferMask( compound );
     context.view          = destChannel->getViewVersion();
     context.taskID        = compound->getTaskID();
-<<<<<<< HEAD
-    context.tilesEnabled  = tilesEnabled;
-=======
     context.tilesEnabled  = !compound->getOutputTileQueues().empty() || 
                             !compound->getInputTileQueues().empty();
 
->>>>>>> d45bcf00
 
     const View* view = destChannel->getView();
     EQASSERT( context.view == view );
@@ -300,8 +211,6 @@
     // TODO: pvp size overcommit check?
 
     compound->computeFrustum( context, _eye );
-<<<<<<< HEAD
-=======
 }
 
 void ChannelUpdateVisitor::_updateDraw( const Compound* compound,
@@ -370,7 +279,6 @@
         EQLOG( LOG_TASKS ) << "TASK tiles " << _channel->getName() <<  " "
                            << &tilesPacket << std::endl;
     }
->>>>>>> d45bcf00
 }
 
 void ChannelUpdateVisitor::_updateDrawFinish( const Compound* compound ) const
@@ -501,10 +409,7 @@
                                             const RenderContext& context )
 {
     _updateAssemble( compound, context );
-    
-    if( !_getTilesEnabled( compound ))
-        _updateReadback( compound, context );
-    
+    _updateReadback( compound, context );
     _updateViewFinish( compound, context );
 }
 
