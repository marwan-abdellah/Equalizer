
/* Copyright (c) 2007-2011, Stefan Eilemann <eile@equalizergraphics.com>
 *                    2010, Cedric Stalder <cedric.stalder@gmail.com>
 *
 * This library is free software; you can redistribute it and/or modify it under
 * the terms of the GNU Lesser General Public License version 2.1 as published
 * by the Free Software Foundation.
 *  
 * This library is distributed in the hope that it will be useful, but WITHOUT
 * ANY WARRANTY; without even the implied warranty of MERCHANTABILITY or FITNESS
 * FOR A PARTICULAR PURPOSE.  See the GNU Lesser General Public License for more
 * details.
 * 
 * You should have received a copy of the GNU Lesser General Public License
 * along with this library; if not, write to the Free Software Foundation, Inc.,
 * 51 Franklin Street, Fifth Floor, Boston, MA 02110-1301 USA.
 */

#include "channelUpdateVisitor.h"

#include "colorMask.h"
#include "compound.h"
#include "frame.h"
#include "node.h"
#include "observer.h"
#include "pipe.h"
#include "segment.h"
#include "view.h"
#include "window.h"
#include "tileQueue.h"

#include "channel.ipp"

#include <eq/client/channelPackets.h>
#include <eq/client/log.h>
#include <eq/client/nodePackets.h>
#include <eq/client/pipePackets.h>
#include <eq/client/windowPackets.h>
#include <eq/fabric/paths.h>

#include <set>

#ifndef GL_BACK_LEFT
#  define GL_FRONT_LEFT 0x0400
#  define GL_FRONT_RIGHT 0x0401
#  define GL_BACK_LEFT 0x0402
#  define GL_BACK_RIGHT 0x0403
#  define GL_FRONT 0x0404
#  define GL_BACK 0x0405
#endif

namespace eq
{
namespace server
{

using fabric::QUAD;

namespace
{
static bool _setDrawBuffers();
static uint32_t _drawBuffer[2][2][NUM_EYES];
static bool _drawBufferInit = _setDrawBuffers();
bool _setDrawBuffers()
{
    const int32_t cyclop = co::base::getIndexOfLastBit( EYE_CYCLOP );
    const int32_t left = co::base::getIndexOfLastBit( EYE_LEFT );
    const int32_t right = co::base::getIndexOfLastBit( EYE_RIGHT );

    // [stereo][doublebuffered][eye]
    _drawBuffer[0][0][ cyclop ] = GL_FRONT;
    _drawBuffer[0][0][ left ] = GL_FRONT;
    _drawBuffer[0][0][ right ] = GL_FRONT;

    _drawBuffer[0][1][ cyclop ] = GL_BACK;
    _drawBuffer[0][1][ left ] = GL_BACK;
    _drawBuffer[0][1][ right ] = GL_BACK;

    _drawBuffer[1][0][ cyclop ] = GL_FRONT;
    _drawBuffer[1][0][ left ] = GL_FRONT_LEFT;
    _drawBuffer[1][0][ right ] = GL_FRONT_RIGHT;

    _drawBuffer[1][1][ cyclop ] = GL_BACK;
    _drawBuffer[1][1][ left ] = GL_BACK_LEFT;
    _drawBuffer[1][1][ right ] = GL_BACK_RIGHT;

    return true;
}
}

ChannelUpdateVisitor::ChannelUpdateVisitor( Channel* channel, 
                                            const uint128_t frameID,
                                            const uint32_t frameNumber )
        : _channel( channel )
        , _eye( EYE_CYCLOP )
        , _frameID( frameID )
        , _frameNumber( frameNumber )
        , _updated( false )
{}

bool ChannelUpdateVisitor::_skipCompound( const Compound* compound )
{
    return ( compound->getChannel() != _channel ||
             !compound->isInheritActive( _eye ) ||
             compound->getInheritTasks() == fabric::TASK_NONE );
}

VisitorResult ChannelUpdateVisitor::visitPre( const Compound* compound )
{
    if( !compound->isInheritActive( _eye ))
        return TRAVERSE_PRUNE;    

    _updateDrawFinish( compound );

    if( _skipCompound( compound ))
        return TRAVERSE_CONTINUE;

    RenderContext context;
    _setupRenderContext( compound, context );

    _updateFrameRate( compound );
    _updateViewStart( compound, context );

    if( compound->testInheritTask( fabric::TASK_CLEAR ))
        _sendClear( context );
    return TRAVERSE_CONTINUE;
}

VisitorResult ChannelUpdateVisitor::visitLeaf( const Compound* compound )
{
    if( !compound->isInheritActive( _eye ))
        return TRAVERSE_CONTINUE;    

    if( _skipCompound( compound ))
    {
        _updateDrawFinish( compound );
        return TRAVERSE_CONTINUE;
    }

    // OPT: Send render context once before task packets?
    RenderContext context;
    _setupRenderContext( compound, context );
    _updateFrameRate( compound );
    _updateViewStart( compound, context );

    // TODO refactor!
    if ( _getTilesEnabled( compound ) )
    {
        Frames frames;
        std::vector< co::ObjectVersion > frameIDs;
        const std::vector< Frame* >& outputFrames = compound->getOutputFrames();
        for( FramesCIter i = outputFrames.begin(); i != outputFrames.end(); ++i )
        {
            Frame* frame = *i;

            if( !frame->hasData( _eye )) // TODO: filter: buffers, vp, eye
                continue;

            frames.push_back( frame );
            frameIDs.push_back( co::ObjectVersion( frame ));
        }

<<<<<<< HEAD
        if( frames.empty() )
            return TRAVERSE_CONTINUE;

=======
>>>>>>> 042c8c0f
        const TileQueues& inputQueues = compound->getInputTileQueues();
        for( TileQueuesCIter i = inputQueues.begin();
             i != inputQueues.end(); ++i )
        {
            const TileQueue* inputQueue = *i;
<<<<<<< HEAD
            const TileQueues& outputQueues =
                inputQueue->getOutputQueues( context.eye );
            for( TileQueuesCIter j = outputQueues.begin();
                 j != outputQueues.end(); ++j )
            {
                ChannelFrameTilesPacket tilesPacket;
                tilesPacket.context = context;
                tilesPacket.tasks = compound->getInheritTasks();
                tilesPacket.tasks &= ( eq::fabric::TASK_CLEAR | 
                            eq::fabric::TASK_DRAW | eq::fabric::TASK_READBACK );

                const UUID& id = (*j)->getQueueMasterID( context.eye );
                EQASSERT( id != co::base::UUID::ZERO );
                tilesPacket.queueVersion.identifier = id;
                tilesPacket.queueVersion.version = co::VERSION_FIRST;
                tilesPacket.nFrames   = uint32_t( frames.size( ));
                _channel->send<co::ObjectVersion>( tilesPacket, frameIDs );

                _updated = true;
                EQLOG( LOG_TASKS ) << "TASK tiles " << _channel->getName()
                                   <<  " " << &tilesPacket << std::endl;
            }            
=======
            const TileQueue* outputQueue =
                    inputQueue->getOutputQueue( context.eye );

            ChannelFrameTilesPacket tilesPacket;
            tilesPacket.context = context;
            tilesPacket.tasks = compound->getInheritTasks();
            tilesPacket.tasks &= ( eq::fabric::TASK_CLEAR | 
                        eq::fabric::TASK_DRAW | eq::fabric::TASK_READBACK );

            const UUID& id = outputQueue->getQueueMasterID( context.eye );
            EQASSERT( id != co::base::UUID::ZERO );
            tilesPacket.queueVersion.identifier = id;
            tilesPacket.queueVersion.version = co::VERSION_FIRST;
            tilesPacket.nFrames   = uint32_t( frames.size( ));
            _channel->send<co::ObjectVersion>( tilesPacket, frameIDs );

            _updated = true;
            EQLOG( LOG_TASKS ) << "TASK tiles " << _channel->getName()
                               <<  " " << &tilesPacket << std::endl;
>>>>>>> 042c8c0f
        }
    }
    else
    {
        if( compound->testInheritTask( fabric::TASK_CLEAR ))
        {
            ChannelFrameClearPacket clearPacket;        
            clearPacket.context = context;
            _channel->send( clearPacket );
            _updated = true;
            EQLOG( LOG_TASKS ) << "TASK clear " << _channel->getName() <<  " "
                << &clearPacket << std::endl;
        }
        if( compound->testInheritTask( fabric::TASK_DRAW ))
        {
            ChannelFrameDrawPacket drawPacket;

            drawPacket.context = context;
            drawPacket.finish = _channel->hasListeners(); // finish for equalizers
            _channel->send( drawPacket );
            _updated = true;
            EQLOG( LOG_TASKS ) << "TASK draw " << _channel->getName() <<  " " 
                << &drawPacket << std::endl;
        }
    }

    _updateDrawFinish( compound );
    _updatePostDraw( compound, context );
    return TRAVERSE_CONTINUE;
}

VisitorResult ChannelUpdateVisitor::visitPost( const Compound* compound )
{
    if( _skipCompound( compound ))
        return TRAVERSE_CONTINUE;

    RenderContext context;
    _setupRenderContext( compound, context );
    
    
    _updatePostDraw( compound, context );

    return TRAVERSE_CONTINUE;
}

bool ChannelUpdateVisitor::_getTilesEnabled( const Compound* compound )
{
<<<<<<< HEAD
    const TileQueues& queues = compound->getInputTileQueues();
    bool tilesEnabled = false;
    if( !queues.empty() )
    {
        TileQueuesCIter i = queues.begin();
        for( ; i < queues.end(); ++i )
        {
            if( (*i)->isActivated() )
            {
                tilesEnabled = true;
                break;
            }
        }
    }
    return tilesEnabled;
=======
    return !compound->getInputTileQueues().empty();
>>>>>>> 042c8c0f
}


void ChannelUpdateVisitor::_setupRenderContext( const Compound* compound,
                                                RenderContext& context )
{
    const Channel* destChannel = compound->getInheritChannel();
    EQASSERT( destChannel );

    context.frameID       = _frameID;
    context.pvp           = compound->getInheritPixelViewport();
    context.overdraw      = compound->getInheritOverdraw();
    context.vp            = compound->getInheritViewport();
    context.range         = compound->getInheritRange();
    context.pixel         = compound->getInheritPixel();
    context.subpixel      = compound->getInheritSubPixel();
    context.zoom          = compound->getInheritZoom();
    context.period        = compound->getInheritPeriod();
    context.phase         = compound->getInheritPhase();
    context.offset.x()    = context.pvp.x;
    context.offset.y()    = context.pvp.y;
    context.eye           = _eye;
    context.buffer        = _getDrawBuffer( compound );
    context.bufferMask    = _getDrawBufferMask( compound );
    context.view          = destChannel->getViewVersion();
    context.taskID        = compound->getTaskID();

    const View* view = destChannel->getView();
    EQASSERT( context.view == view );

    if( view )
    {
        // compute inherit vp (part of view covered by segment/view channel)
        const Segment* segment = destChannel->getSegment();
        EQASSERT( segment );

        const PixelViewport& pvp = destChannel->getPixelViewport();
        if( pvp.hasArea( ))
            context.vp.applyView( segment->getViewport(), view->getViewport(),
                                  pvp, destChannel->getOverdraw( ));
    }

    if( _channel != destChannel )
    {
        const PixelViewport& nativePVP = _channel->getPixelViewport();
        context.pvp.x = nativePVP.x;
        context.pvp.y = nativePVP.y;
    }
    // TODO: pvp size overcommit check?

    compound->computeFrustum( context, _eye );
}

void ChannelUpdateVisitor::_updateDrawFinish( const Compound* compound ) const
{
    const Compound* lastDrawCompound = _channel->getLastDrawCompound();
    if( lastDrawCompound && lastDrawCompound != compound )
        return;

    // Test if this is not the last eye pass of this compound
    if( !compound->isLastInheritEye( _eye ))
        return;

    if( !lastDrawCompound )
        _channel->setLastDrawCompound( compound );

    // Channel::frameDrawFinish
    Node* node = _channel->getNode();

    ChannelFrameDrawFinishPacket channelPacket;
    channelPacket.objectID    = _channel->getID();
    channelPacket.frameNumber = _frameNumber;
    channelPacket.frameID     = _frameID;

    node->send( channelPacket );
    EQLOG( LOG_TASKS ) << "TASK channel draw finish " << _channel->getName()
                       <<  " " << &channelPacket << std::endl;

    // Window::frameDrawFinish
    Window* window = _channel->getWindow();
    const Channel* lastDrawChannel = window->getLastDrawChannel();

    if( lastDrawChannel != _channel )
        return;

    WindowFrameDrawFinishPacket windowPacket;
    windowPacket.objectID    = window->getID();
    windowPacket.frameNumber = _frameNumber;
    windowPacket.frameID     = _frameID;

    node->send( windowPacket );
    EQLOG( LOG_TASKS ) << "TASK window draw finish "  << window->getName() 
                           <<  " " << &windowPacket << std::endl;

    // Pipe::frameDrawFinish
    Pipe* pipe = _channel->getPipe();
    const Window* lastDrawWindow = pipe->getLastDrawWindow();
    if( lastDrawWindow != window )
        return;            

    PipeFrameDrawFinishPacket pipePacket;
    pipePacket.objectID    = pipe->getID();
    pipePacket.frameNumber = _frameNumber;
    pipePacket.frameID     = _frameID;

    node->send( pipePacket );
    EQLOG( LOG_TASKS ) << "TASK pipe draw finish " << pipe->getName() <<  " "
                       << &pipePacket << std::endl;

    // Node::frameDrawFinish
    const Pipe* lastDrawPipe = node->getLastDrawPipe();
    if( lastDrawPipe != pipe )
        return;

    NodeFrameDrawFinishPacket nodePacket;
    nodePacket.objectID    = node->getID();
    nodePacket.frameNumber = _frameNumber;
    nodePacket.frameID     = _frameID;

    node->send( nodePacket );
    EQLOG( LOG_TASKS ) << "TASK node draw finish " << node->getName() <<  " "
                       << &nodePacket << std::endl;
}

void ChannelUpdateVisitor::_sendClear( const RenderContext& context )
{
    ChannelFrameClearPacket clearPacket;
    clearPacket.context = context;
    _channel->send( clearPacket );
    _updated = true;
    EQLOG( LOG_TASKS ) << "TASK clear " << _channel->getName() <<  " "
                       << &clearPacket << std::endl;
}

void ChannelUpdateVisitor::_updateFrameRate( const Compound* compound ) const
{
    const float maxFPS = compound->getInheritMaxFPS();
    Window*     window = _channel->getWindow();

    if( maxFPS < window->getMaxFPS())
        window->setMaxFPS( maxFPS );
}

uint32_t ChannelUpdateVisitor::_getDrawBuffer( const Compound* compound ) const
{
    const DrawableConfig& dc = _channel->getWindow()->getDrawableConfig();
    const int32_t eye = co::base::getIndexOfLastBit( _eye );

    if( compound->getInheritIAttribute(Compound::IATTR_STEREO_MODE) == QUAD )
        return _drawBuffer[ dc.stereo ][ dc.doublebuffered ][ eye ];
    return _drawBuffer[ 0 ][ dc.doublebuffered ][ eye ];
}

eq::ColorMask ChannelUpdateVisitor::_getDrawBufferMask(const Compound* compound)
    const
{
    if( compound->getInheritIAttribute( Compound::IATTR_STEREO_MODE ) !=
        fabric::ANAGLYPH )
    {
        return ColorMask::ALL;
    }

    switch( _eye )
    {
        case EYE_LEFT:
            return ColorMask( 
                compound->getInheritIAttribute(
                    Compound::IATTR_STEREO_ANAGLYPH_LEFT_MASK ));
        case EYE_RIGHT:
            return ColorMask( 
                compound->getInheritIAttribute( 
                    Compound::IATTR_STEREO_ANAGLYPH_RIGHT_MASK ));
        default:
            return ColorMask::ALL;
    }
}

void ChannelUpdateVisitor::_updatePostDraw( const Compound* compound, 
                                            const RenderContext& context )
{
    _updateAssemble( compound, context );
    
    if( !_getTilesEnabled( compound ))
        _updateReadback( compound, context );
    
    _updateViewFinish( compound, context );
}

void ChannelUpdateVisitor::_updateAssemble( const Compound* compound,
                                            const RenderContext& context )
{
    if( !compound->testInheritTask( fabric::TASK_ASSEMBLE ))
        return;

    const Frames& inputFrames = compound->getInputFrames();
    EQASSERT( !inputFrames.empty( ));

    std::vector< co::ObjectVersion > frameIDs;
    for( Frames::const_iterator iter = inputFrames.begin(); 
         iter != inputFrames.end(); ++iter )
    {
        Frame* frame = *iter;

        if( !frame->hasData( _eye )) // TODO: filter: buffers, vp, eye
            continue;

        frameIDs.push_back( co::ObjectVersion( frame ));
    }

    if( frameIDs.empty() )
        return;

    // assemble task
    ChannelFrameAssemblePacket packet;
    packet.context   = context;
    packet.nFrames   = uint32_t( frameIDs.size( ));

    EQLOG( LOG_ASSEMBLY | LOG_TASKS ) 
        << "TASK assemble " << _channel->getName() <<  " " << &packet << std::endl;
    _channel->send<co::ObjectVersion>( packet, frameIDs );
    _updated = true;
}

void ChannelUpdateVisitor::_updateReadback( const Compound* compound,
                                            const RenderContext& context )
{
    if( !compound->testInheritTask( fabric::TASK_READBACK ))
        return;

    const std::vector< Frame* >& outputFrames = compound->getOutputFrames();
    EQASSERT( !outputFrames.empty( ));

    Frames frames;
    std::vector< co::ObjectVersion > frameIDs;
    for( FramesCIter i = outputFrames.begin(); i != outputFrames.end(); ++i )
    {
        Frame* frame = *i;

        if( !frame->hasData( _eye )) // TODO: filter: buffers, vp, eye
            continue;

        frames.push_back( frame );
        frameIDs.push_back( co::ObjectVersion( frame ));
    }

    if( frames.empty() )
        return;

    // readback task
    ChannelFrameReadbackPacket packet;
    packet.context   = context;
    packet.nFrames   = uint32_t( frames.size( ));

    _channel->send<co::ObjectVersion>( packet, frameIDs );
    _updated = true;
    EQLOG( LOG_ASSEMBLY | LOG_TASKS ) 
        << "TASK readback " << _channel->getName() <<  " " << &packet
        << std::endl;

    // transmit tasks
    Node* node = _channel->getNode();
    co::NodePtr netNode = node->getNode();
    const co::NodeID&  outputNodeID = netNode->getNodeID();
    for( FramesCIter i = frames.begin(); i != frames.end(); ++i )
    {
        Frame* outputFrame = *i;
        const Frames& inputFrames = outputFrame->getInputFrames( context.eye );
        std::set< uint128_t > nodeIDs;

        for( FramesCIter j = inputFrames.begin(); j != inputFrames.end(); ++j )
        {
            const Frame* inputFrame   = *j;
            const Node*  inputNode    = inputFrame->getNode();
            co::NodePtr inputNetNode = inputNode->getNode();

            ChannelFrameTransmitPacket transmitPacket;
            transmitPacket.netNodeID = inputNetNode->getNodeID();

            if( transmitPacket.netNodeID == outputNodeID ||
                nodeIDs.find( transmitPacket.netNodeID ) != nodeIDs.end( ))
            {
                continue;  // TODO filter: buffers, vp, eye
            }

            // send
            transmitPacket.context   = context;
            transmitPacket.frameData = outputFrame->getDataVersion( _eye );
            transmitPacket.clientNodeID = inputNode->getID();

            EQLOG( LOG_ASSEMBLY | LOG_TASKS )
                << "TASK transmit " << _channel->getName() <<  " "
                << &transmitPacket << std::endl;

            _channel->send( transmitPacket );
            nodeIDs.insert( transmitPacket.netNodeID );
        }
    }        
}

void ChannelUpdateVisitor::_updateViewStart( const Compound* compound,
                                             const RenderContext& context )
{
    EQASSERT( !_skipCompound( compound ));
    if( !compound->testInheritTask( fabric::TASK_VIEW ))
        return;
    
    // view start task
    ChannelFrameViewStartPacket packet;
    packet.context = context;

    EQLOG( LOG_TASKS ) << "TASK view start " << _channel->getName() <<  " "
                           << &packet << std::endl;
    _channel->send( packet );
}

void ChannelUpdateVisitor::_updateViewFinish( const Compound* compound,
                                              const RenderContext& context )
{
    EQASSERT( !_skipCompound( compound ));
    if( !compound->testInheritTask( fabric::TASK_VIEW ))
        return;
    
    // view finish task
    ChannelFrameViewFinishPacket packet;
    packet.context = context;

    EQLOG( LOG_TASKS ) << "TASK view finish " << _channel->getName() <<  " "
                       << &packet << std::endl;
    _channel->send( packet );
}

}
}
<|MERGE_RESOLUTION|>--- conflicted
+++ resolved
@@ -160,41 +160,11 @@
             frameIDs.push_back( co::ObjectVersion( frame ));
         }
 
-<<<<<<< HEAD
-        if( frames.empty() )
-            return TRAVERSE_CONTINUE;
-
-=======
->>>>>>> 042c8c0f
         const TileQueues& inputQueues = compound->getInputTileQueues();
         for( TileQueuesCIter i = inputQueues.begin();
              i != inputQueues.end(); ++i )
         {
             const TileQueue* inputQueue = *i;
-<<<<<<< HEAD
-            const TileQueues& outputQueues =
-                inputQueue->getOutputQueues( context.eye );
-            for( TileQueuesCIter j = outputQueues.begin();
-                 j != outputQueues.end(); ++j )
-            {
-                ChannelFrameTilesPacket tilesPacket;
-                tilesPacket.context = context;
-                tilesPacket.tasks = compound->getInheritTasks();
-                tilesPacket.tasks &= ( eq::fabric::TASK_CLEAR | 
-                            eq::fabric::TASK_DRAW | eq::fabric::TASK_READBACK );
-
-                const UUID& id = (*j)->getQueueMasterID( context.eye );
-                EQASSERT( id != co::base::UUID::ZERO );
-                tilesPacket.queueVersion.identifier = id;
-                tilesPacket.queueVersion.version = co::VERSION_FIRST;
-                tilesPacket.nFrames   = uint32_t( frames.size( ));
-                _channel->send<co::ObjectVersion>( tilesPacket, frameIDs );
-
-                _updated = true;
-                EQLOG( LOG_TASKS ) << "TASK tiles " << _channel->getName()
-                                   <<  " " << &tilesPacket << std::endl;
-            }            
-=======
             const TileQueue* outputQueue =
                     inputQueue->getOutputQueue( context.eye );
 
@@ -214,7 +184,6 @@
             _updated = true;
             EQLOG( LOG_TASKS ) << "TASK tiles " << _channel->getName()
                                <<  " " << &tilesPacket << std::endl;
->>>>>>> 042c8c0f
         }
     }
     else
@@ -262,25 +231,7 @@
 
 bool ChannelUpdateVisitor::_getTilesEnabled( const Compound* compound )
 {
-<<<<<<< HEAD
-    const TileQueues& queues = compound->getInputTileQueues();
-    bool tilesEnabled = false;
-    if( !queues.empty() )
-    {
-        TileQueuesCIter i = queues.begin();
-        for( ; i < queues.end(); ++i )
-        {
-            if( (*i)->isActivated() )
-            {
-                tilesEnabled = true;
-                break;
-            }
-        }
-    }
-    return tilesEnabled;
-=======
     return !compound->getInputTileQueues().empty();
->>>>>>> 042c8c0f
 }
 
 
