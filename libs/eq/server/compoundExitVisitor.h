--- conflicted
+++ resolved
@@ -49,11 +49,7 @@
                 }
 
                 const Frames& outputFrames = compound->getOutputFrames();
-<<<<<<< HEAD
-                for( FramesCIter_iterator i = outputFrames.begin(); 
-=======
                 for( FramesCIter i = outputFrames.begin(); 
->>>>>>> a34ff9a6
                      i != outputFrames.end(); ++i )
                 {
                     Frame* frame = *i;
