--- conflicted
+++ resolved
@@ -66,11 +66,7 @@
 void TreeEqualizer::notifyUpdatePre( Compound* compound,
                                      const uint32_t frameNumber )
 {
-<<<<<<< HEAD
-    if( isFrozen() || !compound->isRunning( ) || !isActivated() )
-=======
     if( isFrozen() || !compound->isRunning( ) || !isActive( ))
->>>>>>> ad0fc4e5
         return;
 
     if( !_tree )
