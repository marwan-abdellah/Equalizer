
/* Copyright (c) 2008-2011, Stefan Eilemann <eile@equalizergraphics.com> 
 *
 * This library is free software; you can redistribute it and/or modify it under
 * the terms of the GNU Lesser General Public License version 2.1 as published
 * by the Free Software Foundation.
 *  
 * This library is distributed in the hope that it will be useful, but WITHOUT
 * ANY WARRANTY; without even the implied warranty of MERCHANTABILITY or FITNESS
 * FOR A PARTICULAR PURPOSE.  See the GNU Lesser General Public License for more
 * details.
 * 
 * You should have received a copy of the GNU Lesser General Public License
 * along with this library; if not, write to the Free Software Foundation, Inc.,
 * 51 Franklin Street, Fifth Floor, Boston, MA 02110-1301 USA.
 */

#ifndef EQSERVER_EQUALIZER_H
#define EQSERVER_EQUALIZER_H

#include "../api.h"
#include "../compoundListener.h" // base class
#include "../types.h"
#include <eq/fabric/equalizerTypes.h>

namespace eq
{
namespace server
{
    /**
     * A generic equalizer interface.
     *
     * An equalizer is attached to a compound tree, on which it balances render
     * tasks. It can update its compound tree on the beginnning of each
     * frame. It has to subscribe to the statistics events needed to perform its
     * tasks itself.
     */
    class Equalizer : protected CompoundListener
    {
    public:
        Equalizer();
        Equalizer( const Equalizer& from );
        virtual ~Equalizer();


        /** Output to a stream. */
        virtual void toStream( std::ostream& os ) const = 0;

        /** @return the compound attached to. */
        const Compound* getCompound() const { return _compound; }
        Compound* getCompound()             { return _compound; }

        /** @return the config. */
        const Config* getConfig() const;

        /** Attach to a compound and detach the previous compound. */
        virtual void attach( Compound* compound );

        void setFrozen( const bool onOff ) { _frozen = onOff; }
        bool isFrozen() const { return _frozen; }

<<<<<<< HEAD
        virtual void setActivated( bool flag ) { _activated = flag; }
        virtual bool isActivated() const { return _activated; }
=======
        virtual void setActive( bool flag ) { _active = flag; }
        virtual bool isActive() const { return _active; }
>>>>>>> ad0fc4e5

        virtual uint32_t getType() const = 0;

    private:
        // override in sub-classes to handle dynamic compounds.
        virtual void notifyChildAdded( Compound* compound, Compound* child )
            { EQUNIMPLEMENTED }
        virtual void notifyChildRemove( Compound* compound, Compound* child )
            { EQUNIMPLEMENTED }

        Compound* _compound;       //!< The attached compound
        bool      _frozen;
<<<<<<< HEAD
        bool      _activated;
=======
        bool      _active;
>>>>>>> ad0fc4e5
    };

    inline std::ostream& operator << ( std::ostream& os, const Equalizer* eq )
    {
        if( eq )
            eq->toStream( os );
        return os;
    }
}
}

#endif // EQSERVER_EQUALIZER_H<|MERGE_RESOLUTION|>--- conflicted
+++ resolved
@@ -59,13 +59,8 @@
         void setFrozen( const bool onOff ) { _frozen = onOff; }
         bool isFrozen() const { return _frozen; }
 
-<<<<<<< HEAD
-        virtual void setActivated( bool flag ) { _activated = flag; }
-        virtual bool isActivated() const { return _activated; }
-=======
         virtual void setActive( bool flag ) { _active = flag; }
         virtual bool isActive() const { return _active; }
->>>>>>> ad0fc4e5
 
         virtual uint32_t getType() const = 0;
 
@@ -78,11 +73,7 @@
 
         Compound* _compound;       //!< The attached compound
         bool      _frozen;
-<<<<<<< HEAD
-        bool      _activated;
-=======
         bool      _active;
->>>>>>> ad0fc4e5
     };
 
     inline std::ostream& operator << ( std::ostream& os, const Equalizer* eq )
