--- conflicted
+++ resolved
@@ -206,11 +206,7 @@
         while( from < static_cast< ssize_t >( _times.size( )))
             _times.pop_back();            //  delete all older samples
 
-<<<<<<< HEAD
-    if( isFrozen() || !compound->isRunning() || !isActivated( ))
-=======
     if( isFrozen() || !compound->isRunning() || !isActive( ))
->>>>>>> ad0fc4e5
     {
         // always execute code above to not leak memory
         compound->setMaxFPS( std::numeric_limits< float >::max( ));
