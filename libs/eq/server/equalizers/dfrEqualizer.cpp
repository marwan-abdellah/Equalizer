--- conflicted
+++ resolved
@@ -76,11 +76,7 @@
 {
     EQASSERT( compound == getCompound( ));
 
-<<<<<<< HEAD
-    if( isFrozen() || !compound->isRunning() || !isActivated() )
-=======
     if( isFrozen() || !compound->isRunning() || !isActive( ))
->>>>>>> ad0fc4e5
     {
         compound->setZoom( Zoom::NONE );  
         return;    
