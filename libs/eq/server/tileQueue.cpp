--- conflicted
+++ resolved
@@ -71,11 +71,7 @@
 
         // reuse unused frame data
         LatencyQueue* queue    = _queues.empty() ? 0 : _queues.back();
-<<<<<<< HEAD
-        const uint32_t latency = getAutoObsolete()+1;
-=======
         const uint32_t latency = getAutoObsolete();
->>>>>>> a26f6d1d
         const uint32_t dataAge = queue ? queue->_frameNumber : 0;
 
         if( queue && dataAge < frameNumber-latency && frameNumber > latency )
@@ -89,10 +85,7 @@
             queue->_queue.setAutoObsolete( 1 ); // current + in use by render nodes
         }
 
-<<<<<<< HEAD
-=======
         queue->_queue.clear();
->>>>>>> a26f6d1d
         queue->_frameNumber = frameNumber;
 
         _queues.push_front( queue );
