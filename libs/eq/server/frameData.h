
/* Copyright (c) 2006-2011, Stefan Eilemann <eile@equalizergraphics.com> 
 *
 * This library is free software; you can redistribute it and/or modify it under
 * the terms of the GNU Lesser General Public License version 2.1 as published
 * by the Free Software Foundation.
 *  
 * This library is distributed in the hope that it will be useful, but WITHOUT
 * ANY WARRANTY; without even the implied warranty of MERCHANTABILITY or FITNESS
 * FOR A PARTICULAR PURPOSE.  See the GNU Lesser General Public License for more
 * details.
 * 
 * You should have received a copy of the GNU Lesser General Public License
 * along with this library; if not, write to the Free Software Foundation, Inc.,
 * 51 Franklin Street, Fifth Floor, Boston, MA 02110-1301 USA.
 */

#ifndef EQSERVER_FRAMEDATA_H
#define EQSERVER_FRAMEDATA_H

#include <eq/client/frameData.h>
#include <eq/client/frame.h>      // for FrameType

namespace eq
{
namespace server
{
    /** A holder for a Frame Data and parameters. */
    class FrameData : public co::Object
    {
    public:
        /** Construct a new FrameData. */
        FrameData();

        /** @name Data Access */
        //@{
        /** Set the number of the frame when this data was last used. */
        void setFrameNumber( const uint32_t number ) { _frameNumber = number; }
        uint32_t getFrameNumber() const { return _frameNumber; }

        /** Set the data's area within the channel */
        void setPixelViewport( const eq::PixelViewport& pvp ) 
            { _data.pvp = pvp; }

        /** Set the position of the data relative to the window. */
        void setOffset( const Vector2i& offset ) 
            { _offset = offset; }
        /** @return the position of the data relative to the window. */
        const Vector2i& getOffset() const { return _offset; }

        /** Set the (color, depth) buffers of the source frame. */
        void setBuffers( const uint32_t buffers ) 
            { _data.buffers = buffers; }
        uint32_t getBuffers() const { return _data.buffers; }

        /** Set the source range wrt dest channel. */
        void setRange( const eq::Range& range )
            { _data.range = range; }

        /** Set the source pixel decomposition wrt dest channel. */
        void setPixel( const eq::Pixel& pixel )
            { _data.pixel = pixel; }
        
        /** Set the source pixel decomposition wrt dest channel. */
        void setSubPixel( const eq::SubPixel& subpixel )
            { _data.subpixel = subpixel; }

        /** Set the source DPlex period wrt dest channel. */
        void setPeriod( const uint32_t period ) { _data.period = period; }

        /** Set the source DPlex phase wrt dest channel. */
        void setPhase( const uint32_t phase ) { _data.phase = phase; }

        /** Set the output frame zoom factor. */
        void setZoom( const eq::Zoom& zoom ) { _zoom = zoom; }
        const eq::Zoom& getZoom() const      { return _zoom; }

<<<<<<< HEAD
        void setInputNodes( const eq::Eye eye,
                            const std::vector< uint128_t >& nodes )
            { _data.inputNodes[ co::base::getIndexOfLastBit( eye ) ] = nodes; }
        const std::vector< uint128_t >& getInputNodes( const eq::Eye eye )
            { return _data.inputNodes[ co::base::getIndexOfLastBit( eye ) ]; }
=======
        void addInputNode( const uint128_t& node, const uint128_t& netNode );
        void clearInputNodes();
>>>>>>> 042c8c0f

        /** return the frame storage type. */    
        eq::Frame::Type getType()const{ return _data.frameType; }

        /** 
         * Set the frame storage type.
         * 
         * @param type frame storage type.
         */
        void setType( const eq::Frame::Type type ){ _data.frameType = type; }

        //@}

    protected:
        virtual ~FrameData(){}
        virtual ChangeType getChangeType() const { return INSTANCE; }
        virtual void getInstanceData( co::DataOStream& os );
        virtual void applyInstanceData( co::DataIStream& is );

    private:
        friend class Frame;
        eq::FrameData::Data _data;
        
        /** The zoom factor of the output frame after readback. */
        eq::Zoom _zoom;

        /** Position wrt destination view. */
        Vector2i _offset;

        /** The number of the config frame when this data was last used. */
        uint32_t _frameNumber;
    };
}
}
#endif // EQSERVER_FRAMEDATA_H<|MERGE_RESOLUTION|>--- conflicted
+++ resolved
@@ -75,16 +75,8 @@
         void setZoom( const eq::Zoom& zoom ) { _zoom = zoom; }
         const eq::Zoom& getZoom() const      { return _zoom; }
 
-<<<<<<< HEAD
-        void setInputNodes( const eq::Eye eye,
-                            const std::vector< uint128_t >& nodes )
-            { _data.inputNodes[ co::base::getIndexOfLastBit( eye ) ] = nodes; }
-        const std::vector< uint128_t >& getInputNodes( const eq::Eye eye )
-            { return _data.inputNodes[ co::base::getIndexOfLastBit( eye ) ]; }
-=======
         void addInputNode( const uint128_t& node, const uint128_t& netNode );
         void clearInputNodes();
->>>>>>> 042c8c0f
 
         /** return the frame storage type. */    
         eq::Frame::Type getType()const{ return _data.frameType; }
