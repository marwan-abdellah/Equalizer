
/* Copyright (c) 2007-2011, Stefan Eilemann <eile@equalizergraphics.com>
 *                    2010, Cedric Stalder <cedric.stalder@gmail.com>
 *
 * This library is free software; you can redistribute it and/or modify it under
 * the terms of the GNU Lesser General Public License version 2.1 as published
 * by the Free Software Foundation.
 *  
 * This library is distributed in the hope that it will be useful, but WITHOUT
 * ANY WARRANTY; without even the implied warranty of MERCHANTABILITY or FITNESS
 * FOR A PARTICULAR PURPOSE.  See the GNU Lesser General Public License for more
 * details.
 * 
 * You should have received a copy of the GNU Lesser General Public License
 * along with this library; if not, write to the Free Software Foundation, Inc.,
 * 51 Franklin Street, Fifth Floor, Boston, MA 02110-1301 USA.
 */

#include "compoundInitVisitor.h"

#include "config.h"
#include "frame.h"
#include "log.h"
#include "segment.h"
#include "view.h"
#include "window.h"
#include "swapBarrier.h"
#include "tileQueue.h"
#include <eq/client/log.h>

namespace eq
{
namespace server
{
CompoundInitVisitor::CompoundInitVisitor( )
        : _taskID( 0 )
{}

VisitorResult CompoundInitVisitor::visit( Compound* compound )
{
    Channel* channel = compound->getChannel();

    compound->setTaskID( ++_taskID );
    if( channel && channel->getView( ))
    {
        channel->getView()->updateFrusta();
<<<<<<< HEAD
=======
	// TODO needed? Should be done per frame in update visitors?
>>>>>>> c65c23f4
        const TileQueues& outputQueues = compound->getOutputTileQueues();
        for( TileQueuesCIter i = outputQueues.begin(); 
             i != outputQueues.end(); ++i )
        {
            TileQueue* queue  = *i;
            channel->getView()->setTileSize( queue->getTileSize() );
        }
    }
    else
        compound->updateFrustum( Vector3f::ZERO, 1.f );

    compound->updateInheritData( 0 ); // Compound::activate needs _inherit.eyes

    if( !channel || // non-channel root compounds
        ( compound->isDestination() && !channel->getSegment( )))
    {
        // Note: The second case are non-view destination compounds. One use
        // case are swap-syncing all output channels using task-less compounds.

        EQASSERT( !channel || !channel->getView( ));
        uint32_t eyes = compound->getEyes();
        if( eyes == fabric::EYE_UNDEFINED )
            eyes = fabric::EYES_ALL;

        compound->activate( eyes );
    }

    if( channel )
    {
        compound->initInheritTasks();
        channel->addTasks( compound->getInheritTasks( ));
    }
    return TRAVERSE_CONTINUE;    
}

}
}<|MERGE_RESOLUTION|>--- conflicted
+++ resolved
@@ -44,10 +44,7 @@
     if( channel && channel->getView( ))
     {
         channel->getView()->updateFrusta();
-<<<<<<< HEAD
-=======
 	// TODO needed? Should be done per frame in update visitors?
->>>>>>> c65c23f4
         const TileQueues& outputQueues = compound->getOutputTileQueues();
         for( TileQueuesCIter i = outputQueues.begin(); 
              i != outputQueues.end(); ++i )
