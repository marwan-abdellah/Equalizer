
/* Copyright (c) 2007-2012, Stefan Eilemann <eile@equalizergraphics.com> 
 *
 * This library is free software; you can redistribute it and/or modify it under
 * the terms of the GNU Lesser General Public License version 2.1 as published
 * by the Free Software Foundation.
 *  
 * This library is distributed in the hope that it will be useful, but WITHOUT
 * ANY WARRANTY; without even the implied warranty of MERCHANTABILITY or FITNESS
 * FOR A PARTICULAR PURPOSE.  See the GNU Lesser General Public License for more
 * details.
 * 
 * You should have received a copy of the GNU Lesser General Public License
 * along with this library; if not, write to the Free Software Foundation, Inc.,
 * 51 Franklin Street, Fifth Floor, Boston, MA 02110-1301 USA.
 */

#ifndef EQSERVER_TYPES_H
#define EQSERVER_TYPES_H

#include <eq/fabric/eye.h>
#include <eq/fabric/focusMode.h>
#include <eq/fabric/queuePackets.h>
#include <eq/fabric/types.h>
#include <co/base/refPtr.h>
#include <co/base/uuid.h>
#include <vector>

namespace eq
{
namespace server
{

class Canvas;
class Channel;
class Compound;
class Config;
class Equalizer;
class Frame;
class FrameData;
class Layout;
class Node;
class NodeFactory;
class Observer;
class Pipe;
class Segment;
class Server;
class TileQueue;
class View;
class Window;

typedef std::vector< Config* >   Configs;
typedef std::vector< Node* >     Nodes;
typedef std::vector< Pipe* >     Pipes;
typedef std::vector< Window* >   Windows;
typedef std::vector< Channel* >  Channels;

typedef std::vector< Canvas* >       Canvases;
typedef std::vector< Compound* >     Compounds;
typedef std::vector< Frame* >        Frames;
typedef std::vector< TileQueue* >    TileQueues;
typedef std::vector< Layout* >       Layouts;
typedef std::vector< Equalizer* >    Equalizers;
typedef std::vector< Observer* >     Observers;
typedef std::vector< Segment* >      Segments;
typedef std::vector< View* >         Views;

using co::base::uint128_t;
using co::base::UUID;
using co::base::Strings;
using co::base::StringsCIter;

typedef Canvases::const_iterator CanvasesCIter;
typedef Canvases::iterator CanvasesIter;
typedef Channels::const_iterator ChannelsCIter;
typedef Channels::iterator ChannelsIter;
typedef Compounds::const_iterator CompoundsCIter;
typedef Compounds::iterator CompoundsIter;
typedef Frames::const_iterator FramesCIter;
typedef Frames::iterator FramesIter;
typedef Layouts::const_iterator LayoutsCIter;
typedef Layouts::iterator LayoutsIter;
typedef Nodes::const_iterator NodesCIter;
typedef Nodes::iterator NodesIter;
typedef Observers::const_iterator ObserversCIter;
typedef Observers::iterator ObserversIter;
typedef Pipes::const_iterator PipesCIter;
typedef Pipes::iterator PipesIter;
typedef TileQueues::const_iterator TileQueuesCIter;
typedef TileQueues::iterator TileQueuesIter;
typedef Views::const_iterator ViewsCIter;
typedef Views::iterator ViewsIter;
typedef Equalizers::const_iterator EqualizersCIter;
typedef Equalizers::iterator EqualizersIter;
typedef Windows::const_iterator WindowsCIter;
typedef Windows::iterator WindowsIter;

typedef co::base::RefPtr< Server > ServerPtr;
typedef co::base::RefPtr< const Server > ConstServerPtr;

using fabric::Frustumf;
using fabric::GPUInfo;
using fabric::GPUInfos;
using fabric::GPUInfosCIter;
using fabric::Matrix4f;
using fabric::PixelViewport;
using fabric::Projection;
using fabric::RenderContext;
using fabric::TileTaskPacket;
using fabric::SwapBarrier;
using fabric::SwapBarrierPtr;
using fabric::SwapBarrierConstPtr;
using fabric::Vector3f;
using fabric::Vector3ub;
using fabric::Vector4i;
using fabric::Viewport;
using fabric::Wall;

using fabric::NodePath;
using fabric::PipePath;
using fabric::WindowPath;
using fabric::ChannelPath;
using fabric::CanvasPath;
using fabric::SegmentPath;
using fabric::ObserverPath;
using fabric::LayoutPath;
using fabric::ViewPath;

<<<<<<< HEAD
using fabric::CPU;
using fabric::CORE;
=======
using fabric::EYES_STEREO;
using fabric::UNDEFINED;
>>>>>>> 34d853af

/** A visitor to traverse segments. @sa Segment::accept() */
typedef fabric::LeafVisitor< Segment > SegmentVisitor;

/** A visitor to traverse views. @sa View::accept() */
typedef fabric::LeafVisitor< View > ViewVisitor;

/** A visitor to traverse layouts and children. */
typedef fabric::ElementVisitor< Layout, ViewVisitor > LayoutVisitor;

/** A visitor to traverse observers. @sa Observer::accept() */
typedef fabric::LeafVisitor< Observer > ObserverVisitor;

/** A visitor to traverse channels. @sa Channel::accept() */
typedef fabric::LeafVisitor< Channel > ChannelVisitor;

/** A visitor to traverse Canvas and children. */
typedef fabric::ElementVisitor< Canvas, SegmentVisitor > CanvasVisitor;

/** A visitor to traverse windows and children. */
typedef fabric::ElementVisitor< Window, ChannelVisitor > WindowVisitor;   
    
/** A visitor to traverse pipes and children. */
typedef fabric::ElementVisitor< Pipe, WindowVisitor > PipeVisitor;

/** A visitor to traverse nodes and children. */
typedef fabric::ElementVisitor< Node, PipeVisitor > NodeVisitor;

/** A visitor to traverse layouts and children. */
typedef fabric::ElementVisitor< Layout, ViewVisitor > LayoutVisitor;

class ConfigVisitor;

/** A visitor to traverse servers and children. */
typedef fabric::ElementVisitor< Server, ConfigVisitor > ServerVisitor;

using fabric::FocusMode;
using fabric::FOCUSMODE_FIXED;
using fabric::FOCUSMODE_RELATIVE_TO_ORIGIN;
using fabric::FOCUSMODE_RELATIVE_TO_OBSERVER;
}
}
#endif // EQSERVER_TYPES_H<|MERGE_RESOLUTION|>--- conflicted
+++ resolved
@@ -126,13 +126,10 @@
 using fabric::LayoutPath;
 using fabric::ViewPath;
 
-<<<<<<< HEAD
+using fabric::CORE;
 using fabric::CPU;
-using fabric::CORE;
-=======
 using fabric::EYES_STEREO;
 using fabric::UNDEFINED;
->>>>>>> 34d853af
 
 /** A visitor to traverse segments. @sa Segment::accept() */
 typedef fabric::LeafVisitor< Segment > SegmentVisitor;
