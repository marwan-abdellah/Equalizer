
/* Copyright (c) 2006-2011, Stefan Eilemann <eile@equalizergraphics.com>
 *               2008-2010, Cedric Stalder <cedric.stalder@gmail.com> 
 *
 * This library is free software; you can redistribute it and/or modify it under
 * the terms of the GNU Lesser General Public License version 2.1 as published
 * by the Free Software Foundation.
 *  
 * This library is distributed in the hope that it will be useful, but WITHOUT
 * ANY WARRANTY; without even the implied warranty of MERCHANTABILITY or FITNESS
 * FOR A PARTICULAR PURPOSE.  See the GNU Lesser General Public License for more
 * details.
 * 
 * You should have received a copy of the GNU Lesser General Public License
 * along with this library; if not, write to the Free Software Foundation, Inc.,
 * 51 Franklin Street, Fifth Floor, Boston, MA 02110-1301 USA.
 */

%{
#include "loader.h"

#include "canvas.h"
#include "channel.h"
#include "compound.h"
#include "equalizers/dfrEqualizer.h"
#include "equalizers/framerateEqualizer.h"
#include "equalizers/loadEqualizer.h"
#include "equalizers/treeEqualizer.h"
#include "equalizers/monitorEqualizer.h"
#include "equalizers/viewEqualizer.h"
#include "equalizers/tileEqualizer.h"
#include "frame.h"
#include "tileQueue.h"
#include "global.h"
#include "layout.h"
#include "node.h"
#include "observer.h"
#include "pipe.h"
#include "segment.h"
#include "server.h"
#include "swapBarrier.h"
#include "view.h"
#include "window.h"

#include <eq/fabric/paths.h>
#include <co/base/os.h>
#include <co/base/file.h>
#include <string>
#pragma warning(disable: 4065)

    namespace eq
    {
    namespace loader
    {
        static eq::server::Loader*      loader = 0;
        std::string filename;

        static eq::server::ServerPtr    server;
        static eq::server::Config*      config = 0;
        static eq::server::Node*        node = 0;
        static eq::server::Pipe*        eqPipe = 0; // avoid name clash
        static eq::server::Window*      window = 0;
        static eq::server::Channel*     channel = 0;
        static eq::server::Layout*      layout = 0;
        static eq::server::View*        view = 0;
        static eq::server::Canvas*      canvas = 0;
        static eq::server::Segment*     segment = 0;
        static eq::server::Observer*    observer = 0;
        static eq::server::Compound*    eqCompound = 0; // avoid name clash
        static eq::server::DFREqualizer* dfrEqualizer = 0;
        static eq::server::LoadEqualizer* loadEqualizer = 0;
        static eq::server::TreeEqualizer* treeEqualizer = 0;
<<<<<<< HEAD
        static eq::server::TileEqualizer* tileEqualizer = 0;
        static eq::server::SwapBarrier* swapBarrier = 0;
=======
        static eq::server::SwapBarrierPtr swapBarrier;
>>>>>>> 147cbc66
        static eq::server::Frame*       frame = 0;
        static eq::server::TileQueue*   tileQueue = 0;
        static co::ConnectionDescriptionPtr connectionDescription;
        static eq::fabric::Wall         wall;
        static eq::fabric::Projection   projection;
        static uint32_t                 flags = 0;
    }
    }

    using namespace co::base;
    using namespace eq::loader;

    int eqLoader_lex();

    #define yylineno eqLoader_lineno
    void yyerror( const char *errmsg );
    extern char* yytext;
    extern FILE*       yyin;
    extern const char* yyinString;
    extern int yylineno;
%}

%token EQTOKEN_HEADER
%token EQTOKEN_ASCII
%token EQTOKEN_GLOBAL
%token EQTOKEN_CHANNEL_IATTR_HINT_STATISTICS
%token EQTOKEN_CHANNEL_IATTR_HINT_SENDTOKEN
%token EQTOKEN_COMPOUND_IATTR_STEREO_MODE
%token EQTOKEN_COMPOUND_IATTR_STEREO_ANAGLYPH_LEFT_MASK
%token EQTOKEN_COMPOUND_IATTR_STEREO_ANAGLYPH_RIGHT_MASK
%token EQTOKEN_COMPOUND_IATTR_UPDATE_FOV
%token EQTOKEN_CONNECTION_SATTR_FILENAME
%token EQTOKEN_CONNECTION_SATTR_HOSTNAME
%token EQTOKEN_CONNECTION_IATTR_BANDWIDTH
%token EQTOKEN_CONNECTION_IATTR_TYPE
%token EQTOKEN_CONNECTION_IATTR_PORT
%token EQTOKEN_CONFIG_FATTR_EYE_BASE
%token EQTOKEN_CONFIG_FATTR_FOCUS_DISTANCE
%token EQTOKEN_CONFIG_IATTR_ROBUSTNESS
%token EQTOKEN_CONFIG_IATTR_FOCUS_MODE
%token EQTOKEN_NODE_SATTR_LAUNCH_COMMAND
%token EQTOKEN_NODE_CATTR_LAUNCH_COMMAND_QUOTE
%token EQTOKEN_NODE_IATTR_THREAD_MODEL
%token EQTOKEN_NODE_IATTR_HINT_STATISTICS
%token EQTOKEN_NODE_IATTR_LAUNCH_TIMEOUT
%token EQTOKEN_PIPE_IATTR_HINT_CUDA_GL_INTEROP
%token EQTOKEN_PIPE_IATTR_HINT_THREAD
%token EQTOKEN_WINDOW_IATTR_HINT_STEREO
%token EQTOKEN_WINDOW_IATTR_HINT_DOUBLEBUFFER
%token EQTOKEN_WINDOW_IATTR_HINT_FULLSCREEN
%token EQTOKEN_WINDOW_IATTR_HINT_DECORATION
%token EQTOKEN_WINDOW_IATTR_HINT_SWAPSYNC
%token EQTOKEN_WINDOW_IATTR_HINT_DRAWABLE
%token EQTOKEN_WINDOW_IATTR_HINT_STATISTICS
%token EQTOKEN_WINDOW_IATTR_HINT_SCREENSAVER
%token EQTOKEN_WINDOW_IATTR_PLANES_ACCUM
%token EQTOKEN_WINDOW_IATTR_PLANES_ACCUM_ALPHA
%token EQTOKEN_WINDOW_IATTR_PLANES_ALPHA
%token EQTOKEN_WINDOW_IATTR_PLANES_COLOR
%token EQTOKEN_WINDOW_IATTR_PLANES_DEPTH
%token EQTOKEN_WINDOW_IATTR_PLANES_SAMPLES
%token EQTOKEN_WINDOW_IATTR_PLANES_STENCIL
%token EQTOKEN_SERVER
%token EQTOKEN_CONFIG
%token EQTOKEN_APPNODE
%token EQTOKEN_NODE
%token EQTOKEN_PIPE
%token EQTOKEN_WINDOW
%token EQTOKEN_ATTRIBUTES
%token EQTOKEN_HINT_STEREO
%token EQTOKEN_HINT_DOUBLEBUFFER
%token EQTOKEN_HINT_FULLSCREEN
%token EQTOKEN_HINT_DECORATION
%token EQTOKEN_HINT_STATISTICS
%token EQTOKEN_HINT_SENDTOKEN
%token EQTOKEN_HINT_SWAPSYNC
%token EQTOKEN_HINT_DRAWABLE
%token EQTOKEN_HINT_THREAD
%token EQTOKEN_HINT_CUDA_GL_INTEROP
%token EQTOKEN_HINT_SCREENSAVER
%token EQTOKEN_PLANES_COLOR
%token EQTOKEN_PLANES_ALPHA
%token EQTOKEN_PLANES_DEPTH
%token EQTOKEN_PLANES_STENCIL
%token EQTOKEN_PLANES_ACCUM
%token EQTOKEN_PLANES_ACCUM_ALPHA
%token EQTOKEN_PLANES_SAMPLES
%token EQTOKEN_ON
%token EQTOKEN_OFF
%token EQTOKEN_AUTO
%token EQTOKEN_FASTEST
%token EQTOKEN_NICEST
%token EQTOKEN_QUAD
%token EQTOKEN_ANAGLYPH
%token EQTOKEN_PASSIVE
%token EQTOKEN_RED
%token EQTOKEN_GREEN
%token EQTOKEN_BLUE
%token EQTOKEN_HORIZONTAL
%token EQTOKEN_VERTICAL
%token EQTOKEN_DFR
%token EQTOKEN_DDS
%token EQTOKEN_FRAMERATE
%token EQTOKEN_DPLEX
%token EQTOKEN_CHANNEL
%token EQTOKEN_OBSERVER
%token EQTOKEN_LAYOUT
%token EQTOKEN_VIEW
%token EQTOKEN_CANVAS
%token EQTOKEN_SEGMENT
%token EQTOKEN_COMPOUND
%token EQTOKEN_LOADBALANCER
%token EQTOKEN_DFREQUALIZER
%token EQTOKEN_FRAMERATEEQUALIZER
%token EQTOKEN_LOADEQUALIZER
%token EQTOKEN_TREEEQUALIZER
%token EQTOKEN_MONITOREQUALIZER
%token EQTOKEN_VIEWEQUALIZER
%token EQTOKEN_TILEEQUALIZER
%token EQTOKEN_DAMPING
%token EQTOKEN_CONNECTION
%token EQTOKEN_NAME
%token EQTOKEN_TYPE
%token EQTOKEN_TCPIP
%token EQTOKEN_SDP
%token EQTOKEN_IB
%token EQTOKEN_MCIP
%token EQTOKEN_PGM
%token EQTOKEN_RSP
%token EQTOKEN_RDMA
%token EQTOKEN_TEXTURE
%token EQTOKEN_MEMORY
%token EQTOKEN_FIXED
%token EQTOKEN_RELATIVE_TO_ORIGIN
%token EQTOKEN_RELATIVE_TO_OBSERVER
%token EQTOKEN_HMD
%token EQTOKEN_HOST
%token EQTOKEN_HOSTNAME
%token EQTOKEN_INTERFACE
%token EQTOKEN_LAUNCH_COMMAND
%token EQTOKEN_LAUNCH_COMMAND_QUOTE
%token EQTOKEN_LAUNCH_TIMEOUT
%token EQTOKEN_PORT
%token EQTOKEN_FILENAME
%token EQTOKEN_TASK
%token EQTOKEN_EYE
%token EQTOKEN_EYE_BASE
%token EQTOKEN_FOCUS_DISTANCE
%token EQTOKEN_FOCUS_MODE
%token EQTOKEN_ROBUSTNESS
%token EQTOKEN_THREAD_MODEL
%token EQTOKEN_ASYNC
%token EQTOKEN_DRAW_SYNC
%token EQTOKEN_LOCAL_SYNC
%token EQTOKEN_BUFFER
%token EQTOKEN_CLEAR
%token EQTOKEN_DRAW
%token EQTOKEN_ASSEMBLE
%token EQTOKEN_READBACK
%token EQTOKEN_COLOR
%token EQTOKEN_DEPTH
%token EQTOKEN_CYCLOP
%token EQTOKEN_LEFT
%token EQTOKEN_RIGHT
%token EQTOKEN_VIEWPORT
%token EQTOKEN_DRAWABLE
%token EQTOKEN_FBO_COLOR
%token EQTOKEN_FBO_DEPTH
%token EQTOKEN_FBO_STENCIL
%token EQTOKEN_RANGE
%token EQTOKEN_PERIOD
%token EQTOKEN_PHASE
%token EQTOKEN_PIXEL
%token EQTOKEN_SUBPIXEL
%token EQTOKEN_BANDWIDTH
%token EQTOKEN_DEVICE
%token EQTOKEN_WALL
%token EQTOKEN_BOTTOM_LEFT
%token EQTOKEN_BOTTOM_RIGHT
%token EQTOKEN_TOP_LEFT
%token EQTOKEN_PROJECTION
%token EQTOKEN_ORIGIN
%token EQTOKEN_DISTANCE
%token EQTOKEN_FOV
%token EQTOKEN_HPR
%token EQTOKEN_LATENCY
%token EQTOKEN_SWAPBARRIER
%token EQTOKEN_NVGROUP 
%token EQTOKEN_NVBARRIER
%token EQTOKEN_OUTPUTFRAME
%token EQTOKEN_INPUTFRAME
%token EQTOKEN_OUTPUTTILES
%token EQTOKEN_INPUTTILES
%token EQTOKEN_STEREO_MODE
%token EQTOKEN_STEREO_ANAGLYPH_LEFT_MASK
%token EQTOKEN_STEREO_ANAGLYPH_RIGHT_MASK
%token EQTOKEN_UPDATE_FOV
%token EQTOKEN_PBUFFER
%token EQTOKEN_FBO
%token EQTOKEN_RGBA16F
%token EQTOKEN_RGBA32F
%token EQTOKEN_MODE
%token EQTOKEN_2D
%token EQTOKEN_ASSEMBLE_ONLY_LIMIT
%token EQTOKEN_DB
%token EQTOKEN_BOUNDARY
%token EQTOKEN_ZOOM
%token EQTOKEN_MONO
%token EQTOKEN_STEREO
%token EQTOKEN_STRING
%token EQTOKEN_CHARACTER
%token EQTOKEN_FLOAT
%token EQTOKEN_INTEGER
%token EQTOKEN_UNSIGNED
%token EQTOKEN_SIZE

%union{
    const char*             _string;
    char                    _character;
    int                     _int;
    unsigned                _unsigned;
    float                   _float;
    co::ConnectionType   _connectionType;
    eq::server::LoadEqualizer::Mode _loadEqualizerMode;
    eq::server::TreeEqualizer::Mode _treeEqualizerMode;
    float                   _viewport[4];
}

%type <_string>           STRING;
%type <_character>        CHARACTER;
%type <_int>              INTEGER IATTR;
%type <_unsigned>         UNSIGNED colorMask colorMaskBit colorMaskBits;
%type <_connectionType>   connectionType;
%type <_loadEqualizerMode> loadEqualizerMode;
%type <_treeEqualizerMode> treeEqualizerMode;
%type <_viewport>         viewport;
%type <_float>            FLOAT;

%%

file:   header global server | header global config;

header: /* null */ | EQTOKEN_HEADER FLOAT EQTOKEN_ASCII
    {
        eq::server::Global::instance()->setConfigFAttribute( 
            eq::server::Config::FATTR_VERSION, $2 );
    }

global: EQTOKEN_GLOBAL '{' globals '}' 
        | /* null */
        ;

globals: /* null */ | globals global;

global:
     EQTOKEN_CONNECTION_SATTR_HOSTNAME STRING
     {
         eq::server::Global::instance()->setConnectionSAttribute(
             eq::server::ConnectionDescription::SATTR_HOSTNAME, $2 );
     }
     | EQTOKEN_CONNECTION_IATTR_TYPE connectionType 
     { 
         eq::server::Global::instance()->setConnectionIAttribute( 
             eq::server::ConnectionDescription::IATTR_TYPE, $2 ); 
     }
     | EQTOKEN_CONNECTION_IATTR_PORT UNSIGNED
     {
         eq::server::Global::instance()->setConnectionIAttribute(
             eq::server::ConnectionDescription::IATTR_PORT, $2 );
     }
     | EQTOKEN_CONNECTION_SATTR_FILENAME STRING
     {
         eq::server::Global::instance()->setConnectionSAttribute(
             eq::server::ConnectionDescription::SATTR_FILENAME, $2 );
     }
     | EQTOKEN_CONNECTION_IATTR_BANDWIDTH UNSIGNED
     {
         eq::server::Global::instance()->setConnectionIAttribute(
             eq::server::ConnectionDescription::IATTR_BANDWIDTH, $2 );
     }
     | EQTOKEN_CONFIG_FATTR_EYE_BASE FLOAT
     {
         eq::server::Global::instance()->setConfigFAttribute(
             eq::server::Config::FATTR_EYE_BASE, $2 );
     }
     | EQTOKEN_CONFIG_IATTR_ROBUSTNESS IATTR
     {
         eq::server::Global::instance()->setConfigIAttribute(
             eq::server::Config::IATTR_ROBUSTNESS, $2 );
     }
     | EQTOKEN_NODE_SATTR_LAUNCH_COMMAND STRING
     {
         eq::server::Global::instance()->setNodeSAttribute(
             eq::server::Node::SATTR_LAUNCH_COMMAND, $2 );
     }
     | EQTOKEN_NODE_CATTR_LAUNCH_COMMAND_QUOTE CHARACTER
     {
         eq::server::Global::instance()->setNodeCAttribute(
             eq::server::Node::CATTR_LAUNCH_COMMAND_QUOTE, $2 );
     }
     | EQTOKEN_NODE_IATTR_THREAD_MODEL IATTR
     {
         eq::server::Global::instance()->setNodeIAttribute(
             eq::server::Node::IATTR_THREAD_MODEL, $2 );
     }
     | EQTOKEN_NODE_IATTR_LAUNCH_TIMEOUT UNSIGNED
     {
         eq::server::Global::instance()->setNodeIAttribute(
             eq::server::Node::IATTR_LAUNCH_TIMEOUT, $2 );
     }
     | EQTOKEN_NODE_IATTR_HINT_STATISTICS IATTR
     {
         EQWARN << "Ignoring deprecated attribute Node::IATTR_HINT_STATISTICS"
                << std::endl;
     }
     | EQTOKEN_PIPE_IATTR_HINT_THREAD IATTR
     {
         eq::server::Global::instance()->setPipeIAttribute(
             eq::server::Pipe::IATTR_HINT_THREAD, $2 );
     }
     | EQTOKEN_PIPE_IATTR_HINT_CUDA_GL_INTEROP IATTR
     {
         eq::server::Global::instance()->setPipeIAttribute(
             eq::server::Pipe::IATTR_HINT_CUDA_GL_INTEROP, $2 );
     }
     | EQTOKEN_WINDOW_IATTR_HINT_STEREO IATTR
     {
         eq::server::Global::instance()->setWindowIAttribute(
             eq::server::Window::IATTR_HINT_STEREO, $2 );
     }
     | EQTOKEN_WINDOW_IATTR_HINT_DOUBLEBUFFER IATTR
     {
         eq::server::Global::instance()->setWindowIAttribute(
             eq::server::Window::IATTR_HINT_DOUBLEBUFFER, $2 );
     }
     | EQTOKEN_WINDOW_IATTR_HINT_FULLSCREEN IATTR
     {
         eq::server::Global::instance()->setWindowIAttribute(
             eq::server::Window::IATTR_HINT_FULLSCREEN, $2 );
     }
     | EQTOKEN_WINDOW_IATTR_HINT_DECORATION IATTR
     {
         eq::server::Global::instance()->setWindowIAttribute(
             eq::server::Window::IATTR_HINT_DECORATION, $2 );
     }
     | EQTOKEN_WINDOW_IATTR_HINT_SWAPSYNC IATTR
     {
         eq::server::Global::instance()->setWindowIAttribute(
             eq::server::Window::IATTR_HINT_SWAPSYNC, $2 );
     }
     | EQTOKEN_WINDOW_IATTR_HINT_DRAWABLE IATTR
     {
         eq::server::Global::instance()->setWindowIAttribute(
             eq::server::Window::IATTR_HINT_DRAWABLE, $2 );
     }
     | EQTOKEN_WINDOW_IATTR_HINT_STATISTICS IATTR
     {
         eq::server::Global::instance()->setWindowIAttribute(
             eq::server::Window::IATTR_HINT_STATISTICS, $2 );
     }
     | EQTOKEN_WINDOW_IATTR_HINT_SCREENSAVER IATTR
     {
         eq::server::Global::instance()->setWindowIAttribute(
             eq::server::Window::IATTR_HINT_SCREENSAVER, $2 );
     }
     | EQTOKEN_WINDOW_IATTR_PLANES_COLOR IATTR
     {
         eq::server::Global::instance()->setWindowIAttribute(
             eq::server::Window::IATTR_PLANES_COLOR, $2 );
     }
     | EQTOKEN_WINDOW_IATTR_PLANES_ALPHA IATTR
     {
         eq::server::Global::instance()->setWindowIAttribute(
             eq::server::Window::IATTR_PLANES_ALPHA, $2 );
     }
     | EQTOKEN_WINDOW_IATTR_PLANES_DEPTH IATTR
     {
         eq::server::Global::instance()->setWindowIAttribute(
             eq::server::Window::IATTR_PLANES_DEPTH, $2 );
     }
     | EQTOKEN_WINDOW_IATTR_PLANES_STENCIL IATTR
     {
         eq::server::Global::instance()->setWindowIAttribute(
             eq::server::Window::IATTR_PLANES_STENCIL, $2 );
     }
     | EQTOKEN_WINDOW_IATTR_PLANES_ACCUM IATTR
     {
         eq::server::Global::instance()->setWindowIAttribute(
             eq::server::Window::IATTR_PLANES_ACCUM, $2 );
     }
     | EQTOKEN_WINDOW_IATTR_PLANES_ACCUM_ALPHA IATTR
     {
         eq::server::Global::instance()->setWindowIAttribute(
             eq::server::Window::IATTR_PLANES_ACCUM_ALPHA, $2 );
     }
     | EQTOKEN_WINDOW_IATTR_PLANES_SAMPLES IATTR
     {
         eq::server::Global::instance()->setWindowIAttribute(
             eq::server::Window::IATTR_PLANES_SAMPLES, $2 );
     }
     | EQTOKEN_CHANNEL_IATTR_HINT_STATISTICS IATTR
     {
         eq::server::Global::instance()->setChannelIAttribute(
             eq::server::Channel::IATTR_HINT_STATISTICS, $2 );
     }
     | EQTOKEN_CHANNEL_IATTR_HINT_SENDTOKEN IATTR
     {
         eq::server::Global::instance()->setChannelIAttribute(
             eq::server::Channel::IATTR_HINT_SENDTOKEN, $2 );
     }
     | EQTOKEN_COMPOUND_IATTR_STEREO_MODE IATTR 
     { 
         eq::server::Global::instance()->setCompoundIAttribute( 
             eq::server::Compound::IATTR_STEREO_MODE, $2 ); 
     }
     | EQTOKEN_COMPOUND_IATTR_STEREO_ANAGLYPH_LEFT_MASK colorMask 
     { 
         eq::server::Global::instance()->setCompoundIAttribute( 
             eq::server::Compound::IATTR_STEREO_ANAGLYPH_LEFT_MASK, $2 ); 
     }
     | EQTOKEN_COMPOUND_IATTR_STEREO_ANAGLYPH_RIGHT_MASK colorMask 
     { 
         eq::server::Global::instance()->setCompoundIAttribute( 
             eq::server::Compound::IATTR_STEREO_ANAGLYPH_RIGHT_MASK, $2 ); 
     }
     | EQTOKEN_COMPOUND_IATTR_UPDATE_FOV IATTR
     {
         EQWARN << "ignoring removed attribute EQ_COMPOUND_IATTR_UPDATE_FOV"
                << std::endl;
     }

connectionType: 
    EQTOKEN_TCPIP  { $$ = co::CONNECTIONTYPE_TCPIP; }
    | EQTOKEN_SDP  { $$ = co::CONNECTIONTYPE_SDP; }
    | EQTOKEN_IB   { $$ = co::CONNECTIONTYPE_IB; }
    | EQTOKEN_PIPE { $$ = co::CONNECTIONTYPE_NAMEDPIPE; }
    | EQTOKEN_MCIP { $$ = co::CONNECTIONTYPE_MCIP; }
    | EQTOKEN_PGM  { $$ = co::CONNECTIONTYPE_PGM; }
    | EQTOKEN_RSP  { $$ = co::CONNECTIONTYPE_RSP; }
    | EQTOKEN_RDMA { $$ = co::CONNECTIONTYPE_RDMA; }

server: EQTOKEN_SERVER '{' { server = new eq::server::Server(); }
        serverConnections
        configs '}'

serverConnections: /*null*/ | serverConnections serverConnection
serverConnection: EQTOKEN_CONNECTION 
        '{' { 
                connectionDescription = new eq::server::ConnectionDescription;
                connectionDescription->setHostname( "" );
                connectionDescription->port = EQ_DEFAULT_PORT;
            }
            connectionFields '}' 
            { 
                server->addConnectionDescription( connectionDescription.get( ));
                connectionDescription = 0;
            }

configs: config | configs config
config: EQTOKEN_CONFIG '{' 
            {
                config = new eq::server::Config( server );
                config->setName( filename );
                node = new eq::server::Node( config );
                node->setApplicationNode( true );
            }
        configFields '}' { config = 0; }
configFields: /*null*/ | configFields configField
configField:
    node
    | EQTOKEN_NAME STRING       { config->setName( $2 ); }
    | observer
    | layout
    | canvas
    | compound
    | EQTOKEN_LATENCY UNSIGNED  { config->setLatency( $2 ); }
    | EQTOKEN_ATTRIBUTES '{' configAttributes '}'
configAttributes: /*null*/ | configAttributes configAttribute
configAttribute:
    EQTOKEN_EYE_BASE FLOAT { config->setFAttribute( 
                             eq::server::Config::FATTR_EYE_BASE, $2 ); }
    | EQTOKEN_ROBUSTNESS IATTR { config->setIAttribute( 
                                 eq::server::Config::IATTR_ROBUSTNESS, $2 ); }

node: appNode | renderNode
renderNode: EQTOKEN_NODE '{' {
                                 node = new eq::server::Node( config );
                             }
               nodeFields
               '}' { node = 0; }
appNode: EQTOKEN_APPNODE '{' 
            {
                node = config->findApplicationNode();
                EQASSERT( node );
            }
            nodeFields
            '}' { node = 0; }
nodeFields: /*null*/ | nodeFields nodeField
nodeField: 
    EQTOKEN_NAME STRING            { node->setName( $2 ); }
    | EQTOKEN_HOST STRING          { node->setHost( $2 ); }
    | connection
    | pipe
    | EQTOKEN_ATTRIBUTES '{' nodeAttributes '}'
connection:
    EQTOKEN_CONNECTION 
        '{' { connectionDescription = new eq::server::ConnectionDescription; }
             connectionFields
        '}'  { 
                 node->addConnectionDescription( connectionDescription );
                 connectionDescription = 0;
             }
connectionFields: /*null*/ | connectionFields connectionField
connectionField:
    EQTOKEN_TYPE connectionType   { connectionDescription->type = $2; }
    | EQTOKEN_HOSTNAME  STRING    { connectionDescription->setHostname($2); }
    | EQTOKEN_INTERFACE STRING    { connectionDescription->setInterface($2); }
    | EQTOKEN_PORT UNSIGNED       { connectionDescription->port = $2; }
    | EQTOKEN_BANDWIDTH UNSIGNED  { connectionDescription->bandwidth = $2; }
    | EQTOKEN_FILENAME STRING     { connectionDescription->setFilename($2); }

nodeAttributes: /*null*/ | nodeAttributes nodeAttribute
nodeAttribute:
    EQTOKEN_LAUNCH_COMMAND STRING 
        { node->setSAttribute( eq::server::Node::SATTR_LAUNCH_COMMAND, $2 ); }
    | EQTOKEN_LAUNCH_COMMAND_QUOTE CHARACTER 
        { node->setCAttribute( eq::server::Node::CATTR_LAUNCH_COMMAND_QUOTE,
                               $2 ); }
    | EQTOKEN_THREAD_MODEL IATTR 
        { node->setIAttribute( eq::server::Node::IATTR_THREAD_MODEL, $2 ); }
    | EQTOKEN_LAUNCH_TIMEOUT IATTR 
        { node->setIAttribute( eq::server::Node::IATTR_LAUNCH_TIMEOUT, $2 ); }
    | EQTOKEN_HINT_STATISTICS IATTR
        {
            EQWARN
                << "Ignoring deprecated attribute Node::IATTR_HINT_STATISTICS"
                << std::endl;
        }


pipe: EQTOKEN_PIPE '{' 
            {
                eqPipe = new eq::server::Pipe( node );
            }
        pipeFields
        '}' { eqPipe = 0; }
pipeFields: /*null*/ | pipeFields pipeField
pipeField:
    window
    | EQTOKEN_ATTRIBUTES '{' pipeAttributes '}'
    | EQTOKEN_NAME     STRING          { eqPipe->setName( $2 ); }
    | EQTOKEN_PORT     UNSIGNED        { eqPipe->setPort( $2 ); }
    | EQTOKEN_DEVICE   UNSIGNED        { eqPipe->setDevice( $2 ); }
    | EQTOKEN_VIEWPORT viewport 
        {
            eqPipe->setPixelViewport( eq::PixelViewport( (int)$2[0], (int)$2[1],
                                                      (int)$2[2], (int)$2[3] ));
        }
pipeAttributes: /*null*/ | pipeAttributes pipeAttribute
pipeAttribute:
    EQTOKEN_HINT_THREAD IATTR
        { eqPipe->setIAttribute( eq::server::Pipe::IATTR_HINT_THREAD, $2 ); }
    | EQTOKEN_HINT_CUDA_GL_INTEROP IATTR
        { eqPipe->setIAttribute( eq::server::Pipe::IATTR_HINT_CUDA_GL_INTEROP, $2 ); }

window: EQTOKEN_WINDOW '{' 
            {
                window = new eq::server::Window( eqPipe );
                window->init(); // not in ctor, virtual method
            }
        windowFields
        '}' { window = 0; }
windowFields: /*null*/ | windowFields windowField
windowField: 
    channel
    | EQTOKEN_ATTRIBUTES '{' windowAttributes '}'
    | EQTOKEN_NAME STRING              { window->setName( $2 ); }
    | EQTOKEN_VIEWPORT viewport
        {
            if( $2[2] > 1 || $2[3] > 1 )
                window->setPixelViewport( eq::PixelViewport( (int)$2[0], 
                                          (int)$2[1], (int)$2[2], (int)$2[3] ));
            else
                window->setViewport( eq::Viewport($2[0], $2[1], $2[2], $2[3])); 
        }
windowAttributes: /*null*/ | windowAttributes windowAttribute
windowAttribute:
    EQTOKEN_HINT_STEREO IATTR
        { window->setIAttribute( eq::server::Window::IATTR_HINT_STEREO, $2 ); }
    | EQTOKEN_HINT_DOUBLEBUFFER IATTR
        { window->setIAttribute( eq::server::Window::IATTR_HINT_DOUBLEBUFFER, $2 ); }
    | EQTOKEN_HINT_FULLSCREEN IATTR
        { window->setIAttribute( eq::server::Window::IATTR_HINT_FULLSCREEN, $2 ); }
    | EQTOKEN_HINT_DECORATION IATTR
        { window->setIAttribute( eq::server::Window::IATTR_HINT_DECORATION, $2 ); }
    | EQTOKEN_HINT_SWAPSYNC IATTR
        { window->setIAttribute( eq::server::Window::IATTR_HINT_SWAPSYNC, $2 ); }
    | EQTOKEN_HINT_DRAWABLE IATTR
        { window->setIAttribute( eq::server::Window::IATTR_HINT_DRAWABLE, $2 ); }
    | EQTOKEN_HINT_STATISTICS IATTR
        { window->setIAttribute( eq::server::Window::IATTR_HINT_STATISTICS, $2 ); }
    | EQTOKEN_HINT_SCREENSAVER IATTR
        { window->setIAttribute( eq::server::Window::IATTR_HINT_SCREENSAVER, $2 ); }
    | EQTOKEN_PLANES_COLOR IATTR
        { window->setIAttribute( eq::server::Window::IATTR_PLANES_COLOR, $2 ); }
    | EQTOKEN_PLANES_ALPHA IATTR
        { window->setIAttribute( eq::server::Window::IATTR_PLANES_ALPHA, $2 ); }
    | EQTOKEN_PLANES_DEPTH IATTR
        { window->setIAttribute( eq::server::Window::IATTR_PLANES_DEPTH, $2 ); }
    | EQTOKEN_PLANES_STENCIL IATTR
        { window->setIAttribute( eq::server::Window::IATTR_PLANES_STENCIL, $2 ); }
    | EQTOKEN_PLANES_ACCUM IATTR
        { window->setIAttribute( eq::server::Window::IATTR_PLANES_ACCUM, $2 ); }
    | EQTOKEN_PLANES_ACCUM_ALPHA IATTR
        { window->setIAttribute( eq::server::Window::IATTR_PLANES_ACCUM_ALPHA, $2 ); }
    | EQTOKEN_PLANES_SAMPLES IATTR
        { window->setIAttribute( eq::server::Window::IATTR_PLANES_SAMPLES, $2 ); }
                     
channel: EQTOKEN_CHANNEL '{' 
            {
                channel = new eq::server::Channel( window );
                channel->init(); // not in ctor, virtual method
            }
         channelFields
        '}' { channel = 0; }
channelFields: /*null*/ | channelFields channelField
channelField: 
    EQTOKEN_NAME STRING { channel->setName( $2 ); }
    | EQTOKEN_ATTRIBUTES '{' 
    channelAttributes '}'
    | EQTOKEN_VIEWPORT viewport
        {
            if( $2[2] > 1 || $2[3] > 1 )
                channel->setPixelViewport( eq::PixelViewport( (int)$2[0],
                                          (int)$2[1], (int)$2[2], (int)$2[3] ));
            else
                channel->setViewport(eq::Viewport( $2[0], $2[1], $2[2], $2[3]));
        }
    | EQTOKEN_DRAWABLE '[' { flags = eq::server::Channel::FB_WINDOW; }
         drawables ']' { channel->setDrawable( flags ); flags = 0; }
channelAttributes: /*null*/ | channelAttributes channelAttribute
channelAttribute:
    EQTOKEN_HINT_STATISTICS IATTR
        { channel->setIAttribute( eq::server::Channel::IATTR_HINT_STATISTICS, 
                                  $2 ); }
    | EQTOKEN_HINT_SENDTOKEN IATTR
        { channel->setIAttribute( eq::server::Channel::IATTR_HINT_SENDTOKEN,
                                  $2 ); }


observer: EQTOKEN_OBSERVER '{' { observer = new eq::server::Observer( config );}
            observerFields '}' { observer = 0; }
observerFields: /*null*/ | observerFields observerField
observerField:
    EQTOKEN_NAME STRING { observer->setName( $2 ); }
    | EQTOKEN_EYE_BASE FLOAT { observer->setEyeBase( $2 ); }
    | EQTOKEN_FOCUS_DISTANCE FLOAT { observer->setFocusDistance( $2 ); }
    | EQTOKEN_FOCUS_MODE IATTR
        { observer->setFocusMode( eq::fabric::FocusMode( $2 )); }

layout: EQTOKEN_LAYOUT '{' { layout = new eq::server::Layout( config ); }
            layoutFields '}' { layout = 0; }
layoutFields: /*null*/ | layoutFields layoutField
layoutField:
    EQTOKEN_NAME STRING { layout->setName( $2 ); }
    | view

view: EQTOKEN_VIEW '{' { view = new eq::server::View( layout ); }
          viewFields '}' { view = 0; }
viewFields: /*null*/ | viewFields viewField
viewField:
    EQTOKEN_NAME STRING { view->setName( $2 ); }
    | EQTOKEN_MODE { view->changeMode( eq::server::View::MODE_MONO ); }
        viewMode
    | EQTOKEN_VIEWPORT viewport
        { view->setViewport( eq::Viewport( $2[0], $2[1], $2[2], $2[3] ));}
    | wall       { view->setWall( wall ); }
    | projection { view->setProjection( projection ); }
    | EQTOKEN_OBSERVER STRING
      {
          eq::server::Observer* observer = 
              config->find< eq::server::Observer >( $2 );
          if( !observer )
          {
              yyerror( "No observer of the given name" );
              YYERROR;
          }
          else
              view->setObserver( observer ); 
      }
    | EQTOKEN_OBSERVER UNSIGNED
      {
          const eq::server::ObserverPath path( $2 );
          eq::server::Observer* observer = config->getObserver( path );
          if( !observer )
          {
              yyerror( "No observer of the given index" );
              YYERROR;
          }
          else
              view->setObserver( observer ); 
      }

viewMode:
    EQTOKEN_MONO  { view->changeMode( eq::server::View::MODE_MONO ); }
    | EQTOKEN_STEREO  { view->changeMode( eq::server::View::MODE_STEREO ); }
    
canvas: EQTOKEN_CANVAS '{' { canvas = new eq::server::Canvas( config ); }
            canvasFields '}' { config->activateCanvas( canvas ); canvas = 0; }
canvasFields: /*null*/ | canvasFields canvasField
canvasField:
    EQTOKEN_NAME STRING { canvas->setName( $2 ); }
    | EQTOKEN_LAYOUT STRING 
      {
          eq::server::Layout* layout = config->find< eq::server::Layout >( $2 );
          if( !layout )
          {
              yyerror( "No layout of the given name" );
              YYERROR;
          }
          else
              canvas->addLayout( layout ); 
      }
    | EQTOKEN_LAYOUT UNSIGNED
      {
          const eq::server::LayoutPath path( $2 );
          eq::server::Layout* layout = config->getLayout( path );
          if( !layout )
          {
              yyerror( "No layout of the given index" );
              YYERROR;
          }
          else
              canvas->addLayout( layout ); 
      }
    | EQTOKEN_LAYOUT EQTOKEN_OFF
      {
          canvas->addLayout( 0 ); 
      }
    | wall       { canvas->setWall( wall ); }
    | projection { canvas->setProjection( projection ); }
    | segment

segment: EQTOKEN_SEGMENT '{' { segment = new eq::server::Segment( canvas ); }
          segmentFields '}'
segmentFields: /*null*/ | segmentFields segmentField
segmentField:
    EQTOKEN_NAME STRING { segment->setName( $2 ); }
    | EQTOKEN_CHANNEL STRING
        {
            eq::server::Channel* channel = 
                config->find< eq::server::Channel >( $2 );
            if( !channel )
            {
                yyerror( "No channel of the given name" );
                YYERROR;
            }
            else
                segment->setChannel( channel );
        }
    | EQTOKEN_EYE  '['   { segment->setEyes( eq::fabric::EYE_UNDEFINED );}
        segumentEyes  ']'
    | EQTOKEN_VIEWPORT viewport
        { segment->setViewport( eq::Viewport( $2[0], $2[1], $2[2], $2[3] ));}
    | wall       { segment->setWall( wall ); }
    | projection { segment->setProjection( projection ); }

segumentEyes: /*null*/ | segumentEyes segumentEye
segumentEye:
    EQTOKEN_CYCLOP  { segment->enableEye( eq::fabric::EYE_CYCLOP ); }
    | EQTOKEN_LEFT  { segment->enableEye( eq::fabric::EYE_LEFT ); }
    | EQTOKEN_RIGHT { segment->enableEye( eq::fabric::EYE_RIGHT ); }
    
compound: EQTOKEN_COMPOUND '{' 
              {
                  if( eqCompound )
                      eqCompound = new eq::server::Compound( eqCompound );
                  else
                      eqCompound = new eq::server::Compound( config );
              }
          compoundFields 
          '}' { eqCompound = eqCompound->getParent(); } 

compoundFields: /*null*/ | compoundFields compoundField
compoundField: 
    compound
    | EQTOKEN_NAME STRING { eqCompound->setName( $2 ); }
    | EQTOKEN_CHANNEL STRING
      {
          eq::server::Channel* channel = 
              config->find< eq::server::Channel >( $2 );
          if( !channel )
          {
              yyerror( "No channel of the given name" );
              YYERROR;
          }
          else
              eqCompound->setChannel( channel );
      }
    | EQTOKEN_CHANNEL viewSegmentRef
      {
          if( !segment || !view )
          {
              yyerror( "Incomplete channel reference (view or segment missing)" );
              YYERROR;
          }
          else
          {
              eq::server::Channel* channel = 
                  config->findChannel( segment, view );
              if( channel )
                  eqCompound->setChannel( channel );
              else
              {
                  yyerror( "No channel for the given view and segment" );
                  YYERROR;
              }
          }

          canvas = 0;
          segment = 0;
          layout = 0;
          view = 0;
      }
    | EQTOKEN_TASK '['   { eqCompound->setTasks( eq::fabric::TASK_NONE ); }
        compoundTasks ']'
    | EQTOKEN_EYE  '['   { eqCompound->setEyes( eq::fabric::EYE_UNDEFINED );}
        compoundEyes  ']'
    | EQTOKEN_BUFFER '[' { flags = eq::Frame::BUFFER_NONE; }
        buffers ']' { eqCompound->setBuffers( flags ); flags = 0; }
    | EQTOKEN_VIEWPORT viewport
        { eqCompound->setViewport( eq::Viewport( $2[0], $2[1], $2[2], $2[3] ));}
    | EQTOKEN_RANGE '[' FLOAT FLOAT ']'
        { eqCompound->setRange( eq::Range( $3, $4 )); }
    | EQTOKEN_PERIOD UNSIGNED { eqCompound->setPeriod( $2 ); }
    | EQTOKEN_PHASE  UNSIGNED { eqCompound->setPhase( $2 ); }
    | EQTOKEN_ZOOM '[' FLOAT FLOAT ']'
        { eqCompound->setZoom( eq::Zoom( $3, $4 )); }
    | EQTOKEN_PIXEL '[' UNSIGNED UNSIGNED UNSIGNED UNSIGNED ']'
        { eqCompound->setPixel( eq::Pixel( $3, $4, $5, $6 )); }
    | EQTOKEN_SUBPIXEL '[' UNSIGNED UNSIGNED ']'
        { eqCompound->setSubPixel( eq::SubPixel( $3, $4 )); }
    | wall { eqCompound->setWall( wall ); }
    | projection { eqCompound->setProjection( projection ); }
    | loadBalancer
    | equalizer
    | swapBarrier
    | outputFrame
    | inputFrame
    | EQTOKEN_ATTRIBUTES '{' compoundAttributes '}'

viewSegmentRef:
    '(' {
            canvas = 0;
            segment = config->getSegment( eq::server::SegmentPath( 0 ));
            layout = 0;
            view = config->getView( eq::server::ViewPath( 0 ));;
        }
    viewSegmentRefFields ')'

viewSegmentRefFields : /*null*/ | viewSegmentRefFields viewSegmentRefField
viewSegmentRefField:
    EQTOKEN_CANVAS STRING 
        {
            canvas = config->find< eq::server::Canvas >( $2 );
            if( !canvas )
            {
                yyerror( "Can't find canvas" );
                YYERROR;
            }
            segment = canvas->getSegment( eq::server::SegmentPath( 0 ));
        }
    | EQTOKEN_CANVAS UNSIGNED 
        {
            canvas = config->getCanvas( eq::server::CanvasPath( $2 ));
            if( !canvas )
            {
                yyerror( "Can't find canvas" );
                YYERROR;
            }
            segment = canvas->getSegment( eq::server::SegmentPath( 0 ));
        }
    | EQTOKEN_SEGMENT STRING 
        { 
            if( canvas )
                segment = canvas->findSegment( $2 ); 
            else
                segment = config->find< eq::server::Segment >( $2 );
        }
    | EQTOKEN_SEGMENT UNSIGNED 
        {
            if( canvas )
                segment = canvas->getSegment( eq::server::SegmentPath( $2 ));
            else
                segment = config->getSegment( eq::server::SegmentPath( $2 ));
        }
    | EQTOKEN_LAYOUT STRING 
        {
            layout = config->find< eq::server::Layout >( $2 );
            if( !layout )
            {
                yyerror( "Can't find layout" );
                YYERROR;
            }
            view = layout->getView( eq::server::ViewPath( 0 ));;
        }
    | EQTOKEN_LAYOUT UNSIGNED 
        {
            layout = config->getLayout( eq::server::LayoutPath( $2 ));
            if( !layout )
            {
                yyerror( "Can't find layout" );
                YYERROR;
            }
            view = layout->getView( eq::server::ViewPath( 0 ));;
        }
    | EQTOKEN_VIEW STRING 
        { 
            if( layout )
                view = layout->findView( $2 ); 
            else
                view = config->find< eq::server::View >( $2 );
        }
    | EQTOKEN_VIEW UNSIGNED 
        {
            if( layout )
                view = layout->getView( eq::server::ViewPath( $2 ));
            else
                view = config->getView( eq::server::ViewPath( $2 ));
        }

compoundTasks: /*null*/ | compoundTasks compoundTask
compoundTask:
    EQTOKEN_CLEAR      { eqCompound->enableTask( eq::fabric::TASK_CLEAR ); }
    | EQTOKEN_DRAW     { eqCompound->enableTask( eq::fabric::TASK_DRAW ); }
    | EQTOKEN_ASSEMBLE { eqCompound->enableTask( eq::fabric::TASK_ASSEMBLE );}
    | EQTOKEN_READBACK { eqCompound->enableTask( eq::fabric::TASK_READBACK );}

compoundEyes: /*null*/ | compoundEyes compoundEye
compoundEye:
    EQTOKEN_CYCLOP  { eqCompound->enableEye( eq::fabric::EYE_CYCLOP ); }
    | EQTOKEN_LEFT  { eqCompound->enableEye( eq::fabric::EYE_LEFT ); }
    | EQTOKEN_RIGHT { eqCompound->enableEye( eq::fabric::EYE_RIGHT ); }

buffers: /*null*/ | buffers buffer
buffer:
    EQTOKEN_COLOR    { flags |= eq::Frame::BUFFER_COLOR; }
    | EQTOKEN_DEPTH  { flags |= eq::Frame::BUFFER_DEPTH; }
    
drawables:  /*null*/ | drawables drawable
drawable:  
    EQTOKEN_FBO_COLOR     { flags |= eq::server::Channel::FBO_COLOR; }
    | EQTOKEN_FBO_DEPTH   { flags |= eq::server::Channel::FBO_DEPTH; }
    | EQTOKEN_FBO_STENCIL { flags |= eq::server::Channel::FBO_STENCIL; }

wall: EQTOKEN_WALL '{' { wall = eq::Wall(); } wallFields '}'

wallFields:  /*null*/ | wallFields wallField
wallField:
    EQTOKEN_BOTTOM_LEFT  '[' FLOAT FLOAT FLOAT ']'
        { wall.bottomLeft = eq::Vector3f( $3, $4, $5 ); }
    | EQTOKEN_BOTTOM_RIGHT  '[' FLOAT FLOAT FLOAT ']'
        { wall.bottomRight = eq::Vector3f( $3, $4, $5 ); }
    |  EQTOKEN_TOP_LEFT  '[' FLOAT FLOAT FLOAT ']'
        { wall.topLeft = eq::Vector3f( $3, $4, $5 ); }
    | EQTOKEN_TYPE wallType

wallType: 
    EQTOKEN_FIXED { wall.type = eq::Wall::TYPE_FIXED; }
    | EQTOKEN_HMD { wall.type = eq::Wall::TYPE_HMD; }

projection: EQTOKEN_PROJECTION '{' { projection = eq::Projection(); } 
                projectionFields '}'

projectionFields:  /*null*/ | projectionFields projectionField
projectionField:
    EQTOKEN_ORIGIN  '[' FLOAT FLOAT FLOAT ']'
        { projection.origin = eq::Vector3f( $3, $4, $5 ); }
    | EQTOKEN_DISTANCE FLOAT
        { projection.distance = $2; }
    | EQTOKEN_FOV  '[' FLOAT FLOAT ']'
        { projection.fov = eq::Vector2f( $3, $4 ); }
    | EQTOKEN_HPR  '[' FLOAT FLOAT FLOAT ']'
        { projection.hpr = eq::Vector3f( $3, $4, $5 ); }

loadBalancer: 
    EQTOKEN_LOADBALANCER '{' loadBalancerFields '}'
    {
        EQWARN << "Deprecated loadBalancer specification, "
               << " use new ???_equalizer grammar" << std::endl;

        dfrEqualizer = 0;
        loadEqualizer = 0;
    }

loadBalancerFields: /*null*/ | loadBalancerFields loadBalancerField
loadBalancerField:
    EQTOKEN_MODE loadBalancerMode
    | EQTOKEN_DAMPING FLOAT
    {
        if( loadEqualizer )
            loadEqualizer->setDamping( $2 );
        else if( dfrEqualizer )
            dfrEqualizer->setDamping( $2 );
    }
    | EQTOKEN_ASSEMBLE_ONLY_LIMIT FLOAT  { loadEqualizer->setAssembleOnlyLimit( $2 ); }
    | EQTOKEN_FRAMERATE FLOAT     { dfrEqualizer->setFrameRate( $2 ); }
    | EQTOKEN_BOUNDARY '[' UNSIGNED UNSIGNED ']' 
        { loadEqualizer->setBoundary( eq::Vector2i( $3, $4 )); }
    | EQTOKEN_BOUNDARY FLOAT  { loadEqualizer->setBoundary( $2 ); }

loadBalancerMode:
    EQTOKEN_2D
    {
        loadEqualizer = new eq::server::LoadEqualizer;
        loadEqualizer->setMode( eq::server::LoadEqualizer::MODE_2D );
        eqCompound->addEqualizer( loadEqualizer );
    }
    | EQTOKEN_DB             
    {
        loadEqualizer = new eq::server::LoadEqualizer;
        loadEqualizer->setMode( eq::server::LoadEqualizer::MODE_DB );
        eqCompound->addEqualizer( loadEqualizer );
    }
    | EQTOKEN_HORIZONTAL     
    {
        loadEqualizer = new eq::server::LoadEqualizer;
        loadEqualizer->setMode( eq::server::LoadEqualizer::MODE_HORIZONTAL );
        eqCompound->addEqualizer( loadEqualizer );
    }
    | EQTOKEN_VERTICAL       
    {
        loadEqualizer = new eq::server::LoadEqualizer;
        loadEqualizer->setMode( eq::server::LoadEqualizer::MODE_VERTICAL );
        eqCompound->addEqualizer( loadEqualizer );
    }
    | EQTOKEN_DPLEX          
    {
        eqCompound->addEqualizer( new eq::server::FramerateEqualizer );
    }
    | EQTOKEN_DFR            
    {
        dfrEqualizer = new eq::server::DFREqualizer;
        eqCompound->addEqualizer( dfrEqualizer );
    }
    | EQTOKEN_DDS            
    {
        eqCompound->addEqualizer( new eq::server::MonitorEqualizer );
    }

equalizer: dfrEqualizer | framerateEqualizer | loadEqualizer | treeEqualizer |
           monitorEqualizer | viewEqualizer | tileEqualizer
        
dfrEqualizer: EQTOKEN_DFREQUALIZER '{' 
    { dfrEqualizer = new eq::server::DFREqualizer; }
    dfrEqualizerFields '}' 
    {
        eqCompound->addEqualizer( dfrEqualizer );
        dfrEqualizer = 0; 
    }
framerateEqualizer: EQTOKEN_FRAMERATEEQUALIZER '{' '}'
    {
        eqCompound->addEqualizer( new eq::server::FramerateEqualizer );
    }
loadEqualizer: EQTOKEN_LOADEQUALIZER '{' 
    { loadEqualizer = new eq::server::LoadEqualizer; }
    loadEqualizerFields '}' 
    {
        eqCompound->addEqualizer( loadEqualizer );
        loadEqualizer = 0; 
    }
treeEqualizer: EQTOKEN_TREEEQUALIZER '{' 
    { treeEqualizer = new eq::server::TreeEqualizer; }
    treeEqualizerFields '}' 
    {
        eqCompound->addEqualizer( treeEqualizer );
        treeEqualizer = 0; 
    }
monitorEqualizer: EQTOKEN_MONITOREQUALIZER '{' '}'
    {
        eqCompound->addEqualizer( new eq::server::MonitorEqualizer );
    }
viewEqualizer: EQTOKEN_VIEWEQUALIZER '{' '}'
    {
        eqCompound->addEqualizer( new eq::server::ViewEqualizer );
    }
tileEqualizer: EQTOKEN_TILEEQUALIZER '{' 
    { tileEqualizer = new eq::server::TileEqualizer }
    tileEqualizerFields '}'
    {
        eqCompound->addEqualizer( tileEqualizer );
        tileEqualizer = 0;
    }

dfrEqualizerFields: /* null */ | dfrEqualizerFields dfrEqualizerField
dfrEqualizerField:
    EQTOKEN_DAMPING FLOAT      { dfrEqualizer->setDamping( $2 ); }
    | EQTOKEN_FRAMERATE FLOAT  { dfrEqualizer->setFrameRate( $2 ); }

loadEqualizerFields: /* null */ | loadEqualizerFields loadEqualizerField
loadEqualizerField:
    EQTOKEN_DAMPING FLOAT            { loadEqualizer->setDamping( $2 ); }
    | EQTOKEN_BOUNDARY '[' UNSIGNED UNSIGNED ']' 
                 { loadEqualizer->setBoundary( eq::Vector2i( $3, $4 )); }
    | EQTOKEN_ASSEMBLE_ONLY_LIMIT FLOAT
                           { loadEqualizer->setAssembleOnlyLimit( $2 ); }
    | EQTOKEN_BOUNDARY FLOAT        { loadEqualizer->setBoundary( $2 ); }
    | EQTOKEN_MODE loadEqualizerMode    { loadEqualizer->setMode( $2 ); }

loadEqualizerMode: 
    EQTOKEN_2D           { $$ = eq::server::LoadEqualizer::MODE_2D; }
    | EQTOKEN_DB         { $$ = eq::server::LoadEqualizer::MODE_DB; }
    | EQTOKEN_HORIZONTAL { $$ = eq::server::LoadEqualizer::MODE_HORIZONTAL; }
    | EQTOKEN_VERTICAL   { $$ = eq::server::LoadEqualizer::MODE_VERTICAL; }
    
treeEqualizerFields: /* null */ | treeEqualizerFields treeEqualizerField
treeEqualizerField:
    EQTOKEN_DAMPING FLOAT            { treeEqualizer->setDamping( $2 ); }
    | EQTOKEN_BOUNDARY '[' UNSIGNED UNSIGNED ']' 
                 { treeEqualizer->setBoundary( eq::Vector2i( $3, $4 )); }
    | EQTOKEN_BOUNDARY FLOAT        { treeEqualizer->setBoundary( $2 ); }
    | EQTOKEN_MODE treeEqualizerMode    { treeEqualizer->setMode( $2 ); }

treeEqualizerMode: 
    EQTOKEN_2D           { $$ = eq::server::TreeEqualizer::MODE_2D; }
    | EQTOKEN_DB         { $$ = eq::server::TreeEqualizer::MODE_DB; }
    | EQTOKEN_HORIZONTAL { $$ = eq::server::TreeEqualizer::MODE_HORIZONTAL; }
    | EQTOKEN_VERTICAL   { $$ = eq::server::TreeEqualizer::MODE_VERTICAL; }
    
tileEqualizerFields: /* null */ | tileEqualizerFields tileEqualizerField
tileEqualizerField:
	EQTOKEN_NAME STRING                   { tileEqualizer->setName( $2 ); }
	| EQTOKEN_SIZE '[' UNSIGNED UNSIGNED ']'  
                   { tileEqualizer->setTileSize( eq::Vector2i( $3, $4 )); }

swapBarrier:
    EQTOKEN_SWAPBARRIER '{' { swapBarrier = new eq::server::SwapBarrier; }
    swapBarrierFields '}'
        { 
            eqCompound->setSwapBarrier( swapBarrier );
            swapBarrier = 0;
        } 
swapBarrierFields: /*null*/ | swapBarrierFields swapBarrierField
swapBarrierField: EQTOKEN_NAME STRING { swapBarrier->setName( $2 ); }
    | EQTOKEN_NVGROUP IATTR { swapBarrier->setNVSwapGroup( $2 ); }
    | EQTOKEN_NVBARRIER IATTR { swapBarrier->setNVSwapBarrier( $2 ); }
    


outputFrame: EQTOKEN_OUTPUTFRAME '{' { frame = new eq::server::Frame; }
    frameFields '}'
        { 
            eqCompound->addOutputFrame( frame );
            frame = 0;
        } 
inputFrame: EQTOKEN_INPUTFRAME '{' { frame = new eq::server::Frame; }
    frameFields '}'
        { 
            eqCompound->addInputFrame( frame );
            frame = 0;
        } 
frameFields: /*null*/ | frameFields frameField
frameField: 
    EQTOKEN_NAME STRING { frame->setName( $2 ); }
    | EQTOKEN_TYPE frameType
    | EQTOKEN_VIEWPORT viewport
        { frame->setViewport(eq::Viewport( $2[0], $2[1], $2[2], $2[3])); }
    | EQTOKEN_BUFFER '[' { flags = eq::Frame::BUFFER_NONE; }
        buffers ']' { frame->setBuffers( flags ); flags = 0; }
    | EQTOKEN_ZOOM '[' FLOAT FLOAT ']'
        { frame->setZoom( eq::Zoom( $3, $4 )); }

frameType: 
    EQTOKEN_TEXTURE { frame->setType( eq::Frame::TYPE_TEXTURE ); }
    | EQTOKEN_MEMORY { frame->setType( eq::Frame::TYPE_MEMORY ); }

inputFrame: EQTOKEN_OUTPUTTILES '{' { tileQueue = new eq::server::TileQueue; }
    tileQueueFields '}'
        { 
            eqCompound->addOutputTileQueue( tileQueue );
            tileQueue = 0;
        } 
inputFrame: EQTOKEN_INPUTTILES '{' { tileQueue = new eq::server::TileQueue; }
    tileQueueFields '}'
        { 
            eqCompound->addInputTileQueue( tileQueue );
            tileQueue = 0;
        } 
tileQueueFields: /*null*/ | tileQueueFields tileQueueField
tileQueueField: 
    EQTOKEN_NAME STRING { tileQueue->setName( $2 ); }
    | EQTOKEN_SIZE '[' UNSIGNED UNSIGNED ']' 
        { tileQueue->setTileSize( eq::Vector2i( $3, $4 )); }

compoundAttributes: /*null*/ | compoundAttributes compoundAttribute
compoundAttribute:
    EQTOKEN_STEREO_MODE IATTR 
        { eqCompound->setIAttribute( eq::server::Compound::IATTR_STEREO_MODE, $2 ); }
    | EQTOKEN_STEREO_ANAGLYPH_LEFT_MASK colorMask
        { eqCompound->setIAttribute( 
                eq::server::Compound::IATTR_STEREO_ANAGLYPH_LEFT_MASK, $2 ); }
    | EQTOKEN_STEREO_ANAGLYPH_RIGHT_MASK colorMask
        { eqCompound->setIAttribute( 
                eq::server::Compound::IATTR_STEREO_ANAGLYPH_RIGHT_MASK, $2 ); }
    | EQTOKEN_UPDATE_FOV IATTR
        { EQWARN << "ignoring removed attribute update_FOV" << std::endl; }

viewport: '[' FLOAT FLOAT FLOAT FLOAT ']'
     { 
         $$[0] = $2;
         $$[1] = $3;
         $$[2] = $4;
         $$[3] = $5;
     }

colorMask: '[' colorMaskBits ']' { $$ = $2; }
colorMaskBits: 
    /*null*/ { $$ =eq::server::Compound::COLOR_MASK_NONE; }
    | colorMaskBit { $$ = $1; }
    | colorMaskBits colorMaskBit { $$ = ($1 | $2);}
colorMaskBit:
    EQTOKEN_RED     { $$ = eq::server::Compound::COLOR_MASK_RED; }
    | EQTOKEN_GREEN { $$ = eq::server::Compound::COLOR_MASK_GREEN; }
    | EQTOKEN_BLUE  { $$ = eq::server::Compound::COLOR_MASK_BLUE; }

IATTR:
    EQTOKEN_ON           { $$ = eq::fabric::ON; }
    | EQTOKEN_OFF        { $$ = eq::fabric::OFF; }
    | EQTOKEN_AUTO       { $$ = eq::fabric::AUTO; }
    | EQTOKEN_FASTEST    { $$ = eq::fabric::FASTEST; }
    | EQTOKEN_HORIZONTAL { $$ = eq::fabric::HORIZONTAL; }
    | EQTOKEN_NICEST     { $$ = eq::fabric::NICEST; }
    | EQTOKEN_QUAD       { $$ = eq::fabric::QUAD; }
    | EQTOKEN_ANAGLYPH   { $$ = eq::fabric::ANAGLYPH; } 
    | EQTOKEN_PASSIVE    { $$ = eq::fabric::PASSIVE; } 
    | EQTOKEN_VERTICAL   { $$ = eq::fabric::VERTICAL; }
    | EQTOKEN_WINDOW     { $$ = eq::fabric::WINDOW; }
    | EQTOKEN_FBO        { $$ = eq::fabric::FBO; }
    | EQTOKEN_PBUFFER    { $$ = eq::fabric::PBUFFER; }
    | EQTOKEN_ASYNC      { $$ = eq::fabric::ASYNC; }
    | EQTOKEN_DRAW_SYNC  { $$ = eq::fabric::DRAW_SYNC; }
    | EQTOKEN_LOCAL_SYNC { $$ = eq::fabric::LOCAL_SYNC; }
    | EQTOKEN_RGBA16F    { $$ = eq::fabric::RGBA16F; }
    | EQTOKEN_RGBA32F    { $$ = eq::fabric::RGBA32F; }
    | EQTOKEN_FIXED      { $$ = eq::fabric::FIXED; }
    | EQTOKEN_RELATIVE_TO_ORIGIN   { $$ = eq::fabric::RELATIVE_TO_ORIGIN; }
    | EQTOKEN_RELATIVE_TO_OBSERVER { $$ = eq::fabric::RELATIVE_TO_OBSERVER; }
    | INTEGER            { $$ = $1; }

STRING: EQTOKEN_STRING
     {
         static std::string stringBuf;
         stringBuf = yytext;
         stringBuf.erase( 0, 1 );                  // Leading '"'
         stringBuf.erase( stringBuf.size()-1, 1 ); // Trailing '"'
         $$ = stringBuf.c_str(); 
     }

CHARACTER: EQTOKEN_CHARACTER               { $$ = yytext[1]; }

FLOAT: EQTOKEN_FLOAT                       { $$ = atof( yytext ); }
    | INTEGER                              { $$ = $1; }

INTEGER: EQTOKEN_INTEGER                   { $$ = atoi( yytext ); }
    | UNSIGNED                             { $$ = $1; }
UNSIGNED: EQTOKEN_UNSIGNED                 { $$ = atoi( yytext ); }
%%

namespace eq
{
namespace server
{

//---------------------------------------------------------------------------
// loader
//---------------------------------------------------------------------------
ServerPtr Loader::loadFile( const std::string& filename )
{
    EQASSERTINFO( !eq::loader::loader, "Config file loader is not reentrant" );
    eq::loader::loader = this;

    yyin       = fopen( filename.c_str(), "r" );
    yyinString = 0;

    if( !yyin )
    {
        EQERROR << "Can't open config file " << filename << std::endl;
        eq::loader::loader = 0;
        return 0;
    }

    loader::filename = filename;
    loader::server = 0;
    config = 0;
    const bool error = ( eqLoader_parse() != 0 );

    fclose( yyin );
    eq::loader::loader = 0;
    loader::filename.clear();

    if( error )
        loader::server = 0;

    eq::server::ServerPtr server = loader::server;
    loader::server = 0;
    return server;
}

void Loader::_parseString( const char* data )
{
    EQASSERTINFO( !eq::loader::loader, "Config file loader is not reentrant" );
    eq::loader::loader = this;

    yyin       = 0;
    yyinString = data;

    loader::server = 0;
    config = 0;
    const bool error = ( eqLoader_parse() != 0 );
    if( error )
        loader::server = 0;

    eq::loader::loader = 0;
}

ServerPtr Loader::parseServer( const char* data )
{
    _parseString( data );

    eq::server::ServerPtr server = loader::server;
    loader::server = 0;
    return server;
}

}
}<|MERGE_RESOLUTION|>--- conflicted
+++ resolved
@@ -70,12 +70,8 @@
         static eq::server::DFREqualizer* dfrEqualizer = 0;
         static eq::server::LoadEqualizer* loadEqualizer = 0;
         static eq::server::TreeEqualizer* treeEqualizer = 0;
-<<<<<<< HEAD
         static eq::server::TileEqualizer* tileEqualizer = 0;
-        static eq::server::SwapBarrier* swapBarrier = 0;
-=======
         static eq::server::SwapBarrierPtr swapBarrier;
->>>>>>> 147cbc66
         static eq::server::Frame*       frame = 0;
         static eq::server::TileQueue*   tileQueue = 0;
         static co::ConnectionDescriptionPtr connectionDescription;
