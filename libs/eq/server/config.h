
/* Copyright (c) 2005-2011, Stefan Eilemann <eile@equalizergraphics.com>
 *                    2010, Cedric Stalder <cedric Stalder@gmail.com> 
 *
 * This library is free software; you can redistribute it and/or modify it under
 * the terms of the GNU Lesser General Public License version 2.1 as published
 * by the Free Software Foundation.
 *  
 * This library is distributed in the hope that it will be useful, but WITHOUT
 * ANY WARRANTY; without even the implied warranty of MERCHANTABILITY or FITNESS
 * FOR A PARTICULAR PURPOSE.  See the GNU Lesser General Public License for more
 * details.
 * 
 * You should have received a copy of the GNU Lesser General Public License
 * along with this library; if not, write to the Free Software Foundation, Inc.,
 * 51 Franklin Street, Fifth Floor, Boston, MA 02110-1301 USA.
 */

#ifndef EQSERVER_CONFIG_H
#define EQSERVER_CONFIG_H

#include "api.h"
#include "types.h"
#include "server.h"        // used in inline method
#include "state.h"         // enum
#include "visitorResult.h" // enum

#include <eq/fabric/config.h> // base class

#include <iostream>
#include <vector>

namespace eq
{
namespace server
{
    /** The config. */
    class Config : public fabric::Config< Server, Config, Observer, Layout,
                                          Canvas, Node, ConfigVisitor >
    {
    public:
        typedef fabric::Config< Server, Config, Observer, Layout, Canvas, Node,
                                ConfigVisitor > Super;

        /** Construct a new config. */
        EQSERVER_API Config( ServerPtr parent );
        virtual ~Config();

        /**
         * @name Data Access.
         */
        //@{
        Channel* getChannel( const ChannelPath& path );
        Segment* getSegment( const SegmentPath& path );
        View* getView( const ViewPath& path );

        bool isRunning() const { return ( _state == STATE_RUNNING ); }
        bool isUsed() const { return _state != STATE_UNUSED; }

        co::CommandQueue* getMainThreadQueue()
            { return getServer()->getMainThreadQueue(); }
        co::CommandQueue* getCommandThreadQueue()
            { return getServer()->getCommandThreadQueue(); }
        
        /** 
         * Adds a new compound to this config.
         * 
         * @param compound the compound.
         */
        EQSERVER_API void addCompound( Compound* compound );

        /** 
         * Removes a compound from this config.
         * 
         * @param compound the compound
         * @return <code>true</code> if the compound was removed,
         *         <code>false</code> otherwise.
         */
        EQSERVER_API bool removeCompound( Compound* compound );

        /** @return the vector of compounds. */
        const Compounds& getCompounds() const { return _compounds; }

        /** 
         * Find the first channel of a given name.
         * 
         * @param name the name of the channel to find
         * @return the first channel with the name, or <code>0</code> if no
         *         channel with the name exists.
         */
        const Channel* findChannel( const std::string& name ) const;

        /** 
         * Find the channel for the given view/segment intersection.
         * 
         * @param segment the segment.
         * @param view the view.
         * @return the channel for updating the view/segment intersection.
         */
        EQSERVER_API Channel* findChannel( const Segment* segment,
                                           const View* view );

        /** @return the application node, or 0. */
        EQSERVER_API Node* findApplicationNode();
        //@}

        /** @sa fabric::Config::changeLatency() */
        virtual void changeLatency( const uint32_t latency );

        /**
         * Set the network node running the application thread.
         * 
         * @param node the application node.
         */
        void setApplicationNetNode( co::NodePtr node );

        /** @return network node running the application thread. */
        co::NodePtr findApplicationNetNode();

        /** 
         * Set the name of the render client executable. 
         * 
         * @param rc the name of the render client executable.
         */
        void setRenderClient( const std::string& rc ){ _renderClient = rc; }

        /** @return the name of the render client executable. */
        const std::string& getRenderClient() const { return _renderClient; }

        /** 
         * Set the working directory for render client.
         * 
         * @param workDir the working directory for the  render client.
         */
        void setWorkDir( const std::string& workDir ){ _workDir = workDir; }

        /** @return the working directory for the  render client. */
        const std::string& getWorkDir() const { return _workDir; }

        /** Notify that a node of this config has finished a frame. */
        void notifyNodeFrameFinished( const uint32_t frameNumber );

        // Used by Server::releaseConfig() to make sure config is exited
        bool exit();

        /** Register the config and all shared object children. */
        void register_();

        /** Deregister all shared objects and the config. */
        void deregister();
        
        /** Commit the config for the current frame. */
        uint128_t commit();

        virtual void restore();

        /** Return the initID for late initialization  */
        uint128_t getInitID(){ return _initID; }

        /** Activate the given canvas after it is complete (dest channels). */
        virtual void activateCanvas( Canvas* canvas );

        /** Initialize the given canvas in a running configuration */
        virtual void updateCanvas( Canvas* canvas );

        /** Request a finish of outstanding frames on next frame */
        void postNeedsFinish() { _needsFinish = true; }

<<<<<<< HEAD
        /** @internal Return the last finished frame */
=======
        /** @internal @return the last finished frame */
>>>>>>> a86332ee
        uint32_t getFinishedFrame() const { return _finishedFrame.get(); }

        /** @internal */
        virtual VisitorResult _acceptCompounds( ConfigVisitor& visitor );
        /** @internal */
        virtual VisitorResult _acceptCompounds( ConfigVisitor& visitor ) const;

        void output( std::ostream& os ) const; //!< @internal
        virtual bool mapViewObjects() const { return true; } //!< @internal
        virtual bool mapNodeObjects() const { return true; } //!< @internal

    protected:
        /** @internal */
        virtual void attach( const UUID& id, const uint32_t instanceID );

        /** @internal Execute the slave remove request. */
        virtual void removeChild( const co::base::UUID& id );

    private:
        Config( const Config& from );

        /** The initID for late initialization. */
        uint128_t _initID;

        /** The list of compounds. */
        Compounds _compounds;

        /** The name of the render client executable. */
        std::string _renderClient;

        /** The working directory of the render client. */
        std::string _workDir;

        /** The last started frame, or 0. */
        uint32_t _currentFrame;

        /** The last finished frame, or 0. */
        co::base::Monitor< uint32_t > _finishedFrame;

        State _state;

        bool _needsFinish; //!< true after runtime changes

        struct Private;
        Private* _private; // placeholder for binary-compatible changes

        /**
         * @name Operations
         */
        //@{
        bool _updateRunning(); //!< @return true on success, false on error

        void _updateCanvases();
        bool _connectNodes();
        bool _connectNode( Node* node );
        bool _syncConnectNode( Node* node, const co::base::Clock& clock );
        void _startNodes();
        uint32_t _createConfig( Node* node );
        bool _updateNodes();
        void _stopNodes();
        template< class T >
        void _deleteEntities( const std::vector< T* >& entities );
        void _syncClock();
        void _verifyFrameFinished( const uint32_t frameNumber );
        bool _init( const uint128_t& initID );

        void _startFrame( const uint128_t& frameID );
        void _flushAllFrames();
        //@}

        virtual Observer* createObserver();
        virtual void releaseObserver( Observer* observer );
        virtual Layout* createLayout();
        virtual void releaseLayout( Layout* layout );
        virtual Canvas* createCanvas();
        virtual void releaseCanvas( Canvas* canvas );

        /** @internal Post deletion for the given child, returns true if found*/
        template< class T > bool _postDelete( const co::base::UUID& id );

        /** The command functions. */
        bool _cmdInit( co::Command& command );
        bool _cmdExit( co::Command& command );
        bool _cmdUpdate( co::Command& command );
        bool _cmdStartFrame( co::Command& command );
        bool _cmdStopFrames( co::Command& command );
        bool _cmdFinishAllFrames( co::Command& command ); 
        bool _cmdCreateReply( co::Command& command );
        bool _cmdFreezeLoadBalancing( co::Command& command );

        EQ_TS_VAR( _cmdThread );
        EQ_TS_VAR( _mainThread );
    };
}
}
#endif // EQSERVER_CONFIG_H<|MERGE_RESOLUTION|>--- conflicted
+++ resolved
@@ -166,11 +166,7 @@
         /** Request a finish of outstanding frames on next frame */
         void postNeedsFinish() { _needsFinish = true; }
 
-<<<<<<< HEAD
-        /** @internal Return the last finished frame */
-=======
         /** @internal @return the last finished frame */
->>>>>>> a86332ee
         uint32_t getFinishedFrame() const { return _finishedFrame.get(); }
 
         /** @internal */
