--- conflicted
+++ resolved
@@ -60,9 +60,6 @@
     {
         //----- Check uniqueness of output queue name
         TileQueue* queue  = *i;
-        if (!queue->isActivated())
-            continue;
-
         const std::string& name   = queue->getName();
 
         if( _outputTileQueues.find( name ) != _outputTileQueues.end())
@@ -195,15 +192,9 @@
     float vpWidth = tileSize.x() * xFraction;
     float vpHeight = tileSize.y() * yFraction;
 
-<<<<<<< HEAD
-    for (int32_t x = 0; x < pvp.w-1; x += tileSize.x())
-    {
-        for (int32_t y = 0; y < pvp.h-1; y += tileSize.y())
-=======
     for (int32_t x = 0; x < pvp.w; x += tileSize.x())
     {
         for (int32_t y = 0; y < pvp.h; y += tileSize.y())
->>>>>>> 042c8c0f
         {
             PixelViewport tilepvp;
             Viewport tilevp;
@@ -213,11 +204,7 @@
             tilevp.x = x * xFraction;
             tilevp.y = y * yFraction;
 
-<<<<<<< HEAD
-            if ( x + tileSize.x() < pvp.w-1 )
-=======
             if ( x + tileSize.x() <= pvp.w )
->>>>>>> 042c8c0f
             {
                 tilepvp.w = tileSize.x();
                 tilevp.w = vpWidth;
@@ -225,19 +212,11 @@
             else
             {
                 // no full tile
-<<<<<<< HEAD
-                tilepvp.w = pvp.w - 1 - x;
-                tilevp.w = tilepvp.w * xFraction;
-            }
-
-            if ( y + tileSize.y() < pvp.h-1 )
-=======
                 tilepvp.w = pvp.w  - x;
                 tilevp.w = tilepvp.w * xFraction;
             }
 
             if ( y + tileSize.y() <= pvp.h )
->>>>>>> 042c8c0f
             {
                 tilepvp.h = tileSize.y();
                 tilevp.h = vpHeight;
@@ -245,11 +224,7 @@
             else
             {
                 // no full tile
-<<<<<<< HEAD
-                tilepvp.h = pvp.h - 1 - y;
-=======
                 tilepvp.h = pvp.h - y;
->>>>>>> 042c8c0f
                 tilevp.h = tilepvp.h * yFraction;
             }
 
