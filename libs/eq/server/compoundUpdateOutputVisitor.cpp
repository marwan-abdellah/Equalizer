--- conflicted
+++ resolved
@@ -70,13 +70,6 @@
         }
 
         queue->cycleData( _frameNumber, compound );
-<<<<<<< HEAD
-
-        //----- Generate tile task packets
-        TileStrategy strategy = static_cast <TileStrategy> ( TILE_STRATEGY );
-        _generateTiles( queue, compound, strategy );
-=======
->>>>>>> d45bcf00
 
         //----- Generate tile task packets
         TileStrategy strategy = TILE_STRATEGY;
@@ -141,11 +134,7 @@
         //----- Set frame data parameters:
         // 1) offset is position wrt destination view
         
-<<<<<<< HEAD
-        bool usesTiles = !compound->getInputTileQueues().empty();
-=======
         const bool usesTiles = !compound->getInputTileQueues().empty();
->>>>>>> d45bcf00
         frameData->setOffset( usesTiles ? Vector2i( 0 , 0 ) :
                                           Vector2i( framePVP.x, framePVP.y ) );
 
@@ -181,25 +170,13 @@
         // 2) zoom
         _updateZoom( compound, frame );
 
-<<<<<<< HEAD
-#if 0
-        //@bug? Where did this go? ----- Commit
-        // https://github.com/tribal-tec/Equalizer/commit/0e016a608f403f0234c3aba7ddb4a6906d1b219f
-        // moved to compoundUpdateInputVisitor.cpp:135, commit needs to be done
-        // after setting the input nodes to the outputframe
-        // follow outputFrame->addInputFrame( frame, compound );
-        frame->commitData();
-        frame->commit();
-#endif
-=======
->>>>>>> d45bcf00
         _outputFrames[name] = frame;
         EQLOG( LOG_ASSEMBLY ) 
             << " buffers " << frameData->getBuffers() << " read area "
             << framePVP << " readback " << frame->getInheritZoom()
             << " assemble " << frameData->getZoom() << std::endl
             << co::base::enableFlush;
-   } 
+    }
 }
 
 void CompoundUpdateOutputVisitor::_generateTiles( TileQueue* queue,
