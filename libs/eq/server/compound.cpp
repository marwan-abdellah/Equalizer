--- conflicted
+++ resolved
@@ -1167,13 +1167,8 @@
         frame->commit();
     }
 
-<<<<<<< HEAD
-    for( Compound::BarrierMap::const_iterator i = swapBarriers.begin();
-         i != swapBarriers.end(); ++i )
-=======
     const BarrierMap& swapBarriers = updateOutputVisitor.getSwapBarriers();
     for( BarrierMapCIter i = swapBarriers.begin(); i != swapBarriers.end(); ++i)
->>>>>>> d45bcf00
     {
         co::Barrier* barrier = i->second;
         if( barrier->isAttached( ))
