--- conflicted
+++ resolved
@@ -408,10 +408,7 @@
 void Compound::removeInputTileQueue( TileQueue* tileQueue )
 {
     EQASSERT( tileQueue );
-<<<<<<< HEAD
-=======
     // TODO use std::find
->>>>>>> c65c23f4
     TileQueuesIter i = _inputTileQueues.begin();
     for ( ; i != _inputTileQueues.end(); ++i )
     {
@@ -434,10 +431,7 @@
 void Compound::removeOutputTileQueue( TileQueue* tileQueue )
 {
     EQASSERT( tileQueue );
-<<<<<<< HEAD
-=======
     // TODO use std::find
->>>>>>> c65c23f4
     TileQueuesIter i = _outputTileQueues.begin();
     for ( ; i != _outputTileQueues.end(); ++i )
     {
@@ -1185,13 +1179,8 @@
 
     const BarrierMap& swapBarriers = updateOutputVisitor.getSwapBarriers();
 
-<<<<<<< HEAD
-    for( Compound::BarrierMap::const_iterator i = 
-         swapBarriers.begin(); i != swapBarriers.end(); ++i )
-=======
     for( Compound::BarrierMap::const_iterator i = swapBarriers.begin();
          i != swapBarriers.end(); ++i )
->>>>>>> c65c23f4
     {
         co::Barrier* barrier = i->second;
         if( barrier->isAttached( ))
@@ -1692,20 +1681,6 @@
     for( TileQueuesCIter i = inputQueues.begin(); i != inputQueues.end(); ++i )
         os << "input" << *i;
 
-    const TileQueues& outputQueues = compound.getOutputTileQueues();
-    for( TileQueuesCIter i = outputQueues.begin();
-         i != outputQueues.end(); ++i )
-    {
-        os << "output" <<  *i;
-    }
-
-    const TileQueues& inputQueues = compound.getInputTileQueues();
-    for( TileQueuesCIter i = inputQueues.begin();
-        i != inputQueues.end(); ++i )
-    {
-        os << "input" << *i;
-    }
-
     const Compounds& children = compound.getChildren();
     if( !children.empty( ))
     {
@@ -1715,26 +1690,12 @@
     }
 
     const Frames& inputFrames = compound.getInputFrames();
-<<<<<<< HEAD
-    for( Frames::const_iterator i = inputFrames.begin();
-         i != inputFrames.end(); ++i )
-    {
-=======
     for( FramesCIter i = inputFrames.begin(); i != inputFrames.end(); ++i )
->>>>>>> c65c23f4
         os << "input" << *i;
-    }
 
     const Frames& outputFrames = compound.getOutputFrames();
-<<<<<<< HEAD
-    for( Frames::const_iterator i = outputFrames.begin();
-         i != outputFrames.end(); ++i )
-    {
-=======
     for( FramesCIter i = outputFrames.begin(); i != outputFrames.end(); ++i )
->>>>>>> c65c23f4
         os << "output"  << *i;
-    }
 
     os << compound.getSwapBarrier();
 
