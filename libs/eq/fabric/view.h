
/* Copyright (c) 2008-2011, Stefan Eilemann <eile@equalizergraphics.com>
 *                    2010, Cedric Stalder <cedric.stalder@gmail.com>
 *
 * This library is free software; you can redistribute it and/or modify it under
 * the terms of the GNU Lesser General Public License version 2.1 as published
 * by the Free Software Foundation.
 *  
 * This library is distributed in the hope that it will be useful, but WITHOUT
 * ANY WARRANTY; without even the implied warranty of MERCHANTABILITY or FITNESS
 * FOR A PARTICULAR PURPOSE.  See the GNU Lesser General Public License for more
 * details.
 * 
 * You should have received a copy of the GNU Lesser General Public License
 * along with this library; if not, write to the Free Software Foundation, Inc.,
 * 51 Franklin Street, Fifth Floor, Boston, MA 02110-1301 USA.
 */

#ifndef EQFABRIC_VIEW_H
#define EQFABRIC_VIEW_H

#include <eq/fabric/api.h>
#include <eq/fabric/frustum.h>        // base class
#include <eq/fabric/object.h>         // base class
#include <eq/fabric/types.h>
#include <eq/fabric/viewport.h>       // member
#include <eq/fabric/visitorResult.h>  // enum

namespace eq
{
namespace fabric
{
    /** Base data transport class for views. @sa eq::View */
    template< class L, class V, class O >
    class View : public Object, public Frustum
    {
    public:
        /** The current rendering mode. */
        enum Mode
        {
            MODE_MONO = 1,   //!< Render in mono (cyclop eye)
            MODE_STEREO      //!< Render in stereo (left & right eye)
        };

        /** @name Data Access. */
        //@{
        /** @return the viewport of the view wrt its layout. @version 1.0 */
        EQFABRIC_INL const Viewport& getViewport() const;

        /**
         * @return the parent layout of this view, 0 for render client views.
         * @version 1.0
         */
        L* getLayout() { return _layout; }

        /**
         * @return the parent layout of this view, 0 for render client views.
         * @version 1.0
         */
        const L* getLayout() const { return _layout; }

        /** Set the entity tracking this view. @version 1.0 */
        EQFABRIC_INL void setObserver( O* observer );
        
        /**
         * @return the observer tracking this view, or 0 for untracked views.
         * @version 1.0
         */
        O* getObserver() { return _observer; }

        /** const version of getObserver(). @version 1.0 */
        const O* getObserver() const { return _observer; }

        /** @sa Frustum::setWall() @version 1.0 */
        EQFABRIC_INL virtual void setWall( const Wall& wall );
        
        /** @sa Frustum::setProjection() @version 1.0 */
        EQFABRIC_INL virtual void setProjection( const Projection& );

        /** @sa Frustum::unsetFrustum() @version 1.0 */
        EQFABRIC_INL virtual void unsetFrustum();

        /** @warning  Undocumented - may not be supported in the future */
        EQFABRIC_INL void setOverdraw( const Vector2i& pixels );

        /** @warning  Undocumented - may not be supported in the future */
        const Vector2i& getOverdraw() const { return _data.overdraw; }

        /** @warning  Undocumented - may not be supported in the future */
        EQFABRIC_INL void useEqualizer( uint32_t equalizerMask );

        /** @warning  Undocumented - may not be supported in the future */
        uint32_t getEqualizers() const { return _data.equalizers; }

        /** @warning  Undocumented - may not be supported in the future */
        EQFABRIC_INL void setTileSize( const Vector2i& size );

        /** @warning  Undocumented - may not be supported in the future */
        const Vector2i& getTileSize() const { return _data.tileSize; }

        /** @internal Set the 2D viewport wrt Layout and Canvas. */
        EQFABRIC_INL void setViewport( const Viewport& viewport );

<<<<<<< HEAD
        /** @internal Get the mode of this view. */
=======
        /** @return the stereo mode of this view. @version 1.0 */
>>>>>>> 89af45ee
        Mode getMode() const { return _data.mode; }
        
        /**
         * Set the mode of this view.
         *
         * @param mode the new rendering mode
         * @version 1.0
         */
        EQFABRIC_INL virtual void changeMode( const Mode mode );
        
        /**
         * @internal
         * Activate the given mode on this view.
         *
         * @param mode the new rendering mode 
         */
        virtual void activateMode( const Mode mode ){ _data.mode = mode; }

        /** @return true if the view's layout is active. @version 1.1.5 */
        EQFABRIC_INL bool isActive() const;
        //@}

        /** @name Operations */
        //@{
        /** 
         * Traverse this view using a view visitor.
         * 
         * @param visitor the visitor.
         * @return the result of the visitor traversal.
         * @version 1.0
         */
        EQFABRIC_INL VisitorResult accept( LeafVisitor< V >& visitor );

        /** Const-version of accept(). @version 1.0 */
        EQFABRIC_INL VisitorResult accept( LeafVisitor< V >& visitor ) const;

        virtual EQFABRIC_INL void backup(); //!< @internal
        virtual EQFABRIC_INL void restore(); //!< @internal

        /**
         * Set the minimum required capabilities for this view.
         *
         * Any channel which does not support all of the bits in this mask does
         * not execute any tasks. By default no bit is set.
         * 
         * @param bitmask the capabilities as bitmask
         * @version 1.0
         */
        EQFABRIC_INL void setMinimumCapabilities( const uint64_t bitmask );

        /** @return the bitmask of the minimum capabilities. @version 1.0 */
        EQFABRIC_INL uint64_t getMinimumCapabilities() const;

        /**
         * Set the maximum desired capabilities for this view.
         *
         * The capabilities returned by getCapabilities() during rendering match
         * the lowest common denominator of all channel capabilities and this
         * bitmask. Logically it has to be a superset of the minimum
         * capabilities. By default all bits are set.
         *
         * The capabilities are used to selectively disable source channels in
         * conjunction with a load equalizer. Each channel typically sets its
         * capabilities during configInit. The application sets the minimum
         * and maximum capabilities needed or desired to render this view. The
         * channel queries the capabilities to be used using getCapabilities().
         *
         * @param bitmask the capabilities as bitmask
         * @version 1.0 
         */
        EQFABRIC_INL void setMaximumCapabilities(const uint64_t bitmask);

        /**
         * @return the bitmask that represents the maximum capabilities.
         * @version 1.0
         */
        EQFABRIC_INL uint64_t getMaximumCapabilities() const;

        /**
         * @return the bitmask usable for rendering.
         * @sa setMaximumCapabilities()
         * @version 1.0
         */
        EQFABRIC_INL uint64_t getCapabilities() const;
        //@}

        void setCapabilities( const uint64_t bitmask ); //!< @internal
        virtual void updateCapabilities() {} //!< @internal

        /** @internal */
        enum DirtyBits
        {
            DIRTY_VIEWPORT      = Object::DIRTY_CUSTOM << 0,
            DIRTY_OBSERVER      = Object::DIRTY_CUSTOM << 1,
            DIRTY_OVERDRAW      = Object::DIRTY_CUSTOM << 2,
            DIRTY_FRUSTUM       = Object::DIRTY_CUSTOM << 3,
            DIRTY_MODE          = Object::DIRTY_CUSTOM << 4,
            DIRTY_MINCAPS       = Object::DIRTY_CUSTOM << 5,
            DIRTY_MAXCAPS       = Object::DIRTY_CUSTOM << 6,
            DIRTY_CAPABILITIES  = Object::DIRTY_CUSTOM << 7,
            DIRTY_TILESIZE      = Object::DIRTY_CUSTOM << 8,
            DIRTY_EQUALIZERS    = Object::DIRTY_CUSTOM << 9,
            DIRTY_VIEW_BITS =
                DIRTY_VIEWPORT | DIRTY_OBSERVER | DIRTY_OVERDRAW |
                DIRTY_FRUSTUM | DIRTY_MODE | DIRTY_MINCAPS | DIRTY_MAXCAPS |
                DIRTY_CAPABILITIES | DIRTY_OBJECT_BITS // TODO: add tile size & EQs bit?
        };

    protected:
        /** @internal Construct a new view. */
        EQFABRIC_INL View( L* layout );

        /** @internal Destruct this view. */
        EQFABRIC_INL virtual ~View();

        /**
         * The application view instance holds the user data master by default.
         * @sa Object::hasMasterUserData().
         * @version 1.0
         */
        virtual bool hasMasterUserData() { return getLayout() != 0; }

        /**
         * The view user data instance uses the config latency by default.
         * @sa Object::getUserDataLatency().
         * @version 1.0
         */
        EQFABRIC_INL virtual uint32_t getUserDataLatency() const;

        /** @internal */
        EQFABRIC_INL virtual void serialize( co::DataOStream& os,
                                             const uint64_t dirtyBits );

        /** @internal */
        EQFABRIC_INL virtual void deserialize( co::DataIStream& is, 
                                               const uint64_t dirtyBits );

        /** @internal */
        EQFABRIC_INL virtual void setDirty( const uint64_t bits );

        /** @internal @return the bits to be re-committed by the master. */
        virtual uint64_t getRedistributableBits() const
            { return DIRTY_VIEW_BITS; }

    private:
        /** Parent layout (application-side). */
        L* const _layout;

        /** The observer for tracking. */
        O* _observer;

        struct BackupData
        {
            BackupData();

            /** Logical 2D area of Canvas covered. */
            Viewport viewport;

            /** Enlarge size of dest channels and adjust frustum accordingly. */
            Vector2i overdraw;

            Vector2i tileSize; //!< Tile Equalizer size

            uint64_t minimumCapabilities; //!< caps required from channels
            uint64_t maximumCapabilities; //!< caps used from channels
            uint64_t capabilities; //!< intersection of all active channel caps
        
            Mode mode; //!< Stereo mode
            uint32_t equalizers; //!< Active Equalizers
        }
            _data, _backup;

        struct Private;
        Private* _private; // placeholder for binary-compatible changes
    };

    template< class L, class V, class O >
    EQFABRIC_INL std::ostream& operator << ( std::ostream& os,
                                             const View< L, V, O >& view );
}
}
#endif // EQFABRIC_VIEW_H<|MERGE_RESOLUTION|>--- conflicted
+++ resolved
@@ -101,11 +101,7 @@
         /** @internal Set the 2D viewport wrt Layout and Canvas. */
         EQFABRIC_INL void setViewport( const Viewport& viewport );
 
-<<<<<<< HEAD
-        /** @internal Get the mode of this view. */
-=======
         /** @return the stereo mode of this view. @version 1.0 */
->>>>>>> 89af45ee
         Mode getMode() const { return _data.mode; }
         
         /**
