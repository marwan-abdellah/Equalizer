
/* Copyright (c) 2008-2011, Stefan Eilemann <eile@equalizergraphics.com>
 *                    2010, Cedric Stalder <cedric.stalder@gmail.com>
 *
 * This library is free software; you can redistribute it and/or modify it under
 * the terms of the GNU Lesser General Public License version 2.1 as published
 * by the Free Software Foundation.
 *  
 * This library is distributed in the hope that it will be useful, but WITHOUT
 * ANY WARRANTY; without even the implied warranty of MERCHANTABILITY or FITNESS
 * FOR A PARTICULAR PURPOSE.  See the GNU Lesser General Public License for more
 * details.
 * 
 * You should have received a copy of the GNU Lesser General Public License
 * along with this library; if not, write to the Free Software Foundation, Inc.,
 * 51 Franklin Street, Fifth Floor, Boston, MA 02110-1301 USA.
 */

#ifndef EQFABRIC_VIEW_H
#define EQFABRIC_VIEW_H

#include <eq/fabric/api.h>
#include <eq/fabric/frustum.h>        // base class
#include <eq/fabric/object.h>         // base class
#include <eq/fabric/types.h>
#include <eq/fabric/viewport.h>       // member
#include <eq/fabric/visitorResult.h>  // enum

namespace eq
{
namespace fabric
{
    /** Base data transport class for views. @sa eq::View */
    template< class L, class V, class O >
    class View : public Object, public Frustum
    {
    public:
        /** The current rendering mode. */
        enum Mode
        {
            MODE_MONO = 1,   //!< Render in mono (cyclop eye)
            MODE_STEREO      //!< Render in stereo (left & right eye)
        };

        /** @name Data Access. */
        //@{
        /** @return the viewport of the view wrt its layout. @version 1.0 */
        EQFABRIC_INL const Viewport& getViewport() const;

        /**
         * @return the parent layout of this view, 0 for render client views.
         * @version 1.0
         */
        L* getLayout() { return _layout; }

        /**
         * @return the parent layout of this view, 0 for render client views.
         * @version 1.0
         */
        const L* getLayout() const { return _layout; }

        /** Set the entity tracking this view. @version 1.0 */
        EQFABRIC_INL void setObserver( O* observer );
        
        /**
         * @return the observer tracking this view, or 0 for untracked views.
         * @version 1.0
         */
        O* getObserver() { return _observer; }

        /** const version of getObserver(). @version 1.0 */
        const O* getObserver() const { return _observer; }

        /** @sa Frustum::setWall() @version 1.0 */
        EQFABRIC_INL virtual void setWall( const Wall& wall );
        
        /** @sa Frustum::setProjection() @version 1.0 */
        EQFABRIC_INL virtual void setProjection( const Projection& );

        /** @sa Frustum::unsetFrustum() @version 1.0 */
        EQFABRIC_INL virtual void unsetFrustum();

        /** @warning  Undocumented - may not be supported in the future */
        EQFABRIC_INL void setOverdraw( const Vector2i& pixels );

        /** @warning  Undocumented - may not be supported in the future */
        const Vector2i& getOverdraw() const { return _data.overdraw; }

        /** @warning  Undocumented - may not be supported in the future */
        EQFABRIC_INL void useEqualizer( uint32_t equalizerMask );

        /** @warning  Undocumented - may not be supported in the future */
        uint32_t getEqualizers() const { return _data.equalizers; }

        /** @warning  Undocumented - may not be supported in the future */
        EQFABRIC_INL void setTileSize( const Vector2i& size );

        /** @warning  Undocumented - may not be supported in the future */
        const Vector2i& getTileSize() const { return _data.tileSize; }

        /** @internal Set the 2D viewport wrt Layout and Canvas. */
        EQFABRIC_INL void setViewport( const Viewport& viewport );

        /** @return the stereo mode of this view. @version 1.0 */
        Mode getMode() const { return _data.mode; }
        
        /**
         * Set the mode of this view.
         *
         * @param mode the new rendering mode
         * @version 1.0
         */
        EQFABRIC_INL virtual void changeMode( const Mode mode );
        
        /**
         * @internal
         * Activate the given mode on this view.
         *
         * @param mode the new rendering mode 
         */
<<<<<<< HEAD
        virtual void activateMode( const Mode mode ){ _data.mode = mode; }
=======
        virtual void activateMode( const Mode mode ){ _mode = mode; }

        /** @return true if the view's layout is active. @version 1.1.5 */
        bool isActive() const;
>>>>>>> c60ed8cc
        //@}

        /** @name Operations */
        //@{
        /** 
         * Traverse this view using a view visitor.
         * 
         * @param visitor the visitor.
         * @return the result of the visitor traversal.
         * @version 1.0
         */
        EQFABRIC_INL VisitorResult accept( LeafVisitor< V >& visitor );

        /** Const-version of accept(). @version 1.0 */
        EQFABRIC_INL VisitorResult accept( LeafVisitor< V >& visitor ) const;

        virtual EQFABRIC_INL void backup(); //!< @internal
        virtual EQFABRIC_INL void restore(); //!< @internal

        /**
         * Set the minimum required capabilities for this view.
         *
         * Any channel which does not support all of the bits in this mask does
         * not execute any tasks. By default no bit is set.
         * 
         * @param bitmask the capabilities as bitmask
         * @version 1.0
         */
        EQFABRIC_INL void setMinimumCapabilities( const uint64_t bitmask );

        /** @return the bitmask of the minimum capabilities. @version 1.0 */
        EQFABRIC_INL uint64_t getMinimumCapabilities() const;

        /**
         * Set the maximum desired capabilities for this view.
         *
         * The capabilities returned by getCapabilities() during rendering match
         * the lowest common denominator of all channel capabilities and this
         * bitmask. Logically it has to be a superset of the minimum
         * capabilities. By default all bits are set.
         *
         * The capabilities are used to selectively disable source channels in
         * conjunction with a load equalizer. Each channel typically sets its
         * capabilities during configInit. The application sets the minimum
         * and maximum capabilities needed or desired to render this view. The
         * channel queries the capabilities to be used using getCapabilities().
         *
         * @param bitmask the capabilities as bitmask
         * @version 1.0 
         */
        EQFABRIC_INL void setMaximumCapabilities(const uint64_t bitmask);

        /**
         * @return the bitmask that represents the maximum capabilities.
         * @version 1.0
         */
        EQFABRIC_INL uint64_t getMaximumCapabilities() const;

        /**
         * @return the bitmask usable for rendering.
         * @sa setMaximumCapabilities()
         * @version 1.0
         */
        EQFABRIC_INL uint64_t getCapabilities() const;
        //@}

        void setCapabilities( const uint64_t bitmask ); //!< @internal
        virtual void updateCapabilities() {} //!< @internal

        /** @internal */
        enum DirtyBits
        {
            DIRTY_VIEWPORT      = Object::DIRTY_CUSTOM << 0,
            DIRTY_OBSERVER      = Object::DIRTY_CUSTOM << 1,
            DIRTY_OVERDRAW      = Object::DIRTY_CUSTOM << 2,
            DIRTY_FRUSTUM       = Object::DIRTY_CUSTOM << 3,
            DIRTY_MODE          = Object::DIRTY_CUSTOM << 4,
            DIRTY_MINCAPS       = Object::DIRTY_CUSTOM << 5,
            DIRTY_MAXCAPS       = Object::DIRTY_CUSTOM << 6,
            DIRTY_CAPABILITIES  = Object::DIRTY_CUSTOM << 7,
            DIRTY_TILESIZE      = Object::DIRTY_CUSTOM << 8,
            DIRTY_EQUALIZERS    = Object::DIRTY_CUSTOM << 9,
            DIRTY_VIEW_BITS =
                DIRTY_VIEWPORT | DIRTY_OBSERVER | DIRTY_OVERDRAW |
                DIRTY_FRUSTUM | DIRTY_MODE | DIRTY_MINCAPS | DIRTY_MAXCAPS |
                DIRTY_CAPABILITIES | DIRTY_OBJECT_BITS // TODO: add tile size & EQs bit?
        };

    protected:
        /** @internal Construct a new view. */
        EQFABRIC_INL View( L* layout );

        /** @internal Destruct this view. */
        EQFABRIC_INL virtual ~View();

        /**
         * The application view instance holds the user data master by default.
         * @sa Object::hasMasterUserData().
         * @version 1.0
         */
        virtual bool hasMasterUserData() { return getLayout() != 0; }

        /**
         * The view user data instance uses the config latency by default.
         * @sa Object::getUserDataLatency().
         * @version 1.0
         */
        EQFABRIC_INL virtual uint32_t getUserDataLatency() const;

        /** @internal */
        EQFABRIC_INL virtual void serialize( co::DataOStream& os,
                                             const uint64_t dirtyBits );

        /** @internal */
        EQFABRIC_INL virtual void deserialize( co::DataIStream& is, 
                                               const uint64_t dirtyBits );

        /** @internal */
        EQFABRIC_INL virtual void setDirty( const uint64_t bits );

        /** @internal @return the bits to be re-committed by the master. */
        virtual uint64_t getRedistributableBits() const
            { return DIRTY_VIEW_BITS; }

    private:
        /** Parent layout (application-side). */
        L* const _layout;

        /** The observer for tracking. */
        O* _observer;

        struct BackupData
        {
            BackupData();

            /** Logical 2D area of Canvas covered. */
            Viewport viewport;

            /** Enlarge size of dest channels and adjust frustum accordingly. */
            Vector2i overdraw;

            Vector2i tileSize; //!< Tile Equalizer size

            uint64_t minimumCapabilities; //!< caps required from channels
            uint64_t maximumCapabilities; //!< caps used from channels
            uint64_t capabilities; //!< intersection of all active channel caps
        
            Mode mode; //!< Stereo mode
            uint32_t equalizers; //!< Active Equalizers
        }
            _data, _backup;

        struct Private;
        Private* _private; // placeholder for binary-compatible changes
    };

    template< class L, class V, class O >
    EQFABRIC_INL std::ostream& operator << ( std::ostream& os,
                                             const View< L, V, O >& view );
}
}
#endif // EQFABRIC_VIEW_H<|MERGE_RESOLUTION|>--- conflicted
+++ resolved
@@ -118,14 +118,10 @@
          *
          * @param mode the new rendering mode 
          */
-<<<<<<< HEAD
-        virtual void activateMode( const Mode mode ){ _data.mode = mode; }
-=======
         virtual void activateMode( const Mode mode ){ _mode = mode; }
 
         /** @return true if the view's layout is active. @version 1.1.5 */
         bool isActive() const;
->>>>>>> c60ed8cc
         //@}
 
         /** @name Operations */
