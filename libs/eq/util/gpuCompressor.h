
<<<<<<< HEAD
/* Copyright (c)      2010, Cedric Stalder <cedric.stalder@gmail.com>
=======
/* Copyright (c) 2010, Cedric Stalder <cedric.stalder@gmail.com>
>>>>>>> 40aa7858
 *               2011-2012, Stefan Eilemann <eile@eyescale.ch>
 *
 * This library is free software; you can redistribute it and/or modify it under
 * the terms of the GNU Lesser General Public License version 2.1 as published
 * by the Free Software Foundation.
 *  
 * This library is distributed in the hope that it will be useful, but WITHOUT
 * ANY WARRANTY; without even the implied warranty of MERCHANTABILITY or FITNESS
 * FOR A PARTICULAR PURPOSE.  See the GNU Lesser General Public License for more
 * details.
 * 
 * You should have received a copy of the GNU Lesser General Public License
 * along with this library; if not, write to the Free Software Foundation, Inc.,
 * 51 Franklin Street, Fifth Floor, Boston, MA 02110-1301 USA.
 */

#ifndef EQUTIL_GPUCOMPRESSOR_H
#define EQUTIL_GPUCOMPRESSOR_H

#include "../../co/base/compressor.h" // internal base class
#include <eq/client/api.h>
#include <eq/fabric/types.h>

namespace eq
{
namespace util
{
    /** A C++ class to abstract a GPU compressor instance. */
    class GPUCompressor : public co::base::Compressor
    {
    public:
        /** Construct a new compressorData */
        GPUCompressor( const GLEWContext* glewContext = 0 )
            : Compressor(), _glewContext( glewContext ) {}

        /** Set a valid glewContext */
        void setGLEWContext( const GLEWContext* glewContext )
            { _glewContext = glewContext; }

        /**
         * Determine if the downloader is valid.
         *
         * @param internalFormat the input token type to the downloader.
         * @param ignoreAlpha true if the downloader may drop the alpha channel.
         * @param capabilities the capabilities required by the downloader.
         */
        bool isValidDownloader( const uint32_t internalFormat,
                                const bool     ignoreAlpha,
                                const uint64_t capabilities ) const;

        /**
         * Determine if the uploader is valid
         *
         * @param externalFormat the input to the uploader.
         * @param internalFormat the output of the uploader. 
         * @param capabilities the capabilities required by the uploader.
         */
        bool isValidUploader( const uint32_t externalFormat,
                              const uint32_t internalFormat,
                              const uint64_t capabilities ) const;

        /**
         * Find and init a downloader for the given quality and token.
         *
         * If the uploader found is the same as the current uploader, no change
         * will be made.  If no uploader is found, the current uploader instance
         * (if any) is freed.
         *
         * @param internalFormat the input token type to the downloader.
         * @param minQuality the minimum quality.
         * @param ignoreAlpha true if the downloader may drop the alpha channel.
         * @param capabilities the capabilities required by the downloader.
         */
        bool initDownloader( const uint32_t internalFormat,
                             const float minQuality, const bool ignoreAlpha,
                             const uint64_t capabilities );

        /**
         * Init a named downloader.
         *
         * @param name downloader name
         */
        bool initDownloader( const uint32_t name );

        /**
         * Find and init an uploader which wil be compatible with the
         * specified input and output token type. 
         *
         * If the uploader found is the same that the current uploader,
         * no change will be make. 
         * If no uploader found, a reset of the instance data will be 
         * perform.
         *
         * @param externalFormat the input to the uploader.
         * @param internalFormat the output of the uploader.
         * @param capabilities the capabilities required by the uploader.
         */
        bool initUploader( const uint32_t externalFormat,
                           const uint32_t internalFormat,
                           const uint64_t capabilities );
        /**
         * Start downloading data from the frame buffer or texture to cpu
         *
         * @param pvpIn the dimensions of the input data
         * @param source texture name to process.
         * @param flags capability flags for the compression
         * @param pvpOut the dimensions of the output data
         * @param out the pointer to the output data
         * @return true if finishDownload() is needed, i.e., async download used
         */
        bool startDownload( const fabric::PixelViewport& pvpIn,
                            const unsigned source, const uint64_t flags,
                            fabric::PixelViewport& pvpOut, void** out );

        /**
         * Finish downloading data from the frame buffer or texture to cpu
         *
         * @param pvpIn the dimensions of the input data
         * @param flags capability flags for the compression
         * @param pvpOut the dimensions of the output data
         * @param out the pointer to the output data
         */
        void finishDownload( const fabric::PixelViewport& pvpIn,
                             const uint64_t               flags,
                             fabric::PixelViewport&       pvpOut,
                             void**                       out );

        /**
         * Upload data from cpu to the frame buffer or texture 
         *
         * @param buffer data source
         * @param pvpIn the dimensions of the input data 
         * @param flags capability flags for the compression
         * @param pvpOut the dimensions of the output data
         * @param destination the destination texture name.
         */
        void upload( const void*                  buffer,
                     const fabric::PixelViewport& pvpIn,
                     const uint64_t               flags,
                     const fabric::PixelViewport& pvpOut,  
                     const unsigned               destination = 0 );

        /**
         * Get the token type produced by a donwloader or accepted by the
         * uploader.
         **/
        uint32_t getExternalFormat() const;

        /**
         * Get the token type accepted by a donwloader or 
         * produced by the uploader.
         **/
        uint32_t getInternalFormat() const;

        /**
         * Get the token size produced by a downloader or consumed by an
         * uploader.
         */
        uint32_t getTokenSize() const;

        /** @return true if the current downloader does not drop alpha. */
        bool hasAlpha() const;

        /**
         * Get the downloader/uploader internal format corresponding to 
         * an OpenGL token type
         *
         * @param format the GL format 
         * @param type the GL typedata source
         */
        static EQ_API uint32_t getExternalFormat( const uint32_t format,
                                                     const uint32_t type );

        /**
         * Find all transfer plugins which comply with to the given parameters.
         *
         * @param internalFormat consider only plugins with this tokenType, if
         *                       set to EQ_COMPRESSOR_DATATYPE_NONE consider
         *                       all.
         * @param externalFormat consider only plugins with this outputTokentype,
                                 if set to EQ_COMPRESSOR_DATATYPE_NONE consider
         *                       all.
         * @param capabilities the capabilities required by the transferer.
         * @param minQuality the minimum required quality.
         * @param ignoreAlpha true if the downloader may drop the alpha channel.
         * @param glewContext a valid glewContext, or 0 if the check for OpenGL
         *                       context compatibility should be omitted.
         * @param result the output result vector.
         */
        static EQ_API void findTransferers( const uint32_t internalFormat,
                                            const uint32_t externalFormat,
                                            const uint64_t capabilities,
                                            const float minQuality,
                                            const bool ignoreAlpha,
                                            const GLEWContext* glewContext,
                                            co::base::CompressorInfos& result );

    private:
        /** the initialized GLEW context describing corresponding
            to the current OpenGL context. */
        const GLEWContext* _glewContext;
    };
}
}
#endif  // EQUTIL_GPUCOMPRESSOR_H<|MERGE_RESOLUTION|>--- conflicted
+++ resolved
@@ -1,9 +1,5 @@
 
-<<<<<<< HEAD
-/* Copyright (c)      2010, Cedric Stalder <cedric.stalder@gmail.com>
-=======
 /* Copyright (c) 2010, Cedric Stalder <cedric.stalder@gmail.com>
->>>>>>> 40aa7858
  *               2011-2012, Stefan Eilemann <eile@eyescale.ch>
  *
  * This library is free software; you can redistribute it and/or modify it under
