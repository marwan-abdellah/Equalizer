
/* Copyright (c) 2006-2012, Stefan Eilemann <eile@equalizergraphics.com>
 *                    2010, Cedric Stalder <cedric.stalder@gmail.com>
 *
 * This library is free software; you can redistribute it and/or modify it under
 * the terms of the GNU Lesser General Public License version 2.1 as published
 * by the Free Software Foundation.
 *  
 * This library is distributed in the hope that it will be useful, but WITHOUT
 * ANY WARRANTY; without even the implied warranty of MERCHANTABILITY or FITNESS
 * FOR A PARTICULAR PURPOSE.  See the GNU Lesser General Public License for more
 * details.
 * 
 * You should have received a copy of the GNU Lesser General Public License
 * along with this library; if not, write to the Free Software Foundation, Inc.,
 * 51 Franklin Street, Fifth Floor, Boston, MA 02110-1301 USA.
 */

#ifndef EQ_FRAME_H
#define EQ_FRAME_H

#include <eq/client/api.h>
#include <eq/client/eye.h>    // enum Eye
#include <eq/client/types.h>
#include <eq/client/zoomFilter.h>   // member

#include <eq/fabric/zoom.h>   // member
#include <co/object.h>
#include <co/objectVersion.h>
#include <co/types.h>
#include <co/base/bitOperation.h> // function getIndexOfLastBit
#include <co/base/monitor.h>

namespace eq
{
namespace server
{
    class Frame;
}
    /**
     * A holder for a frame data and related parameters.
     *
     * A Frame has to be set up with a FrameData which ultimately holds the
     * pixel data using images. Input and output frames provided by the
     * eq::Channel are set up correctly with FrameData to connect one output
     * frame to one ore more input frames. Some Frame parameters are
     * (input-)frame-specific, while others are set by the output frame on its
     * data and therefore shared between all input frames.
     */
    class Frame : public co::Object
    {
    public:
        /** 
         * The buffer format defines which components of the frame are to
         * be used during readback and assembly.
         * @version 1.0
         */
        enum Buffer
        {
            BUFFER_NONE      = EQ_BIT_NONE,
            BUFFER_UNDEFINED = EQ_BIT1,  //!< Inherit, only if no others are set
            BUFFER_COLOR     = EQ_BIT5,  //!< Use color images
            BUFFER_DEPTH     = EQ_BIT9,  //!< Use depth images
            BUFFER_ALL       = EQ_BIT_ALL_32
        };

        /** The storage type for pixel data. @version 1.0 */
        enum Type
        {
            TYPE_MEMORY,    //!< use main memory to store pixel data
            TYPE_TEXTURE    //!< use a GL texture to store pixel data
        };

        /** Construct a new frame. @version 1.0 */
        EQ_API Frame();

        /** Destruct the frame. @version 1.0 */
        EQ_API virtual ~Frame();

        /** @name Data Access */
        //@{
        /** @return the name of the frame. @version 1.0 */
        EQ_API const std::string& getName() const;

        /** @return the position of the frame wrt the channel. @version 1.0 */
        const Vector2i& getOffset() const { return _data.offset; }

        /**
         * Set the position of the frame wrt the channel.
         *
         * The offset is only applied for operations on this frame holder, i.e.,
         * it does not apply to other (input) frames using the same underlying
         * frame data.
         * @version 1.0
         */
        void setOffset( const Vector2i& offset ) { _data.offset = offset;}

        /**
         * @return the database range relative to the destination channel.
         * @version 1.0
         */
        EQ_API const Range& getRange() const;

        /**
         * @return the pixel parameters relative to the destination channel.
         * @version 1.0
         */
        EQ_API const Pixel& getPixel() const;

        /**
         * @return the subpixel parameters wrt the destination channel.
         * @version 1.0
         */
        EQ_API const SubPixel& getSubPixel() const;

        /**
         * @return the DPlex period relative to the destination channel.
         * @version 1.0
         */
        EQ_API uint32_t getPeriod() const;

        /**
         * @return the DPlex phase relative to the destination channel.
         * @version 1.0
         */
        EQ_API uint32_t getPhase() const;

        /**
         * Set the zoom for this frame holder.
         *
         * The zoom is only applied for operations on this frame holder, i.e.,
         * it does not apply to other (input) frames using the same underlying
         * frame data.
         * @version 1.0
         */
        void setZoom( const Zoom& zoom ) { _data.zoom = zoom; }

        /** @return the zoom factor for readback or assemble. @version 1.0 */
        const Zoom& getZoom() const { return _data.zoom; }

        /** 
         * Set the filter applied to zoomed assemble operations.
         * @version 1.0
         */
        void setZoomFilter( const ZoomFilter zoomFilter )
            { _zoomFilter = zoomFilter; }

        /**
         * @return the filter applied to zoomed assemble operations.
         * @version 1.0
         */
        ZoomFilter getZoomFilter() const { return _zoomFilter; }

        /** @return all images of this frame. @version 1.0 */
        EQ_API const Images& getImages() const;

        /** Set the data for this frame. @version 1.0 */
        void setData( FrameData* data ) { _frameData = data; }

        /** @return the frame's data. @version 1.0 */
        FrameData* getData() { return _frameData; }

        /** @return the frame's data. @version 1.0 */
        const FrameData* getData() const { return _frameData; }

        /** @return the enabled frame buffer attachments. @version 1.0 */
        EQ_API uint32_t getBuffers() const;

        /** 
         * Disable the usage of a frame buffer attachment for all images.
         * 
         * @param buffer the buffer to disable.
         * @version 1.0
         */
        EQ_API void disableBuffer( const Buffer buffer );

        /** Set alpha usage for newly allocated images. @version 1.0 */
        EQ_API void setAlphaUsage( const bool useAlpha );

        /** Set the minimum quality after compression. @version 1.0 */
        EQ_API void setQuality( const Frame::Buffer buffer,
                                   const float quality );

        /** Sets a compressor for compression for following transmissions. */
        EQ_API void useCompressor( const Frame::Buffer buffer,
                                   const uint32_t name );

        /** @internal */
        const co::ObjectVersion& getDataVersion( const Eye eye ) const
            { return _data.frameDataVersion[co::base::getIndexOfLastBit(eye)]; }
        //@}

        /** @name Operations */
        //@{
        /** @internal Recycle images attached  to the frame data. */
        EQ_API void clear();

        /** @internal Clear and free all images attached to the frame data. */
        void flush();

        /**
         * Read back an image.
         * 
         * The image is added to the data, existing images are retained.
         *
         * @param glObjects the GL object manager for the current GL context.
         * @param config the configuration of the source frame buffer.
         * @version 1.0
         */
        EQ_API void readback( util::ObjectManager< const void* >* glObjects,
                              const DrawableConfig& config );

        /**
         * Read back a set of images.
         * 
         * The images are added to the data, existing images are retained.
         *
         * @param glObjects the GL object manager for the current GL context.
         * @param config the configuration of the source frame buffer.
         * @param regions the areas to read back.
         * @version 1.0
         */
        EQ_API void readback( util::ObjectManager< const void* >* glObjects,
                              const DrawableConfig& config,
                              const PixelViewports& regions );

        EQ_API void startReadback(
                                util::ObjectManager< const void* >* glObjects,
                                const DrawableConfig& config,
                                const PixelViewports& regions );

<<<<<<< HEAD

=======
>>>>>>> bcc3697e
        /**
         * Set the frame ready.
         * 
         * Equalizer sets the frame automatically ready after readback and after
         * network transmission.
         * @version 1.0
         */
        void setReady();

        /** 
         * Test the readiness of the frame.
         * 
         * @return true if the frame is ready, false if not. 
         * @version 1.0
         */
        EQ_API bool isReady() const;

        /** Wait for the frame to become available. @version 1.0 */
        EQ_API void waitReady( const uint32_t timeout =
                               EQ_TIMEOUT_INDEFINITE ) const;

        /** 
         * Add a listener which will be incremented when the frame is ready.
         * 
         * @param listener the listener.
         * @version 1.0
         */
        void addListener( co::base::Monitor<uint32_t>& listener );

        /** 
         * Remove a frame listener.
         * 
         * @param listener the listener.
         * @version 1.0
         */
        void removeListener( co::base::Monitor<uint32_t>& listener );
        //@}

        /** @internal @return list of receiving eq::Node IDs of an output frame */
        const std::vector< uint128_t >& getInputNodes( const Eye eye ) const
        { return _data.toNodes[co::base::getIndexOfLastBit(eye)].inputNodes; }

        /** @internal @return list of receiving co::Node IDs of an output frame */
        const std::vector< uint128_t >& getInputNetNodes(const Eye eye) const
        { return _data.toNodes[co::base::getIndexOfLastBit(eye)].inputNetNodes; }

    protected:
        virtual ChangeType getChangeType() const { return INSTANCE; }
        virtual void getInstanceData( co::DataOStream& os );
        virtual void applyInstanceData( co::DataIStream& is );

    private:
        std::string _name;
        FrameData*  _frameData;

        ZoomFilter _zoomFilter; // texture filter

        /** The distributed data shared between Frame and server::Frame. */
        friend class eq::server::Frame;

        struct Data
        {
            struct ToNode
            {
                std::vector< uint128_t > inputNodes;
                std::vector< uint128_t > inputNetNodes;
            };

            Data() : offset( Vector2i::ZERO ) {}

            Vector2i offset;
            Zoom zoom;
            co::ObjectVersion frameDataVersion[ NUM_EYES ];
            ToNode toNodes[ NUM_EYES ];

            EQ_API void serialize( co::DataOStream& os ) const;
            EQ_API void deserialize( co::DataIStream& is );
        }
        _data;

        struct Private;
        Private* _private; // placeholder for binary-compatible changes
    };

    /** Print the frame type to the given output stream. @version 1.0 */
    EQ_API std::ostream& operator << ( std::ostream&, const Frame::Type );
    /** Print the frame buffer value to the given output stream. @version 1.0 */
    EQ_API std::ostream& operator << ( std::ostream&, const Frame::Buffer );
};
#endif // EQ_FRAME_H<|MERGE_RESOLUTION|>--- conflicted
+++ resolved
@@ -229,10 +229,6 @@
                                 const DrawableConfig& config,
                                 const PixelViewports& regions );
 
-<<<<<<< HEAD
-
-=======
->>>>>>> bcc3697e
         /**
          * Set the frame ready.
          * 
