
/* Copyright (c) 2005-2011, Stefan Eilemann <eile@equalizergraphics.com>
 *                    2010, Cedric Stalder <cedric Stalder@gmail.com> 
 *
 * This library is free software; you can redistribute it and/or modify it under
 * the terms of the GNU Lesser General Public License version 2.1 as published
 * by the Free Software Foundation.
 *  
 * This library is distributed in the hope that it will be useful, but WITHOUT
 * ANY WARRANTY; without even the implied warranty of MERCHANTABILITY or FITNESS
 * FOR A PARTICULAR PURPOSE.  See the GNU Lesser General Public License for more
 * details.
 * 
 * You should have received a copy of the GNU Lesser General Public License
 * along with this library; if not, write to the Free Software Foundation, Inc.,
 * 51 Franklin Street, Fifth Floor, Boston, MA 02110-1301 USA.
 */

#ifndef EQ_CONFIG_H
#define EQ_CONFIG_H

#include <eq/client/commandQueue.h>  // member
#include <eq/client/types.h>         // typedefs

#include <eq/fabric/config.h>        // base class
#include <co/objectHandler.h>        // base class
#include <lunchbox/clock.h>           // member
#include <lunchbox/monitor.h>         // member
#include <lunchbox/spinLock.h>        // member

namespace eq
{
    /**
     * A configuration is a visualization session driven by an application.
     *
     * The application Client can choose a configuration from a Server. The
     * Config will be instantiated though the NodeFactory. The Config groups all
     * processes of the application in a single session.
     *
     * A configuration has a number of nodes, which represent the processes
     * involved in it. While the Server drives all nodes, a Config instance in a
     * given process only has its Node instantiated, that is, any given Config
     * has at most one Node.
     *
     * The Config in the application process has access to all Canvas, Segment,
     * Layout, View and Observer instances. Only the active Layout of the each
     * Canvas, the Frustum of each View and the Observer parameters are
     * writable. Views can be sub-classed to attach application-specific data.
     *
     * The render client processes have only access to the current View for each
     * of their channels.
     *
     * @sa fabric::Config for public methods
     */
    class Config : public fabric::Config< Server, Config, Observer, Layout,
                                          Canvas, Node, ConfigVisitor >,
                   public co::ObjectHandler
    {
    public:
        typedef fabric::Config< Server, Config, Observer, Layout, Canvas, Node,
                                ConfigVisitor > Super; //!< base class

        /** Construct a new config. @version 1.0 */
        EQ_API Config( ServerPtr parent );

        /** Destruct a config. @version 1.0 */
        EQ_API virtual ~Config();

        /** @name Data Access */
        //@{
        /** @return the local client node. @version 1.0 */
        EQ_API ClientPtr getClient();

        /** @return the local client node. @version 1.0 */
        EQ_API ConstClientPtr getClient() const;

        /**
         * @return the application node.
         * @warning experimental, may not be supported in the future
         */
        co::NodePtr getApplicationNode() { return _appNode; }

        EQ_API co::CommandQueue* getMainThreadQueue(); //!< @internal
        EQ_API co::CommandQueue* getCommandThreadQueue(); //!< @internal

        /** @return the frame number of the last frame started. @version 1.0 */
        uint32_t getCurrentFrame()  const { return _currentFrame; }

        /** @return the frame number of the last frame finished. @version 1.0 */
        uint32_t getFinishedFrame() const { return _finishedFrame.get(); }

        /** @internal Get all received statistics. */
        EQ_API void getStatistics( std::vector< FrameStatistics >& stats );

        /**
         * @return true while the config is initialized and no exit event
         *         has happened.
         * @version 1.0
         */
        bool isRunning() const { return _running; }

        /** Stop the config. @version 1.0 */
        void stopRunning() { _running = false; }

        /**
         * Get the current time in milliseconds.
         *
         * The clock in all processes of the config is synchronized to the
         * Server clock. The precision of this synchronization is typically
         * about 1 ms. The clock of the last instantiated config is used as the
<<<<<<< HEAD
         *lunchbox::Log clock.
=======
         * co::base::Log clock.
>>>>>>> 941b9c88
         *
         * @return the global time in ms.
         * @version 1.0
         */
        int64_t getTime() const { return _clock.getTime64(); }

        /** @return the config's message pump, or 0. @version 1.0 */
        MessagePump* getMessagePump();

        /** @internal */
        const Channel* findChannel( const std::string& name ) const
            { return find< Channel >( name ); }
        //@}

        /** @name Operations */
        //@{
        /** 
         * Initialize this configuration.
         *
         * This method is to be called only on the application node on an
         * uninitialized configuration.
         *
         * Initializing a configuration starts and connects all render clients,
         * instantiates all active render entities (Node, Pipe, Window, Channel)
         * using the NodeFactory of each process, and calls the configInit
         * task methods on each of these entities, passing the given identifier.
         *
         * The identifier is typically the identifier of a static Object
         * containing initialization data.
         *
         * The initialization fails if at least one of the configInit task
         * methods fails. The application can use setErrorMessage on the render
         * client to pass an error string to the application process, which it
         * can query it using getError().
         * 
         * @param initID an identifier to be passed to all init methods.
         * @return true if the initialization was successful, false if not.
         * @version 1.0
         */
        EQ_API virtual bool init( const uint128_t& initID );

        /** 
         * Exit this configuration.
         *
         * This method is to be called only on the application node on an
         * initialized configuration.
         *
         * Exiting a configuration calls configExit on all active render
         * entities, releases the entities using the NodeFactory and stops the
         * render clients.
         *
         * A configuration which was not exited properly may not be
         * re-initialized.
         *
         * @return true if the exit was successful, false if not.
         * @version 1.0
         */
        EQ_API virtual bool exit();

        /** 
         * Update the configuration.
         *
         * This method is to be called only on the application node on an
         * initialized configuration. Dirty objects on the config are committed,
         * i.e., the View, Canvas and Observer, and any changes on the
         * configuration are effected. Changes may be caused by the eq::admin
         * API or by the application, e.g., through a layout change on a
         * Canvas. Any change causes an implicit finish of all outstanding
         * frames.
         *
         * This function always returns false when a resource failed to
         * initialize or exit. When robustness is not activated, the config is
         * exited by the update upon failure. When robustness is activated, the
         * config keeps running and may be used with reduced functionality.
         *
         * @return true if the configuration update was successful, false if a
         *         resource failed to initialize or exit.
         * @version 1.0
         */
        EQ_API bool update();
        
        /** @sa fabric::Config::setLatency() */
        EQ_API virtual void setLatency( const uint32_t latency );
        //@}

        /** @name Object registry. */
        //@{
        /** 
         * Register a distributed object.
         *
         * Provided for symmetry with deregisterObject. Forwards registration to
         * local client node.
         * @version 1.0
         */
        EQ_API virtual bool registerObject( co::Object* object );

        /**
         * Deregister a distributed object.
         *
         * This method ensures that the data for buffered object is kept for
         * latency frames to allow mapping on slave nodes.
         *
         * @param object the object instance.
         * @version 1.0
         */
        EQ_API virtual void deregisterObject( co::Object* object );

        /** 
         * Map a distributed object.
         *
         * Provided for symmetry with deregisterObject. Forwards mapping to
         * local client node.
         * @version 1.0
         */
        EQ_API virtual bool mapObject( co::Object* object, const UUID& id, 
                                const uint128_t& version = co::VERSION_OLDEST );


        /** Start mapping a distributed object. @version 1.0 */
        EQ_API virtual uint32_t mapObjectNB( co::Object* object, const UUID& id,
                                const uint128_t& version = co::VERSION_OLDEST );

        /**
         * Start mapping a distributed object from a known master.
         * @version 1.0
         */
        EQ_API virtual uint32_t mapObjectNB( co::Object* object, const UUID& id,
                                 const uint128_t& version, co::NodePtr master );

        /** Finalize the mapping of a distributed object. @version 1.0 */
        EQ_API virtual bool mapObjectSync( const uint32_t requestID );

        /** 
         * Unmap a mapped object.
         * 
         * Provided for symmetry with deregisterObject. Forwards unmapping to
         * local client node.
         * @version 1.0
         */
        EQ_API virtual void unmapObject( co::Object* object );

        /** Convenience method to deregister or unmap an object. @version 1.0 */
        EQ_API void releaseObject( co::Object* object );
        //@}

        /** @name Frame Control */
        //@{
        /** 
         * Request a new frame of rendering.
         *
         * This method is to be called only on the application node on an
         * initialized configuration. It implicitely calls update().
         *
         * The server will sync to the new data, and generate all render tasks,
         * which are queued on the render clients for execution.
         *
         * Each call to startFrame() has to be completed by a finishFrame() or
         * finishAllFrames() before the next call to startFrame().
         *
         * @param frameID a per-frame identifier passed to all rendering
         *                methods.
         * @return the frame number of the new frame.
         * @version 1.0
         */
        EQ_API virtual uint32_t startFrame( const uint128_t& frameID );

        /** 
         * Finish the rendering of a frame.
         *
         * This method is to be called only on the application node on an
         * initialized configuration.
         *
         * This method synchronizes the local and global rendering. The global
         * rendering is always synchronized to finish the frame (current -
         * latency). The local rendering is synchronized according to the
         * current thread model (cf. Node::IATTR_THREAD_MODEL)
         * 
         * @return the frame number of the globally finished frame, or 0 if no
         *         frame has been finished yet.
         * @version 1.0
         */
        EQ_API virtual uint32_t finishFrame();

        /**
         * Finish rendering all pending frames.
         *
         * This method is to be called only on the application node on an
         * initialized configuration.
         *
         * @return the frame number of the last finished frame.
         * @version 1.0
         */
        EQ_API virtual uint32_t finishAllFrames();

        /**
         * Release the local synchronization of the config for a frame.
         * 
         * Used by the local Node to release the process-local frame
         * synchronization. An application typically does not call this method
         * directly, it is called from Node::releaseFrameLocal(), which in turn
         * is called from the appropriate task method depending on the thread
         * model.
         *
         * @param frameNumber the frame to release.
         * @version 1.0
         */
        void releaseFrameLocal( const uint32_t frameNumber )
            { _unlockedFrame = frameNumber; }

        /**
         * Asynchronously signal all channels to interrupt their rendering.
         *
         * This method may be called from any thread in the application
         * process. It causes Channel::notifyStopFrame() to be called
         * immediately on all active channels.
         *
         * @version 1.0
         */
        EQ_API void stopFrames();

        //@}

        /** @name Event handling */
        //@{
        /** 
         * Send an event to the application node.
         *
         * @param event the event.
         * @version 1.0
         */
        EQ_API void sendEvent( ConfigEvent& event );

        /** 
         * Get the next event.
         * 
         * To be called only on the application node.
         * 
         * The returned event is valid until the next call to this method. This
         * method may block.
         * 
         * @return the event.
         * @version 1.0
         * @sa Client::processCommand()
         */
        EQ_API const ConfigEvent* nextEvent();

        /** 
         * Try to get the next event.
         * 
         * To be called only on the application node.
         * 
         * The returned event is valid until the next call to this method. This
         * method does not block.
         * 
         * @return a config event, or 0 if no events are pending.
         * @version 1.0
         */
        EQ_API const ConfigEvent* tryNextEvent();

        /** @return true if events are pending. @version 1.0 */
        bool checkEvent() const { return !_eventQueue.isEmpty(); }

        /**
         * Handle all config events.
         *
         * To be called only on the application node.
         * 
         * Called automatically at the end of each frame to handle pending
         * config events. The default implementation calls handleEvent() on all
         * pending events, without blocking.
         * @version 1.0
         */
        EQ_API virtual void handleEvents();

        /** 
         * Handle one config event.
         * 
         * @param event the event.
         * @return true if the event requires a redraw, false if not.
         * @version 1.0
         */
        EQ_API virtual bool handleEvent( const ConfigEvent* event );
        //@}
        
        /** 
         * @internal
         * Set up the config's message pump for the given pipe.
         * Used by non-threaded and AGL pipes.
         */
        void setupMessagePump( Pipe* pipe );

        /** @internal Set up appNode connections configured by server. */
        void setupServerConnections( const char* connectionData );

    protected:
        /** @internal */
        EQ_API virtual void attach( const UUID& id,
                                    const uint32_t instanceID );

        EQ_API virtual void notifyAttached(); //!< @internal
        EQ_API virtual void notifyDetach(); //!< @internal
        /** @internal */
        EQ_API virtual void changeLatency( const uint32_t latency );
        EQ_API virtual bool mapViewObjects() const; //!< @internal

    private:
        /** The node running the application thread. */
        co::NodePtr _appNode;

        /** The receiver->app thread event queue. */
        CommandQueue _eventQueue;
        
        /** The last received event to be released. */
        co::Command* _lastEvent;

        /** The connections configured by the server for this config. */
        co::Connections _connections;

        /** Global statistics events, index per frame and channel. */
        lunchbox::Lockable< std::deque< FrameStatistics >, lunchbox::SpinLock >
            _statistics;
        
        /** The last started frame. */
        uint32_t _currentFrame;
        /** The last locally released frame. */
        uint32_t _unlockedFrame;
        /** The last completed frame. */
        lunchbox::Monitor< uint32_t > _finishedFrame;

        /** The global clock. */
        lunchbox::Clock _clock;

        std::deque< int64_t > _frameTimes; //!< Start time of last frames

        /** true while the config is initialized and no window has exited. */
        bool _running;

        /** @internal A proxy object to keep master data within latency. */
        class LatencyObject : public co::Object
        {
        public:
            LatencyObject( const ChangeType type, const uint32_t compressor,
                           const uint32_t frame )
                    : frameNumber( frame ), _changeType( type ),
                      _compressor( compressor ) {}

            const uint32_t frameNumber;

        protected:
            virtual ChangeType getChangeType() const { return _changeType; }
            virtual void getInstanceData( co::DataOStream& os ){ LBDONTCALL }
            virtual void applyInstanceData( co::DataIStream& is ){ LBDONTCALL }
            virtual uint32_t chooseCompressor() const { return _compressor; }

        private:
            const ChangeType _changeType;
            const uint32_t _compressor;
        };
        
        /** list of the current latency object */
        typedef std::vector< LatencyObject* > LatencyObjects;

        /** protected list of the current latency object */
       lunchbox::Lockable< LatencyObjects,lunchbox::SpinLock > _latencyObjects;

        struct Private;
        Private* _private; // placeholder for binary-compatible changes

        friend class Node;
        void _frameStart();
        bool _needsLocalSync() const;

        /** 
         * Update statistics for the finished frame, push it to the local node
         * for visualization.
         */
        void _updateStatistics( const uint32_t finishedFrame );

        /** Release all deregistered buffered objects after their latency is
            done. */
        void _releaseObjects();

        /** Exit the current message pump */
        void _exitMessagePump();

        /** The command functions. */
        bool _cmdSyncClock( co::Command& command );
        bool _cmdCreateNode( co::Command& command );
        bool _cmdDestroyNode( co::Command& command );
        bool _cmdInitReply( co::Command& command );
        bool _cmdExitReply( co::Command& command );
        bool _cmdUpdateVersion( co::Command& command );
        bool _cmdUpdateReply( co::Command& command );
        bool _cmdReleaseFrameLocal( co::Command& command );
        bool _cmdFrameFinish( co::Command& command );
        bool _cmdSwapObject( co::Command& command );
    };
}

#endif // EQ_CONFIG_H
<|MERGE_RESOLUTION|>--- conflicted
+++ resolved
@@ -108,11 +108,7 @@
          * The clock in all processes of the config is synchronized to the
          * Server clock. The precision of this synchronization is typically
          * about 1 ms. The clock of the last instantiated config is used as the
-<<<<<<< HEAD
-         *lunchbox::Log clock.
-=======
-         * co::base::Log clock.
->>>>>>> 941b9c88
+         * lunchbox::Log clock.
          *
          * @return the global time in ms.
          * @version 1.0
