
/* Copyright (c) 2005-2012, Stefan Eilemann <eile@equalizergraphics.com>
 *                    2010, Cedric Stalder <cedric.stalder@gmail.com> 
 *
 * This library is free software; you can redistribute it and/or modify it under
 * the terms of the GNU Lesser General Public License version 2.1 as published
 * by the Free Software Foundation.
 *  
 * This library is distributed in the hope that it will be useful, but WITHOUT
 * ANY WARRANTY; without even the implied warranty of MERCHANTABILITY or FITNESS
 * FOR A PARTICULAR PURPOSE.  See the GNU Lesser General Public License for more
 * details.
 * 
 * You should have received a copy of the GNU Lesser General Public License
 * along with this library; if not, write to the Free Software Foundation, Inc.,
 * 51 Franklin Street, Fifth Floor, Boston, MA 02110-1301 USA.
 */

#ifndef EQ_PIPE_H
#define EQ_PIPE_H

#include <eq/client/eye.h>            // Eye enum
#include <eq/client/gl.h>             // WGLEWContext
#include <eq/client/types.h>
#include <eq/client/visitorResult.h>  // enum
#include <eq/client/windowSystem.h>   // enum

#include <eq/fabric/pipe.h>           // base class

#include <co/objectVersion.h>
#include <lunchbox/lock.h>
#include <lunchbox/monitor.h>
#include <lunchbox/refPtr.h>

namespace eq
{
namespace detail { class TransferThread; }

    /**
     * A Pipe represents a graphics card (GPU) on a Node.
     *
     * All Pipe, Window and Channel task methods are executed in a separate
     * co::Worker thread, in parallel with all other pipes in the system. An
     * exception are non-threaded pipes, which execute their tasks on the Node's
     * main thread.
     *
     * @sa fabric::Pipe
     */
    class Pipe : public fabric::Pipe< Node, Pipe, eq::Window, PipeVisitor >
    {
    public:
        /** Construct a new pipe. @version 1.0 */
        EQ_API Pipe( Node* parent );

        /** Destruct the pipe. @version 1.0 */
        EQ_API virtual ~Pipe();

        /** @name Data Access. */
        //@{
        EQ_API co::CommandQueue* getPipeThreadQueue(); //!< @internal
        co::CommandQueue* getMainThreadQueue(); //!< @internal
        co::CommandQueue* getCommandThreadQueue(); //!< @internal
        co::CommandQueue* getTransferThreadQueue(); //!< @internal


        /** @return the parent configuration. @version 1.0 */
        EQ_API Config* getConfig();
        /** @return the parent configuration. @version 1.0 */
        EQ_API const Config* getConfig() const;

        /** @return the parent client node. @version 1.0 */
        EQ_API ClientPtr getClient();

        /** @return the parent server node. @version 1.0 */
        EQ_API ServerPtr getServer();

        /**
         * @return true if this pipe is running, false otherwise.
         * @version 1.0 
         */
        bool isRunning() const;

        /**
         * @return true if this pipe is stopped, false otherwise.
         * @version 1.0 
         */
        EQ_API bool isStopped() const;

        /**
         * Return the current frame number.
         *
         * To be called only from the pipe thread. Updated by startFrame().
         * @return the current frame number.
         * @version 1.0
         */ 
        EQ_API uint32_t getCurrentFrame() const;
        EQ_API uint32_t getFinishedFrame() const; //!< @internal

        /**
         * Return the window system used by this pipe.
         * 
         * The return value is quaranteed to be constant for an initialized
         * pipe, that is, the window system is determined using
         * selectWindowSystem() before configInit() is executed.
         * 
         * @return the window system used by this pipe.
         * @version 1.0
         */
        WindowSystem getWindowSystem() const { return _windowSystem; }
        //@}

        /**
         * @name Operations
         */
        //@{
        /** 
         * @internal
         * Get an assembly frame.
         * 
         * @param frameVersion the frame's identifier and version.
         * @param eye the current eye pass.
         * @param output true if an output frame, false if input frame
         * @return the frame.
         */
        Frame* getFrame( const co::ObjectVersion& frameVersion, 
                         const Eye eye, const bool output );

        /** @internal @return the queue for the given identifier and version. */
        co::QueueSlave* getQueue( const co::ObjectVersion& queueVersion );

        /** @internal Clear the frame cache and delete all frames. */
        void flushFrames();

        /** @internal @return the view for the given identifier and version. */
        const View* getView( const co::ObjectVersion& viewVersion ) const;

        /** @internal @return the view for the given identifier and version. */
        View* getView( const co::ObjectVersion& viewVersion );
        //@}

        void waitExited() const; //!<  @internal Wait for the pipe to be exited
        void notifyMapped(); //!< @internal

        /**
         * @internal
         * Wait for a frame to be finished.
         * 
         * @param frameNumber the frame number.
         * @sa releaseFrame()
         */
        EQ_API void waitFrameFinished( const uint32_t frameNumber ) const;

        /**
         * @internal
         * Wait for a frame to be released locally.
         * 
         * @param frameNumber the frame number.
         * @sa releaseFrameLocal()
         */
        EQ_API void waitFrameLocal( const uint32_t frameNumber ) const;

        /** @internal Start the pipe thread. */
        void startThread();

        /** @internal Trigger pipe thread exit and wait for completion. */
        void exitThread();

        void cancelThread(); //!< @internal

        /** @internal Start the async readback thread. */
        bool startTransferThread();

        /** @internal Checks if async readback thread is running. */
        bool hasTransferThread() const;

        /** 
         * @name Interface to and from the SystemPipe, the window-system
         *       specific pieces for a pipe.
         */
        //@{
        /**
         * Set the system-specific pipe implementation.
         * 
         * The system-specific pipe implements the window-system-dependent part.
         * The os-specific pipe has to be initialized.
         * @version 1.0
         */
        void setSystemPipe( SystemPipe* pipe )  { _systemPipe = pipe; }

        /** @return the OS-specific pipe implementation. @version 1.0 */
        SystemPipe* getSystemPipe() { return _systemPipe; }

        /** @return the OS-specific pipe implementation. @version 1.0 */
        const SystemPipe* getSystemPipe() const { return _systemPipe; }
        //@}

        /**
         * @name Interface to and from the ComputeContext
         * @warning experimental - may not be supported in the future.         
         */
        //@{
        /** Set the compute-specific context. */
        void setComputeContext( ComputeContext* ctx ) { _computeContext = ctx; }

        /** @return the compute context. */
        const ComputeContext* getComputeContext() const
            { return _computeContext; }

        /** @return the compute context. */
        ComputeContext* getComputeContext() { return _computeContext; }
        //@}

        /** @name Configuration. */
        //@{
        /** 
         * Create a new MessagePump for this pipe.
         *
         * At most one message pump per execution thread is created. Each pipe
         * render thread creates one message pump for its window system. The
         * process main thread creates a message pump for AGL pipes and
         * non-threaded pipes. Applications which do their own message pumping
         * outside of Equalizer should return 0 here.
         *
         * @return the message pump, or 0.
         * @version 1.0
         */
        EQ_API virtual MessagePump* createMessagePump();

        /** @return the pipe's message pump, or 0. @version 1.0 */
        MessagePump* getMessagePump();
        //@}

        /** @internal @sa Serializable::setDirty() */
        EQ_API virtual void setDirty( const uint64_t bits );

    protected:
        /** @name Operations */
        //@{
        /** 
         * Start a frame by unlocking all child resources.
         * 
         * @param frameNumber the frame to start.
         * @version 1.0
         */
        EQ_API void startFrame( const uint32_t frameNumber );

        /** 
         * Signal the completion of a frame to the parent.
         * 
         * @param frameNumber the frame to end.
         * @version 1.0
         */
        EQ_API void releaseFrame( const uint32_t frameNumber );

        /** 
         * Release the local synchronization of the parent for a frame.
         * 
         * @param frameNumber the frame to release.
         * @version 1.0
         */
        EQ_API void releaseFrameLocal( const uint32_t frameNumber );
        //@}

        /**
         * @name Callbacks
         *
         * The callbacks are called by Equalizer during rendering to execute
         * various actions.
         */
        //@{
#ifndef EQ_2_0_API
        /** 
         * Tests wether a particular windowing system is supported by this pipe
         * and all its windows.
         *
         * Returns always true since version 1.1.3 since the WindowSystem is an
         * object.
         *
         * @param system the window system to test.
         * @return true if the window system is supported, false if not.
         * @version 1.0
         */
        virtual bool supportsWindowSystem( const WindowSystem system ) const
            { return true; }
#endif
        /** 
         * Choose the window system to be used by this pipe.
         * 
         * This function determines which of the supported windowing systems is
         * used by this pipe instance. 
         * 
         * @return the window system currently used by this pipe.
         * @version 1.0
         */
        EQ_API virtual WindowSystem selectWindowSystem() const;

        /** 
         * Initialize this pipe.
         * 
         * @param initID the init identifier.
         * @version 1.0
         */
        EQ_API virtual bool configInit( const uint128_t& initID );

       /** 
         * Initialize the OS-specific pipe.
         *
         * @sa setSystemPipe()
         * @version 1.0
         */
        EQ_API virtual bool configInitSystemPipe( const uint128_t& initID );

        /** 
         * De-initialize this pipe.
         * @version 1.0
         */
        EQ_API virtual bool configExit();

        /**
         * Start rendering a frame.
         *
         * Called once at the beginning of each frame, to do per-frame updates
         * of pipe-specific data, for example updating the rendering
         * engine. Waits for the node to start the frame, unless the thread
         * model is async. If the thread model is async, the local
         * synchronization is released immediately.
         *
         * This method has to call startFrame().
         *
         * @param frameID the per-frame identifier.
         * @param frameNumber the frame to start.
         * @sa Config::startFrame(), Node::startFrame(),
         *     Node::waitFrameStarted()
         * @version 1.0
         */
        EQ_API virtual void frameStart( const uint128_t& frameID, 
                                        const uint32_t frameNumber );

        /**
         * Finish rendering a frame.
         *
         * Called once at the end of each frame, to do per-frame updates of
         * pipe-specific data, for example updating the rendering
         * engine. Releases the local synchronization if the thread model is
         * local_sync. Always releases the global synchronization for this pipe.
         *
         * This method has to call releaseFrame().
         *
         * @param frameID the per-frame identifier.
         * @param frameNumber the frame to finish.
         * @version 1.0
         */
        EQ_API virtual void frameFinish( const uint128_t& frameID, 
                                         const uint32_t frameNumber );

        /** 
         * Finish drawing.
         * 
         * Called once per frame after the last draw operation. Releases the
         * local synchronization if the thread model is draw_sync (the default).
         *
         * @param frameID the per-frame identifier.
         * @param frameNumber the frame to finished with draw.
         * @version 1.0
         */
        EQ_API virtual void frameDrawFinish( const uint128_t& frameID, 
                                             const uint32_t frameNumber );

        /** @internal */
        EQ_API virtual void attach( const UUID& id, const uint32_t instanceID );

    private:
        //-------------------- Members --------------------
        /** Window-system specific functions class */
        SystemPipe* _systemPipe;

        /** The current window system. */
        WindowSystem _windowSystem;

        enum State
        {
            STATE_MAPPED,
            STATE_INITIALIZING,
            STATE_RUNNING,
            STATE_STOPPING, // must come after running
            STATE_STOPPED, // must come after running
            STATE_FAILED
        };
        /** The configInit/configExit state. */
        lunchbox::Monitor< State > _state;

        /** The last started frame. */
        uint32_t _currentFrame;

        /** The number of the last finished frame. */
        lunchbox::Monitor< uint32_t > _finishedFrame;

        /** The number of the last locally unlocked frame. */
        lunchbox::Monitor<uint32_t> _unlockedFrame;

        /** The running per-frame statistic clocks. */
        std::deque< int64_t > _frameTimes;
        lunchbox::Lock _frameTimeMutex;

        /** The base time for the currently active frame. */
        int64_t _frameTime;

        typedef stde::hash_map< uint128_t, Frame* > FrameHash;
        typedef stde::hash_map< uint128_t, FrameData* > FrameDataHash;

        /** All assembly frames used by the pipe during rendering. */
        FrameHash _frames;

        /** All output frame datas used by the pipe during rendering. */
        FrameDataHash _outputFrameDatas;

        typedef stde::hash_map< uint128_t, View* > ViewHash;
        /** All views used by the pipe's channels during rendering. */
        ViewHash _views;

        typedef stde::hash_map< uint128_t, co::QueueSlave* > QueueHash;
        /** All queues used by the pipe's channels during rendering. */
        QueueHash _queues;

        /** The pipe thread. */
        class Thread;
        Thread* _thread;

        detail::TransferThread* const _transferThread;

        /** GPU Computing context */
        ComputeContext *_computeContext;

        struct Private;
        Private* _private; // placeholder for binary-compatible changes

        //-------------------- Methods --------------------
        void _setupCommandQueue();
        void _setupAffinity();
        void _exitCommandQueue();
<<<<<<< HEAD
	int _getAutoAffinity();
=======

        /** @internal Returns CPU index that is connected to the pipe defined
         * by its port and device in the configuration file */
        int _getAutoAffinity();
>>>>>>> cd44c915

        friend class Window;

        void _stopTransferThread();

        /** @internal Release the views not used for some revisions. */
        void _releaseViews();

        /** @internal Clear the view cache and release all views. */
        void _flushViews();

        /** @internal Clear the queue cache and release all queues. */
        void _flushQueues();

        /* The command functions. */
        bool _cmdCreateWindow( co::Command& command );
        bool _cmdDestroyWindow( co::Command& command );
        bool _cmdConfigInit( co::Command& command );
        bool _cmdConfigExit( co::Command& command );
        bool _cmdFrameStartClock( co::Command& command );
        bool _cmdFrameStart( co::Command& command );
        bool _cmdFrameFinish( co::Command& command );
        bool _cmdFrameDrawFinish( co::Command& command );
        bool _cmdExitThread( co::Command& command );
        bool _cmdDetachView( co::Command& command );
        bool _cmdExitTransferThread( co::Command& command );

        LB_TS_VAR( _pipeThread );
    };
}

#endif // EQ_PIPE_H
<|MERGE_RESOLUTION|>--- conflicted
+++ resolved
@@ -438,14 +438,10 @@
         void _setupCommandQueue();
         void _setupAffinity();
         void _exitCommandQueue();
-<<<<<<< HEAD
-	int _getAutoAffinity();
-=======
 
         /** @internal Returns CPU index that is connected to the pipe defined
          * by its port and device in the configuration file */
         int _getAutoAffinity();
->>>>>>> cd44c915
 
         friend class Window;
 
