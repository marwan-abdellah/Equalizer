
/* Copyright (c) 2006-2011, Stefan Eilemann <eile@equalizergraphics.com>
 *
 * This library is free software; you can redistribute it and/or modify it under
 * the terms of the GNU Lesser General Public License version 2.1 as published
 * by the Free Software Foundation.
 *  
 * This library is distributed in the hope that it will be useful, but WITHOUT
 * ANY WARRANTY; without even the implied warranty of MERCHANTABILITY or FITNESS
 * FOR A PARTICULAR PURPOSE.  See the GNU Lesser General Public License for more
 * details.
 * 
 * You should have received a copy of the GNU Lesser General Public License
 * along with this library; if not, write to the Free Software Foundation, Inc.,
 * 51 Franklin Street, Fifth Floor, Boston, MA 02110-1301 USA.
 */

#ifndef EQ_FRAMEDATA_H
#define EQ_FRAMEDATA_H

#include <eq/client/frame.h>         // enum Frame::Buffer
#include <eq/client/types.h>

#include <eq/fabric/pixelViewport.h> // member
#include <eq/fabric/pixel.h>         // member
#include <eq/fabric/range.h>         // member
#include <eq/fabric/subPixel.h>      // member

#include <co/object.h>               // base class
#include <co/base/monitor.h>         // member
#include <co/base/spinLock.h>        // member

namespace eq
{
namespace server { class FrameData; }

    class  ROIFinder;
    struct NodeFrameDataTransmitPacket;
    struct NodeFrameDataReadyPacket;

    /**
     * A holder for multiple images.
     *
     * The FrameData is used to connect the Image data for multiple frames.
     * Equalizer uses the same frame data for all input and output frames of the
     * same name. This enables frame-specific parameters to be set on the Frame,
     * and generic parameters (of the output frame) to be set on the FrameData,
     * as well as ready synchronization of the pixel data.
     *
     * An application may allocate its own Frame and FrameData for
     * application-specific purposes.
     *
     * Parameters set on an Equalizer output frame data are automatically
     * transported to the corresponding input frames.
     */
    class FrameData : public co::Object
    {
    public:
        void assembleFrame( Frame* frame, Channel* channel );
        struct ImageHeader
        {
            uint32_t                internalFormat;
            uint32_t                externalFormat;
            uint32_t                pixelSize;
            fabric::PixelViewport   pvp;
            uint32_t                compressorName;
            uint32_t                compressorFlags;
            uint32_t                nChunks;
            float                   quality;
        };

        /** Construct a new frame data holder. @version 1.0 */
        EQ_API FrameData();

        /** Destruct this frame data. @version 1.0 */
        EQ_API virtual ~FrameData();

        /** @name Data Access */
        //@{
        /** @return the storage type. @version 1.3.0 */
        Frame::Type getType() const { return _data.frameType; }

        /** @return the enabled frame buffer attachments. @version 1.0 */
        uint32_t getBuffers() const { return _data.buffers; }

        /**
         * Set the enabled frame buffer attachments.
         *
         * The default buffers are set for Equalizer input and output frames
         * according to the configuration, or to 0 for application-created frame
         * datas.
         */
        void setBuffers( const uint32_t buffers ){ _data.buffers = buffers;}

        /**
         * Get the range.
         *
         * The range is set for Equalizer frames to the range of the frame data
         * relative to the destination channel.
         *
         * @return the database-range.
         * @version 1.0
         */
        const Range& getRange() const { return _data.range; }

        /** Set the range of this frame. @version 1.0 */
        void setRange( const Range& range ) { _data.range = range; }
        
        /**
         * @return the pixel decomposition wrt the destination channel.
         * @version 1.0
         */
        const Pixel& getPixel() const { return _data.pixel; }
        
        /**
         * @return the subpixel decomposition wrt the destination channel.
         * @version 1.0
         */
        const SubPixel& getSubPixel() const { return _data.subpixel; }

        /**
         * @return the DPlex period relative to the destination channel.
         * @version 1.0
         */
        uint32_t getPeriod() const { return _data.period; }

        /**
         * @return the DPlex phase relative to the destination channel.
         * @version 1.0
         */
        uint32_t getPhase() const { return _data.phase; }

        /** The images of this frame data holder. @version 1.0 */
        const Images& getImages() const { return _images; }

        /**
         * Set the covered area for readbacks.
         *
         * Preset for Equalizer output frames. The given pixel viewport is used
         * together with the Frame offset to compute the area for the readback()
         * operation.
         * @version 1.0
         */
        void setPixelViewport( const PixelViewport& pvp ) { _data.pvp = pvp; }

        /** @return the covered area for readbacks. @version 1.3.0 */
        const PixelViewport& getPixelViewport() const { return _data.pvp; }

        /**
         * Set alpha usage for newly allocated images.
         *
         * Disabling alpha allows the selection of download or compression
         * plugins which drop the alpha channel for better performance.
         * @version 1.0
         */
        void setAlphaUsage( const bool useAlpha ) { _useAlpha = useAlpha; }

        /**
         * Set the minimum quality after download and compression.
         *
         * Setting a lower quality decreases the image quality while increasing
         * the performance of scalable rendering. An application typically
         * selects a lower quality during interaction. Setting a quality of 1.0
         * provides lossless image compositing.
         * @version 1.0
         */
        void setQuality( const Frame::Buffer buffer, const float quality );

        /** @internal Set additional zoom for input frames. */
        void setZoom( const Zoom& zoom ) { _data.zoom = zoom; }

        /** @internal @return the additional zoom. */
        const Zoom& getZoom() const { return _data.zoom; }

        /**
         * Sets a compressor which will be allocated and used during transmit of
         * the image buffer. The default compressor is EQ_COMPRESSOR_AUTO which
         * selects the most suitable compressor wrt the current image and buffer
         * parameters.
         * @sa _chooseCompressor()
         * 
         * @param buffer the frame buffer attachment.
         * @param name the compressor name.
         */
        void useCompressor( const Frame::Buffer buffer, const uint32_t name );
        //@}

        /** @name Operations */
        //@{
        /** 
         * Allocate and add a new image.
         *
         * The allocated image inherits the current quality, storage type from
         * this frame data and the internal format corresponding to the given
         * drawable config.
         *
         * @return the image.
         * @version 1.0
         */
        EQ_API Image* newImage( const Frame::Type type,
                                const DrawableConfig& config );

        /** 
         * Deallocates last allocated image.
         */
        EQ_API void returnLastImage();

        /** Flush the frame by deleting all images. @version 1.0 */
        void flush();

        /** Clear the frame by recycling the attached images. @version 1.0 */
        EQ_API void clear();

        /** 
         * Read back an image for this frame data.
         * 
         * The newly read image is added to the data using newImage(). Existing
         * images are retained.
         *
         * @param frame the corresponding output frame holder.
         * @param glObjects the GL object manager for the current GL context.
         * @param config the configuration of the source frame buffer.
         * @version 1.0
         */
        void readback( const Frame& frame, 
                       util::ObjectManager< const void* >* glObjects,
                       const DrawableConfig& config );

        /** 
         * Read back a set of images for this frame data.
         * 
         * The newly read images are added to the data using
         * newImage(). Existing images are retained.
         *
         * @param frame the corresponding output frame holder.
         * @param glObjects the GL object manager for the current GL context.
         * @param config the configuration of the source frame buffer.
         * @param regions the areas to read back.
         * @version 1.0
         */
        void readback( const Frame& frame, 
                       util::ObjectManager< const void* >* glObjects,
                       const DrawableConfig& config,
                       const PixelViewports& regions );
<<<<<<< HEAD

        void startReadback( const Frame& frame,
                            util::ObjectManager< const void* >* glObjects,
                            const DrawableConfig& config,
                            const PixelViewports& regions );
=======
>>>>>>> 64373942

        /**
         * Set the frame data ready.
         * 
         * The frame data is automatically set ready by readback() and after
         * receiving an output frame.
         * @version 1.0
         */
        void setReady();

        /** @return true if the frame data is ready. @version 1.0 */
        bool isReady() const   { return _readyVersion.get() >= _version; }

        /** Wait for the frame data to become available. @version 1.0 */
        void waitReady( const uint32_t timeout = EQ_TIMEOUT_INDEFINITE ) const;
        
        /** @internal */
        void setVersion( const uint64_t version );

        /** 
         * Add a ready listener.
         *
         * The listener value will will be incremented when the frame is ready,
         * which might happen immediately.
         * 
         * @param listener the listener.
         * @version 1.0
         */
        void addListener( co::base::Monitor<uint32_t>& listener );

        /** 
         * Remove a frame listener.
         * 
         * @param listener the listener.
         * @version 1.0
         */
        void removeListener( co::base::Monitor<uint32_t>& listener );
        
        /** 
         * Disable the usage of a frame buffer attachment for all images.
         * 
         * @param buffer the buffer to disable.
         * @version 1.0
         */
        void disableBuffer( const Frame::Buffer buffer )
            { _data.buffers &= ~buffer; }
         //@}

        /** @internal */
        bool addImage( const NodeFrameDataTransmitPacket* packet );
        void setReady( const NodeFrameDataReadyPacket* packet ); //!< @internal

    protected:
        virtual ChangeType getChangeType() const { return INSTANCE; }
        virtual void getInstanceData( co::DataOStream& os );
        virtual void applyInstanceData( co::DataIStream& is );

    private:
        friend struct NodeFrameDataReadyPacket;
        struct Data
        {
            Data() : frameType( Frame::TYPE_MEMORY ), buffers( 0 ), period( 1 )
                   , phase( 0 ) {}

            EQ_API Data& operator=( const Data& rhs );

            PixelViewport pvp;
            Frame::Type   frameType;
            uint32_t      buffers;
            uint32_t      period;
            uint32_t      phase;
            Range         range;     //<! database-range of src wrt to dest
            Pixel         pixel;     //<! pixel decomposition of source
            SubPixel      subpixel;  //<! subpixel decomposition of source
            Zoom          zoom;

            EQ_API void serialize( co::DataOStream& os ) const;
            EQ_API void deserialize( co::DataIStream& is );
        } _data;

        friend class server::FrameData;

        Images _images;
        Images _imageCache;
        co::base::Lock _imageCacheLock;

        ROIFinder* _roiFinder;

        Images _pendingImages;

        uint64_t _version; //!< The current version

        typedef co::base::Monitor< uint64_t > Monitor;

        /** Data ready monitor synchronization primitive. */
        Monitor _readyVersion;

        typedef co::base::Monitor< uint32_t > Listener;
        typedef std::vector< Listener* > Listeners;
        /** External monitors for readiness synchronization. */
        co::base::Lockable< Listeners, co::base::SpinLock > _listeners;

        bool _useAlpha;
        float _colorQuality;
        float _depthQuality;

        uint32_t _colorCompressor;
        uint32_t _depthCompressor;

        struct Private;
        Private* _private; // placeholder for binary-compatible changes

        /** Allocate or reuse an image. */
        Image* _allocImage( const Frame::Type type,
                            const DrawableConfig& config,
                            const bool setQuality );

        /** Apply all received images of the given version. */
        void _applyVersion( const uint128_t& version );

        /** Set a specific version ready. */
        void _setReady( const uint64_t version );

        EQ_TS_VAR( _commandThread );
    };

    /** Print the frame data to the given output stream. @version 1.0 */
    std::ostream& operator << ( std::ostream& os, const FrameData* data );
}

#endif // EQ_FRAMEDATA_H
<|MERGE_RESOLUTION|>--- conflicted
+++ resolved
@@ -242,14 +242,11 @@
                        util::ObjectManager< const void* >* glObjects,
                        const DrawableConfig& config,
                        const PixelViewports& regions );
-<<<<<<< HEAD
 
         void startReadback( const Frame& frame,
                             util::ObjectManager< const void* >* glObjects,
                             const DrawableConfig& config,
                             const PixelViewports& regions );
-=======
->>>>>>> 64373942
 
         /**
          * Set the frame data ready.
