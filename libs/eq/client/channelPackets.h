--- conflicted
+++ resolved
@@ -72,12 +72,7 @@
 
     struct ChannelConfigExitReplyPacket : public ChannelPacket
     {
-<<<<<<< HEAD
-        ChannelConfigExitReplyPacket( const co::base::UUID& channelID,
-                                      const bool res )
-=======
         ChannelConfigExitReplyPacket( const UUID& channelID, const bool res )
->>>>>>> ec26703a
                 : result( res )
             {
                 command   = fabric::CMD_CHANNEL_CONFIG_EXIT_REPLY;
@@ -181,13 +176,8 @@
                 size          = sizeof( ChannelFrameAssemblePacket );
             }
 
-<<<<<<< HEAD
         uint32_t nFrames;
-        EQ_ALIGN8( co::ObjectVersion frames[1] );
-=======
-        uint32_t             nFrames;
         LB_ALIGN8( co::ObjectVersion frames[1] );
->>>>>>> ec26703a
     };
         
     struct ChannelFrameReadbackPacket : public ChannelTaskPacket
@@ -198,13 +188,8 @@
                 size          = sizeof( ChannelFrameReadbackPacket );
             }
 
-<<<<<<< HEAD
         uint32_t nFrames;
-        EQ_ALIGN8( co::ObjectVersion frames[1] );
-=======
-        uint32_t             nFrames;
         LB_ALIGN8( co::ObjectVersion frames[1] );
->>>>>>> ec26703a
     };
 
     struct ChannelFrameTransmitImagePacket : public ChannelPacket
