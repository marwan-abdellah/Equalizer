
/* Copyright (c) 2005-2012, Stefan Eilemann <eile@equalizergraphics.com> 
 *                    2010, Cedric Stalder <cedric.stalder@gmail.com>
 *
 * This library is free software; you can redistribute it and/or modify it under
 * the terms of the GNU Lesser General Public License version 2.1 as published
 * by the Free Software Foundation.
 *  
 * This library is distributed in the hope that it will be useful, but WITHOUT
 * ANY WARRANTY; without even the implied warranty of MERCHANTABILITY or FITNESS
 * FOR A PARTICULAR PURPOSE.  See the GNU Lesser General Public License for more
 * details.
 * 
 * You should have received a copy of the GNU Lesser General Public License
 * along with this library; if not, write to the Free Software Foundation, Inc.,
 * 51 Franklin Street, Fifth Floor, Boston, MA 02110-1301 USA.
 */

#ifndef EQ_CHANNEL_H
#define EQ_CHANNEL_H

#include <eq/client/event.h>          // member
#include <eq/client/types.h>
#include <eq/client/gl.h>             // GLEWContext

#include <eq/fabric/channel.h>        // base class
#include <eq/fabric/drawableConfig.h> // member

namespace eq
{
namespace detail { class Channel; }

    struct ChannelFrameTransmitImagePacket;
    struct ChannelFrameSetReadyPacket;

    /**
     * A channel represents a two-dimensional viewport within a Window.
     *
     * The channel is the basic rendering entity. It represents a 2D rendering
     * area within a Window. It executes all rendering-relevant tasks, such as
     * clear, draw, assemble and readback. Each rendering task is using its own
     * RenderContext, which is computed by the server based on the rendering
     * description of the current configuration.
     *
     * @sa fabric::Channel
     */
    class Channel : public fabric::Channel< Window, Channel >
    {
    public:
        /** Construct a new channel. @version 1.0 */
        EQ_API Channel( Window* parent );

        /** Destruct the channel. @version 1.0 */
        EQ_API virtual ~Channel();

        /** @name Data Access */
        //@{
        EQ_API co::CommandQueue* getPipeThreadQueue(); //!< @internal
        EQ_API co::CommandQueue* getCommandThreadQueue(); //!< @internal
        EQ_API uint32_t getCurrentFrame() const; //!< @internal render thr only

        /**
         * @return true if this channel is stopped, false otherwise.
         * @version 1.0 
         */
        EQ_API bool isStopped() const;

        /** @return the parent pipe. @version 1.0 */
        EQ_API Pipe* getPipe();

        /** @return the parent pipe. @version 1.0 */
        EQ_API const Pipe* getPipe() const;

        /** @return the parent node. @version 1.0 */
        EQ_API Node* getNode();

        /** @return the parent node. @version 1.0 */
        EQ_API const Node* getNode() const;

        /** @return the parent config. @version 1.0 */
        EQ_API Config* getConfig();

        /** @return the parent config. @version 1.0 */
        EQ_API const Config* getConfig() const;

        /** @return the parent server. @version 1.0 */
        EQ_API ServerPtr getServer();

        /** 
         * Get the GLEW context for this channel.
         *
         * The GLEW context is initialized during window initialization, and
         * provides access to OpenGL extensions. This function does not follow
         * the Equalizer naming conventions, since GLEW uses a function of this
         * name to automatically resolve OpenGL function entry
         * points. Therefore, any supported GL function can be called directly
         * from an initialized Channel.
         * 
         * @return the extended OpenGL function table for the channel's OpenGL
         *         context.
         * @version 1.0
         */
        EQ_API const GLEWContext* glewGetContext() const;

        /** @return the window's object manager instance. @version 1.0 */
        EQ_API ObjectManager* getObjectManager();

        /** @return the channel's drawable config. @version 1.0 */
        EQ_API const DrawableConfig& getDrawableConfig() const;

        /**
         * Get the channel's native view.
         *
         * This function always returns the channel's native view, no matter in
         * which context it is called. Only destination channels have a native
         * view.
         *
         * @return the channel's native view, or 0 if it does not have one.
         * @sa getView()
         * @version 1.0
         */
        EQ_API View* getNativeView();

        /** const-version of getNativeView() @version 1.0 */
        EQ_API const View* getNativeView() const;

        /** @return the FBO used as an alternate frame buffer. @version 1.0*/
        EQ_API util::FrameBufferObject* getFrameBufferObject();

        /** @internal Add a new statistics event for the current frame. */
        EQ_API void addStatistic( Event& event );
        //@}

        /**
         * @name Context-specific data access.
         * 
         * The data returned by these methods depends on the context (callback)
         * they are called from, typically the data for the current rendering
         * task. If they are called outside of a frame task method, they
         * return the channel's native parameter or a placeholder value for
         * the task decomposition parameters.
         */
        //@{
        /**
         * @return the jitter vector for the current subpixel decomposition.
         * @version 1.0
         */
        EQ_API virtual Vector2f getJitter() const;

        /**
         * @return the list of input frames, used from frameAssemble().
         * @version 1.0
         */
        EQ_API const Frames& getInputFrames();

        /**
         * @return the list of output frames, used from frameReadback().
         * @version 1.0
         */
        EQ_API const Frames& getOutputFrames();

        /** 
         * Get the channel's current View.
         * 
         * During a frame task method, i.e., in one of the frameFoo functions,
         * the view is set to the view of the destination channel, that is, the
         * channel for which this channel is executing the rendering
         * task. Outside of a frame task method the native view of the channel,
         * or 0, is returned.
         * 
         * @return the channel's view, or 0 if it does not have a view.
         * @sa getNativeView()
         * @version 1.0
         */
        EQ_API View* getView();

        /** Const version of getView(). @version 1.0 */
        EQ_API const View* getView() const;

        /** 
         * Returns an orthographic frustum for 2D operations on the view.
         *
         * One unit of the frustum covers one pixel on screen. The frustum is
         * positioned relative to the view.
         *
         * @return the 2D orthographic frustum.
         * @version 1.0
         */
        EQ_API Frustumf getScreenFrustum() const;
        //@}

        /**
         * @name Operations
         *
         * Operations are only meaningful from within certain callbacks. They
         * are just convenience wrappers applying context-specific data to the
         * OpenGL state using the context-specific data access above.
         */
        //@{
        /** 
         * Apply the current rendering buffer, including the color mask.
         * @sa getReadBuffer() , getDrawBuffer(), getDrawBufferMask()
         * @version 1.0
         */
        EQ_API virtual void applyBuffer();

        /** 
         * Apply the current color mask.
         * @sa applyBuffer(), getDrawBufferMask()
         * @version 1.0
         */
        EQ_API virtual void applyColorMask() const;

        /** 
         * Apply the OpenGL viewport for the current rendering task.
         * @sa getViewport()
         * @version 1.0
         */
        EQ_API virtual void applyViewport() const;

        /**
         * Apply the frustum matrix for the current rendering task.
         *
         * If a sub-pixel decomposition is defined, the frustum is jittered by
         * the amount given by getJitter() to implement software
         * anti-aliasing. Applications which want to implement a different
         * multi-sampling algorithm, e.g., depth-of-field, have to re-implement
         * getJitter() or applyFrustum() accordingly.
         *
         * @sa useOrtho(), getJitter(), getSubPixel()
         * @version 1.0
         */
        EQ_API virtual void applyFrustum() const;

        /**
         * Apply the perspective frustum matrix for the current rendering task.
         * @version 1.0
         */
        EQ_API virtual void applyPerspective() const;

        /**
         * Apply the orthographic frustum matrix for the current rendering task.
         * @version 1.0
         */
        EQ_API virtual void applyOrtho() const;

        /** 
         * Apply an orthographic frustum for pixel-based 2D operations. 
         *
         * One unit of the frustum covers one pixel on screen. The frustum is
         * positioned relative to the view.
         * @version 1.0
         */
        EQ_API void applyScreenFrustum() const;

        /** 
         * Apply the transformation to position the view frustum.
         * @version 1.0
         * @sa useOrtho()
         */
        EQ_API virtual void applyHeadTransform() const;

        /**
         * Apply the transformation to position the perspective view frustum.
         * @version 1.0
         */
        EQ_API virtual void applyPerspectiveTransform() const;

        /**
         * Apply the transformation to position the orthographic view frustum.
         * @version 1.0
         */
        EQ_API virtual void applyOrthoTransform() const;

        /** 
         * Apply the current alternate frame buffer.
         * @version 1.0
         */
        EQ_API virtual void applyFrameBufferObject();

        /** 
         * Rebind the current alternate FBO of the channel or window.
         * @version 1.0
         */
        EQ_API void bindFrameBuffer();        
        //@}

        /** @name Region of Interest. */
        //@{
        /**
         * Reset the declared regions of interest.
         *
         * Called from frameStart and frameClear to reset the area to be used to
         * optimize compositing and load balancing for each frame.
         * @version 1.3
         */
        EQ_API virtual void resetRegions();

        /**
         * Declare a region covered by the current draw or assemble operation.
         *
         * The region is relative to the current pixel viewport. It is clipped
         * against the current pixel viewport of the channel. Called with the
         * full pixel viewport after frameDraw if no region has been declared.
         * The implementation might merge or split the declared regions.
         * @version 1.3
         */
        EQ_API virtual void declareRegion( const eq::PixelViewport& region );

        /**
         * Convenience method to declare a region in relative coordinates.
         *
         * The given viewport is relative to the current pixel viewport.
         * @version 1.3
         */
        EQ_API void declareRegion( const eq::Viewport& vp );

<<<<<<< HEAD
        /** @return cummulative current region of interest. @version 1.3 */
        EQ_API const PixelViewport& getRegion() const;

        /** @return current regions of interest. @version 1.3 */
        EQ_API const PixelViewports& getRegions() const;

        /** @return true if regions do not overlap. @version 1.3 */
        EQ_API bool checkRegionsConsistency() const;

=======
        /** @return a region covering all declared regions. @version 1.3 */
        EQ_API PixelViewport getRegion() const;

        /**
         * Get the current regions of interest.
         *
         * The returned regions are guaranteed not to overlap with each
         * other. Therefore they may differ in number and size from the declared
         * regions. The actual algorithm to create the non-overlapping regions
         * is unspecified and may change in the future.
         *
         * @return current regions of interest.
         * @version 1.3
         */
        EQ_API const PixelViewports& getRegions() const;

>>>>>>> 64373942
        //@}

        /** 
         * Process a received event.
         *
         * The task of this method is to update the channel as necessary, and 
         * transform the event into an config event to be send to the 
         * application using Config::sendEvent().
         * 
         * @param event the received event.
         * @return true when the event was handled, false if not.
         * @version 1.0
         */
        EQ_API virtual bool processEvent( const Event& event );

        /** Draw a statistics overlay. @version 1.0 */
        EQ_API virtual void drawStatistics();

        /** Outline the current pixel viewport. @version 1.0 */
        EQ_API virtual void outlineViewport();

        /**
          * @internal
          * Change the latency.
          *
          * @param latency the new latency.
          */
        void changeLatency( const uint32_t latency );

        /** @return a fixed unique color for this channel. @version 1.0 */
        EQ_API const Vector3ub& getUniqueColor() const;

    protected:
        /** @internal */
        EQ_API void attach( const UUID& id, const uint32_t instanceID );

        /** @name Actions */
        //@{
        /** 
         * Start a frame by unlocking all child resources.
         * 
         * @param frameNumber the frame to start.
         * @version 1.0
         */
        EQ_API void startFrame( const uint32_t frameNumber );

        /** 
         * Signal the completion of a frame to the parent.
         * 
         * @param frameNumber the frame to end.
         * @version 1.0
         */
        EQ_API void releaseFrame( const uint32_t frameNumber );

        /** 
         * Release the local synchronization of the parent for a frame.
         * 
         * @param frameNumber the frame to release.
         * @version 1.0
         */
        EQ_API void releaseFrameLocal( const uint32_t frameNumber );

        /**
         * Setup the OpenGL state for a readback or assemble operation.
         *
         * The default implementation is very conservative and saves any state
         * which is potentially changed by the assembly routines. Applications
         * may overwrite this and resetAssemblyState() to optimize performance
         * in accordance with their rendering code.
         *
         * @version 1.0
         */
        EQ_API virtual void setupAssemblyState();

        /** Reset the OpenGL state after an assembly operation. @version 1.0 */
        EQ_API virtual void resetAssemblyState();
        //@}

        /**
         * @name Task Methods
         *
         * The task methods (callbacks) are called by Equalizer during rendering
         * to execute various rendering tasks. Each task method has a useful
         * default implementation, but at least frameDraw() is implemented by an
         * application.
         */
        //@{
        /** 
         * Initialize this channel.
         * 
         * @param initID the init identifier.
         * @version 1.0
         */
        EQ_API virtual bool configInit( const uint128_t& initID );

        /** Exit this channel. @version 1.0 */
        EQ_API virtual bool configExit();

        /**
         * Start rendering a frame.
         *
         * Called once at the beginning of each frame, to do per-frame updates
         * of channel-specific data. This method has to call startFrame().
         *
         * @param frameID the per-frame identifier.
         * @param frameNumber the frame to start.
         * @sa Config::startFrame()
         * @version 1.0
         */
        EQ_API virtual void frameStart( const uint128_t& frameID,
                                        const uint32_t frameNumber );

        /**
         * Finish rendering a frame.
         *
         * Called once at the end of each frame, to do per-frame updates of
         * channel-specific data.  This method has to call releaseFrame().
         *
         * @param frameID the per-frame identifier.
         * @param frameNumber the frame to finish.
         * @version 1.0
         */
        EQ_API virtual void frameFinish( const uint128_t& frameID, 
                                         const uint32_t frameNumber );

        /** 
         * Finish drawing.
         * 
         * Called once per frame after the last draw operation. Typically
         * releases the local node thread synchronization for this frame.
         *
         * @param frameID the per-frame identifier.
         * @param frameNumber the frame to finished with draw.
         * @version 1.0
         */
        EQ_API virtual void frameDrawFinish( const uint128_t& frameID, 
                                             const uint32_t frameNumber );

        /** 
         * Clear the frame buffer.
         *
         * Called 0 to n times during one frame.
         * 
         * @param frameID the per-frame identifier.
         * @version 1.0
         */
        EQ_API virtual void frameClear( const uint128_t& frameID );

        /** 
         * Draw the scene.
         * 
         * Called 0 to n times during one frame.
         * 
         * @param frameID the per-frame identifier.
         * @version 1.0
         */
        EQ_API virtual void frameDraw( const uint128_t& frameID );

        /** 
         * Assemble all input frames.
         * 
         * Called 0 to n times during one frame.
         * 
         * @param frameID the per-frame identifier.
         * @sa getInputFrames()
         * @version 1.0
         */
        EQ_API virtual void frameAssemble( const uint128_t& frameID );

        /** 
         * Read back the rendered frame buffer into all output frames.
         * 
         * Called 0 to n times during one frame.
         * 
         * @param frameID the per-frame identifier.
         * @sa getOutputFrames()
         * @version 1.0
         */
         EQ_API virtual void frameReadback( const uint128_t& frameID );

         EQ_API virtual void frameStartReadback( const uint128_t& frameID );

         EQ_API virtual bool finishImageReadback( FrameData* frameData,
                                              const uint64_t imageIndex,
                                              const GLEWContext* glewContext );

        /** 
         * Start updating a destination channel.
         *
         * Called once on each destination channel, e.g., channels which are
         * defined by a view/segment intersection, after frameStart to update a
         * part of a display.
         * 
         * @param frameID the per-frame identifier.
         * @version 1.0
         */
        EQ_API virtual void frameViewStart( const uint128_t& frameID );

        /** 
         * Finish updating a destination channel.
         *
         * Called once on each destination channel, e.g., channels which are
         * defined by a view/segment intersection, before frameFinish to update
         * a part of a view.
         * 
         * This is typically used to do operations on the output channel after
         * it has been fully updated, e.g., to draw a 2D overlay.
         *
         * @param frameID the per-frame identifier.
         * @version 1.0
         */
        EQ_API virtual void frameViewFinish( const uint128_t& frameID );
        //@}

        /** Start a batch of tile rendering operations. @version 1.1.6 */
        virtual void frameTilesStart( const uint128_t& frameID ) {}

        /** Finish a batch of tile rendering operations. @version 1.1.6 */
        virtual void frameTilesFinish( const uint128_t& frameID ) {}

        /** Notification that parameters influencing the vp/pvp have changed.*/
        EQ_API virtual void notifyViewportChanged();

        /** 
         * Notify interruption of the rendering.
         *
         * This method is called from the Client command thread, as opposed to
         * the rendering thread. Its purpose is to cause the rendering thread
         * to stop its operations as soon as possible. Normal rendering shall
         * recommence after the given frame.
         *
         * @param lastFrameNumber stop rendering until this frame has been
         *        processed.
         * @version 1.0
         */
        virtual void notifyStopFrame( const uint32_t lastFrameNumber ) {}

    private:
        detail::Channel* const _impl;
        friend class fabric::Window< Pipe, Window, Channel >;
        friend class AsyncRBThread;

        //-------------------- Methods --------------------
        /** Setup the current rendering context. */
        void _setRenderContext( RenderContext& context );

        /** Initialize the FBO */
        bool _configInitFBO();

        /** Initialize the channel's drawable config. */
        void _initDrawableConfig();

        /** Check for and send frame finish reply. */
        void _unrefFrame( const uint32_t frameNumber );

        /** Transmit one image of a frame to one node. */
        void _transmitImage( Image* image, 
                             const ChannelFrameTransmitImagePacket* packet );
        
        /** Send the ready signal of a frame to one node. */
        void _sendFrameDataReady(const ChannelFrameTransmitImagePacket* packet);

        void _setOutputFrames( uint32_t nFrames, co::ObjectVersion* frames );
        void _frameReadback( const uint128_t& frameID, uint32_t nFrames,
                             co::ObjectVersion* frames );

        void _frameStartReadback( const uint128_t& frameID, uint32_t nFrames,
                                co::ObjectVersion* frames );

        void _scheduleFinishReadback( const RenderContext& context,
                                        Frame* frame, const size_t startPos );

        /** Get the channel's current input queue. */
        co::QueueSlave* _getQueue( const co::ObjectVersion& queueVersion );

        /** Transmit all new images after a readback. */
        void _transmitImages( const RenderContext& context, Frame* frame,
                              const size_t startPos );

        /** Transmit frame ready after transmitting all images. */
        void _resetOutputFrames();

        /** Set output ready locally and remotely. */
        void _setOutputFramesReady();

        /* The command handler functions. */
        bool _cmdConfigInit( co::Command& command );
        bool _cmdConfigExit( co::Command& command );
        bool _cmdFrameStart( co::Command& command );
        bool _cmdFrameFinish( co::Command& command );
        bool _cmdFrameClear( co::Command& command );
        bool _cmdFrameDraw( co::Command& command );
        bool _cmdFrameDrawFinish( co::Command& command );
        bool _cmdFrameAssemble( co::Command& command );
        bool _cmdFrameReadback( co::Command& command );
        bool _cmdFinishImageReadback( co::Command& command );
        bool _cmdFrameTransmitImage( co::Command& command );
        bool _cmdFrameSetReady( co::Command& command );
        bool _cmdFrameViewStart( co::Command& command );
        bool _cmdFrameViewFinish( co::Command& command );
        bool _cmdStopFrame( co::Command& command );
        bool _cmdFrameTiles( co::Command& command );
        bool _cmdResetOutputFramesAsync( co::Command& command );
        bool _cmdResetOutputFrames( co::Command& command );

        EQ_TS_VAR( _pipeThread );
    };
}

#endif // EQ_CHANNEL_H
<|MERGE_RESOLUTION|>--- conflicted
+++ resolved
@@ -315,17 +315,6 @@
          */
         EQ_API void declareRegion( const eq::Viewport& vp );
 
-<<<<<<< HEAD
-        /** @return cummulative current region of interest. @version 1.3 */
-        EQ_API const PixelViewport& getRegion() const;
-
-        /** @return current regions of interest. @version 1.3 */
-        EQ_API const PixelViewports& getRegions() const;
-
-        /** @return true if regions do not overlap. @version 1.3 */
-        EQ_API bool checkRegionsConsistency() const;
-
-=======
         /** @return a region covering all declared regions. @version 1.3 */
         EQ_API PixelViewport getRegion() const;
 
@@ -342,7 +331,6 @@
          */
         EQ_API const PixelViewports& getRegions() const;
 
->>>>>>> 64373942
         //@}
 
         /** 
