
/* Copyright (c) 2005-2011, Stefan Eilemann <eile@equalizergraphics.com> 
 *                    2010, Cedric Stalder <cedric.stalder@gmail.com>
 *
 * This library is free software; you can redistribute it and/or modify it under
 * the terms of the GNU Lesser General Public License version 2.1 as published
 * by the Free Software Foundation.
 *  
 * This library is distributed in the hope that it will be useful, but WITHOUT
 * ANY WARRANTY; without even the implied warranty of MERCHANTABILITY or FITNESS
 * FOR A PARTICULAR PURPOSE.  See the GNU Lesser General Public License for more
 * details.
 * 
 * You should have received a copy of the GNU Lesser General Public License
 * along with this library; if not, write to the Free Software Foundation, Inc.,
 * 51 Franklin Street, Fifth Floor, Boston, MA 02110-1301 USA.
 */

#ifndef EQ_CHANNEL_H
#define EQ_CHANNEL_H

#include <eq/client/event.h>          // member
#include <eq/client/types.h>
#include <eq/client/gl.h>             // GLEWContext

#include <eq/fabric/channel.h>        // base class
#include <eq/fabric/drawableConfig.h> // member

namespace eq
{
    struct ChannelFrameTransmitPacket;

    /**
     * A channel represents a two-dimensional viewport within a Window.
     *
     * The channel is the basic rendering entity. It represents a 2D rendering
     * area within a Window. It executes all rendering-relevant tasks, such as
     * clear, draw, assemble and readback. Each rendering task is using its own
     * RenderContext, which is computed by the server based on the rendering
     * description of the current configuration.
     *
     * @sa fabric::Channel
     */
    class Channel : public fabric::Channel< Window, Channel >
    {
    public:
        /** Construct a new channel. @version 1.0 */
        EQ_API Channel( Window* parent );

        /** Destruct the channel. @version 1.0 */
        EQ_API virtual ~Channel();

        /** @name Data Access */
        //@{
        EQ_API co::CommandQueue* getPipeThreadQueue(); //!< @internal
        EQ_API co::CommandQueue* getCommandThreadQueue(); //!< @internal

        /**
         * @return true if this channel is stopped, false otherwise.
         * @version 1.0 
         */
        bool isStopped() const { return (_state == STATE_STOPPED); }

        /** @return the parent pipe. @version 1.0 */
        EQ_API Pipe* getPipe();

        /** @return the parent pipe. @version 1.0 */
        EQ_API const Pipe* getPipe() const;

        /** @return the parent node. @version 1.0 */
        EQ_API Node* getNode();

        /** @return the parent node. @version 1.0 */
        EQ_API const Node* getNode() const;

        /** @return the parent config. @version 1.0 */
        EQ_API Config* getConfig();

        /** @return the parent config. @version 1.0 */
        EQ_API const Config* getConfig() const;

        /** @return the parent server. @version 1.0 */
        EQ_API ServerPtr getServer();

        /** 
         * Get the GLEW context for this channel.
         *
         * The GLEW context is initialized during window initialization, and
         * provides access to OpenGL extensions. This function does not follow
         * the Equalizer naming conventions, since GLEW uses a function of this
         * name to automatically resolve OpenGL function entry
         * points. Therefore, any supported GL function can be called directly
         * from an initialized Channel.
         * 
         * @return the extended OpenGL function table for the channel's OpenGL
         *         context.
         * @version 1.0
         */
        EQ_API const GLEWContext* glewGetContext() const;

        /** @return the window's object manager instance. @version 1.0 */
        EQ_API ObjectManager* getObjectManager();

        /** @return the channel's drawable config. @version 1.0 */
        EQ_API const DrawableConfig& getDrawableConfig() const;

        /**
         * Get the channel's native view.
         *
         * This function always returns the channel's native view, no matter in
         * which context it is called. Only destination channels have a native
         * view.
         *
         * @return the channel's native view, or 0 if it does not have one.
         * @sa getView()
         * @version 1.0
         */
        EQ_API View* getNativeView();

        /** const-version of getNativeView() @version 1.0 */
        EQ_API const View* getNativeView() const;

        /** @return the FBO used as an alternate frame buffer. @version 1.0*/
        EQ_API util::FrameBufferObject* getFrameBufferObject();

        /** @internal Add a new statistics event for the current frame. */
        EQ_API void addStatistic( Event& event, const uint32_t index );
        //@}

        /**
         * @name Context-specific data access.
         * 
         * The data returned by these methods depends on the context (callback)
         * they are called from, typically the data for the current rendering
         * task. If they are called outside of a frame task method, they
         * return the channel's native parameter or a placeholder value for
         * the task decomposition parameters.
         */
        //@{
        /**
         * @return the jitter vector for the current subpixel decomposition.
         * @version 1.0
         */
        EQ_API virtual Vector2f getJitter() const;

        /**
         * @return the list of input frames, used from frameAssemble().
         * @version 1.0
         */
        const Frames& getInputFrames() { return _inputFrames; }

        /**
         * @return the list of output frames, used from frameReadback().
         * @version 1.0
         */
        const Frames& getOutputFrames() { return _outputFrames; }

        /** 
         * Get the channel's current View.
         * 
         * During a frame task method, i.e., in one of the frameFoo functions,
         * the view is set to the view of the destination channel, that is, the
         * channel for which this channel is executing the rendering
         * task. Outside of a frame task method the native view of the channel,
         * or 0, is returned.
         * 
         * @return the channel's view, or 0 if it does not have a view.
         * @sa getNativeView()
         * @version 1.0
         */
        EQ_API View* getView();

        /** Const version of getView(). @version 1.0 */
        EQ_API const View* getView() const;

        /** 
         * Returns an orthographic frustum for 2D operations on the view.
         *
         * One unit of the frustum covers one pixel on screen. The frustum is
         * positioned relative to the view.
         *
         * @return the 2D orthographic frustum.
         * @version 1.0
         */
        EQ_API Frustumf getScreenFrustum() const;
        //@}

        /**
         * @name Operations
         *
         * Operations are only meaningful from within certain callbacks. They
         * are just convenience wrappers applying context-specific data to the
         * OpenGL state using the context-specific data access above.
         */
        //@{
        /** 
         * Apply the current rendering buffer, including the color mask.
         * @sa getReadBuffer() , getDrawBuffer(), getDrawBufferMask()
         * @version 1.0
         */
        EQ_API virtual void applyBuffer();

        /** 
         * Apply the current color mask.
         * @sa applyBuffer(), getDrawBufferMask()
         * @version 1.0
         */
        EQ_API virtual void applyColorMask() const;

        /** 
         * Apply the OpenGL viewport for the current rendering task.
         * @sa getViewport()
         * @version 1.0
         */
        EQ_API virtual void applyViewport() const;

        /**
         * Apply the frustum matrix for the current rendering task.
         *
         * If a sub-pixel decomposition is defined, the frustum is jittered by
         * the amount given by getJitter() to implement software
         * anti-aliasing. Applications which want to implement a different
         * multi-sampling algorithm, e.g., depth-of-field, have to re-implement
         * getJitter() or applyFrustum() accordingly.
         *
         * @sa useOrtho(), getJitter(), getSubPixel()
         * @version 1.0
         */
        EQ_API virtual void applyFrustum() const;

        /**
         * Apply the perspective frustum matrix for the current rendering task.
         * @version 1.0
         */
        EQ_API virtual void applyPerspective() const;

        /**
         * Apply the orthographic frustum matrix for the current rendering task.
         * @version 1.0
         */
        EQ_API virtual void applyOrtho() const;

        /** 
         * Apply an orthographic frustum for pixel-based 2D operations. 
         *
         * One unit of the frustum covers one pixel on screen. The frustum is
         * positioned relative to the view.
         * @version 1.0
         */
        EQ_API void applyScreenFrustum() const;

        /** 
         * Apply the transformation to position the view frustum.
         * @version 1.0
         * @sa useOrtho()
         */
        EQ_API virtual void applyHeadTransform() const;

        /**
         * Apply the transformation to position the perspective view frustum.
         * @version 1.0
         */
        EQ_API virtual void applyPerspectiveTransform() const;

        /**
         * Apply the transformation to position the orthographic view frustum.
         * @version 1.0
         */
        EQ_API virtual void applyOrthoTransform() const;

        /** 
         * Apply the current alternate frame buffer.
         * @version 1.0
         */
        EQ_API virtual void applyFrameBufferObject();

        /** 
         * Rebind the current alternate FBO of the channel or window.
         * @version 1.0
         */
        EQ_API void bindFrameBuffer();        
        //@}

        /** 
         * Process a received event.
         *
         * The task of this method is to update the channel as necessary, and 
         * transform the event into an config event to be send to the 
         * application using Config::sendEvent().
         * 
         * @param event the received event.
         * @return true when the event was handled, false if not.
         * @version 1.0
         */
        EQ_API virtual bool processEvent( const Event& event );

        /** Draw a statistics overlay. @version 1.0 */
        EQ_API virtual void drawStatistics();

        /** Outline the current pixel viewport. @version 1.0 */
        EQ_API virtual void outlineViewport();

        /**
          * @internal
          * Change the latency.
          *
          * @param latency the new latency.
          */
        void changeLatency( const uint32_t latency );

        /** @return a fixed unique color for this channel. @version 1.0 */
        const Vector3ub& getUniqueColor() const { return _color; }

    protected:
        /** @internal */
        EQ_API void attach( const UUID& id, const uint32_t instanceID );

        /** @name Actions */
        //@{
        /** 
         * Start a frame by unlocking all child resources.
         * 
         * @param frameNumber the frame to start.
         * @version 1.0
         */
        EQ_API void startFrame( const uint32_t frameNumber );

        /** 
         * Signal the completion of a frame to the parent.
         * 
         * @param frameNumber the frame to end.
         * @version 1.0
         */
        EQ_API void releaseFrame( const uint32_t frameNumber );

        /** 
         * Release the local synchronization of the parent for a frame.
         * 
         * @param frameNumber the frame to release.
         * @version 1.0
         */
        EQ_API void releaseFrameLocal( const uint32_t frameNumber );

        /**
         * Setup the OpenGL state for a readback or assemble operation.
         *
         * The default implementation is very conservative and saves any state
         * which is potentially changed by the assembly routines. Applications
         * may overwrite this and resetAssemblyState() to optimize performance
         * in accordance with their rendering code.
         *
         * @version 1.0
         */
        EQ_API virtual void setupAssemblyState();

        /** Reset the OpenGL state after an assembly operation. @version 1.0 */
        EQ_API virtual void resetAssemblyState();
        //@}

        /**
         * @name Task Methods
         *
         * The task methods (callbacks) are called by Equalizer during rendering
         * to execute various rendering tasks. Each task method has a useful
         * default implementation, but at least frameDraw() is implemented by an
         * application.
         */
        //@{
        /** 
         * Initialize this channel.
         * 
         * @param initID the init identifier.
         * @version 1.0
         */
        EQ_API virtual bool configInit( const uint128_t& initID );

        /** Exit this channel. @version 1.0 */
        EQ_API virtual bool configExit();

        /**
         * Start rendering a frame.
         *
         * Called once at the beginning of each frame, to do per-frame updates
         * of channel-specific data. This method has to call startFrame().
         *
         * @param frameID the per-frame identifier.
         * @param frameNumber the frame to start.
         * @sa Config::startFrame()
         * @version 1.0
         */
        EQ_API virtual void frameStart( const uint128_t& frameID,
                                        const uint32_t frameNumber );

        /**
         * Finish rendering a frame.
         *
         * Called once at the end of each frame, to do per-frame updates of
         * channel-specific data.  This method has to call releaseFrame().
         *
         * @param frameID the per-frame identifier.
         * @param frameNumber the frame to finish.
         * @version 1.0
         */
        EQ_API virtual void frameFinish( const uint128_t& frameID, 
                                         const uint32_t frameNumber );

        /** 
         * Finish drawing.
         * 
         * Called once per frame after the last draw operation. Typically
         * releases the local node thread synchronization for this frame.
         *
         * @param frameID the per-frame identifier.
         * @param frameNumber the frame to finished with draw.
         * @version 1.0
         */
        EQ_API virtual void frameDrawFinish( const uint128_t& frameID, 
                                             const uint32_t frameNumber );

        /** 
         * Clear the frame buffer.
         *
         * Called 0 to n times during one frame.
         * 
         * @param frameID the per-frame identifier.
         * @version 1.0
         */
        EQ_API virtual void frameClear( const uint128_t& frameID );

        /** 
         * Draw the scene.
         * 
         * Called 0 to n times during one frame.
         * 
         * @param frameID the per-frame identifier.
         * @version 1.0
         */
        EQ_API virtual void frameDraw( const uint128_t& frameID );

        /** 
         * Assemble all input frames.
         * 
         * Called 0 to n times during one frame.
         * 
         * @param frameID the per-frame identifier.
         * @sa getInputFrames()
         * @version 1.0
         */
        EQ_API virtual void frameAssemble( const uint128_t& frameID );

        /** 
         * Read back the rendered frame buffer into all output frames.
         * 
         * Called 0 to n times during one frame.
         * 
         * @param frameID the per-frame identifier.
         * @sa getOutputFrames()
         * @version 1.0
         */
         EQ_API virtual void frameReadback( const uint128_t& frameID );

        /** 
         * Start updating a destination channel.
         *
         * Called once on each destination channel, e.g., channels which are
         * defined by a view/segment intersection, after frameStart to update a
         * part of a display.
         * 
         * @param frameID the per-frame identifier.
         * @version 1.0
         */
        EQ_API virtual void frameViewStart( const uint128_t& frameID );

        /** 
         * Finish updating a destination channel.
         *
         * Called once on each destination channel, e.g., channels which are
         * defined by a view/segment intersection, before frameFinish to update
         * a part of a view.
         * 
         * This is typically used to do operations on the output channel after
         * it has been fully updated, e.g., to draw a 2D overlay.
         *
         * @param frameID the per-frame identifier.
         * @version 1.0
         */
        EQ_API virtual void frameViewFinish( const uint128_t& frameID );
        //@}

        /** Notification that parameters influencing the vp/pvp have changed.*/
        EQ_API virtual void notifyViewportChanged();

        /** 
         * Notify interruption of the rendering.
         *
         * This method is called from the Client command thread, as opposed to
         * the rendering thread. Its purpose is to cause the rendering thread
         * to stop its operations as soon as possible. Normal rendering shall
         * recommence after the given frame.
         *
         * @param lastFrameNumber stop rendering until this frame has been
         *        processed.
         * @version 1.0
         */
        virtual void notifyStopFrame( const uint32_t lastFrameNumber ) {}

    private:
        //-------------------- Members --------------------
        friend class fabric::Window< Pipe, Window, Channel >;

        /** The channel's drawable config (FBO). */
        DrawableConfig _drawableConfig;

        enum State
        {
            STATE_STOPPED,
            STATE_INITIALIZING,
            STATE_RUNNING,
            STATE_FAILED
        };

        /** The configInit/configExit state. */
        State _state;

        /** server-supplied vector of output frames for current task. */
        Frames _outputFrames;

        /** server-supplied vector of input frames for current task. */
        Frames _inputFrames;

        /** Used as an alternate drawable. */
        util::FrameBufferObject* _fbo; 

        /** A random, unique color for this channel. */
        Vector3ub _color;

        typedef std::vector< Statistic > Statistics;
        struct FrameStatistics
        {
            Statistics data; //!< all events for one frame
            /** reference count by pipe and transmit thread */
            co::base::a_int32_t used;
        };

        typedef std::vector< FrameStatistics > StatisticsRB;

        /** Global statistics events, index per frame and channel. */
        co::base::Lockable< StatisticsRB, co::base::SpinLock > _statistics;
        /* Index of current vector StatisticsRB */ 
        uint32_t _statisticsIndex;
        friend class ChannelStatistics;

        /** The initial channel size, used for view resize events. */
        Vector2i _initialSize;

        struct Private;
        Private* _private; // placeholder for binary-compatible changes

        //-------------------- Methods --------------------
        /** Setup the current rendering context. */
        void _setRenderContext( RenderContext& context );

        /** Initialize the FBO */
        bool _configInitFBO();

        /** Initialize the channel's drawable config. */
        void _initDrawableConfig();

        /** Check for and send frame finish reply. */
        void _unrefFrame( const uint32_t frameNumber, const uint32_t index );

        /** helper for transmitting one image */
        void _transmitImage( Image* image, 
                             const ChannelFrameTransmitPacket* command );
        
        /** sets the frame ready */
        void _sendFrameDataReady( const ChannelFrameTransmitPacket* command );
        
        /** transmits only a single image without setting the frame ready */
<<<<<<< HEAD
        void _transmitSingleImage( const ChannelFrameTransmitPacket* command );
=======
        void _transmitImage( const ChannelFrameTransmitPacket* command );
>>>>>>> 03859d9a


        /** Transmit the frame data to the nodeID and sets the frame ready. */
        void _transmitFrame( const ChannelFrameTransmitPacket* packet );

        void _collectOutputFrames( uint32_t nFrames, co::ObjectVersion* frames );
        void _frameReadback( const uint128_t& frameID, uint32_t nFrames,
                             co::ObjectVersion* frames );

        /** Get the channel's current input queue. */
        co::QueueSlave* _getQueue( const co::ObjectVersion& queueVersion );

        /** helper function to transmit the image or set frame ready */
        void _sendTileToInputNodes( const RenderContext& context, bool ready );

        /* The command handler functions. */
        bool _cmdConfigInit( co::Command& command );
        bool _cmdConfigExit( co::Command& command );
        bool _cmdFrameStart( co::Command& command );
        bool _cmdFrameFinish( co::Command& command );
        bool _cmdFrameClear( co::Command& command );
        bool _cmdFrameDraw( co::Command& command );
        bool _cmdFrameDrawFinish( co::Command& command );
        bool _cmdFrameAssemble( co::Command& command );
        bool _cmdFrameReadback( co::Command& command );
        bool _cmdFrameTransmit( co::Command& command );
        bool _cmdFrameTransmitAsync( co::Command& command );
        bool _cmdFrameTransmitImageAsync( co::Command& command );
        bool _cmdFrameReady( co::Command& command );
        bool _cmdFrameViewStart( co::Command& command );
        bool _cmdFrameViewFinish( co::Command& command );
        bool _cmdStopFrame( co::Command& command );
        bool _cmdFrameTiles( co::Command& command );

        EQ_TS_VAR( _pipeThread );
    };
}

#endif // EQ_CHANNEL_H
<|MERGE_RESOLUTION|>--- conflicted
+++ resolved
@@ -577,11 +577,7 @@
         void _sendFrameDataReady( const ChannelFrameTransmitPacket* command );
         
         /** transmits only a single image without setting the frame ready */
-<<<<<<< HEAD
-        void _transmitSingleImage( const ChannelFrameTransmitPacket* command );
-=======
         void _transmitImage( const ChannelFrameTransmitPacket* command );
->>>>>>> 03859d9a
 
 
         /** Transmit the frame data to the nodeID and sets the frame ready. */
