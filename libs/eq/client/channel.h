
/* Copyright (c) 2005-2011, Stefan Eilemann <eile@equalizergraphics.com> 
 *                    2010, Cedric Stalder <cedric.stalder@gmail.com>
 *
 * This library is free software; you can redistribute it and/or modify it under
 * the terms of the GNU Lesser General Public License version 2.1 as published
 * by the Free Software Foundation.
 *  
 * This library is distributed in the hope that it will be useful, but WITHOUT
 * ANY WARRANTY; without even the implied warranty of MERCHANTABILITY or FITNESS
 * FOR A PARTICULAR PURPOSE.  See the GNU Lesser General Public License for more
 * details.
 * 
 * You should have received a copy of the GNU Lesser General Public License
 * along with this library; if not, write to the Free Software Foundation, Inc.,
 * 51 Franklin Street, Fifth Floor, Boston, MA 02110-1301 USA.
 */

#ifndef EQ_CHANNEL_H
#define EQ_CHANNEL_H

#include <eq/client/event.h>          // member
#include <eq/client/types.h>
#include <eq/client/gl.h>             // GLEWContext

#include <eq/fabric/channel.h>        // base class
#include <eq/fabric/drawableConfig.h> // member

namespace eq
{
    struct ChannelFrameTransmitPacket;

    /**
     * A channel represents a two-dimensional viewport within a Window.
     *
     * The channel is the basic rendering entity. It represents a 2D rendering
     * area within a Window. It executes all rendering-relevant tasks, such as
     * clear, draw, assemble and readback. Each rendering task is using its own
     * RenderContext, which is computed by the server based on the rendering
     * description of the current configuration.
     *
     * @sa fabric::Channel
     */
    class Channel : public fabric::Channel< Window, Channel >
    {
    public:
        /** Construct a new channel. @version 1.0 */
        EQ_API Channel( Window* parent );

        /** Destruct the channel. @version 1.0 */
        EQ_API virtual ~Channel();

        /** @name Data Access */
        //@{
        EQ_API co::CommandQueue* getPipeThreadQueue(); //!< @internal
        EQ_API co::CommandQueue* getCommandThreadQueue(); //!< @internal

        /**
         * @return true if this channel is stopped, false otherwise.
         * @version 1.0 
         */
        bool isStopped() const { return (_state == STATE_STOPPED); }

        /** @return the parent pipe. @version 1.0 */
        EQ_API Pipe* getPipe();

        /** @return the parent pipe. @version 1.0 */
        EQ_API const Pipe* getPipe() const;

        /** @return the parent node. @version 1.0 */
        EQ_API Node* getNode();

        /** @return the parent node. @version 1.0 */
        EQ_API const Node* getNode() const;

        /** @return the parent config. @version 1.0 */
        EQ_API Config* getConfig();

        /** @return the parent config. @version 1.0 */
        EQ_API const Config* getConfig() const;

        /** @return the parent server. @version 1.0 */
        EQ_API ServerPtr getServer();

        /** 
         * Get the GLEW context for this channel.
         *
         * The GLEW context is initialized during window initialization, and
         * provides access to OpenGL extensions. This function does not follow
         * the Equalizer naming conventions, since GLEW uses a function of this
         * name to automatically resolve OpenGL function entry
         * points. Therefore, any supported GL function can be called directly
         * from an initialized Channel.
         * 
         * @return the extended OpenGL function table for the channel's OpenGL
         *         context.
         * @version 1.0
         */
        EQ_API const GLEWContext* glewGetContext() const;

        /** @return the window's object manager instance. @version 1.0 */
        EQ_API ObjectManager* getObjectManager();

        /** @return the channel's drawable config. @version 1.0 */
        EQ_API const DrawableConfig& getDrawableConfig() const;

        /**
         * Get the channel's native view.
         *
         * This function always returns the channel's native view, no matter in
         * which context it is called. Only destination channels have a native
         * view.
         *
         * @return the channel's native view, or 0 if it does not have one.
         * @sa getView()
         * @version 1.0
         */
        EQ_API View* getNativeView();

        /** const-version of getNativeView() @version 1.0 */
        EQ_API const View* getNativeView() const;

        /** @return the FBO used as an alternate frame buffer. @version 1.0*/
        EQ_API util::FrameBufferObject* getFrameBufferObject();

        /** @internal Add a new statistics event for the current frame. */
        EQ_API void addStatistic( Event& event, const uint32_t index );
        //@}

        /**
         * @name Context-specific data access.
         * 
         * The data returned by these methods depends on the context (callback)
         * they are called from, typically the data for the current rendering
         * task. If they are called outside of a frame task method, they
         * return the channel's native parameter or a placeholder value for
         * the task decomposition parameters.
         */
        //@{
        /**
         * @return the jitter vector for the current subpixel decomposition.
         * @version 1.0
         */
        EQ_API virtual Vector2f getJitter() const;

        /**
         * @return the list of input frames, used from frameAssemble().
         * @version 1.0
         */
        const Frames& getInputFrames() { return _inputFrames; }

        /**
         * @return the list of output frames, used from frameReadback().
         * @version 1.0
         */
        const Frames& getOutputFrames() { return _outputFrames; }

        /** 
         * Get the channel's current View.
         * 
         * During a frame task method, i.e., in one of the frameFoo functions,
         * the view is set to the view of the destination channel, that is, the
         * channel for which this channel is executing the rendering
         * task. Outside of a frame task method the native view of the channel,
         * or 0, is returned.
         * 
         * @return the channel's view, or 0 if it does not have a view.
         * @sa getNativeView()
         * @version 1.0
         */
        EQ_API View* getView();

        /** Const version of getView(). @version 1.0 */
        EQ_API const View* getView() const;

        /** 
         * Returns an orthographic frustum for 2D operations on the view.
         *
         * One unit of the frustum covers one pixel on screen. The frustum is
         * positioned relative to the view.
         *
         * @return the 2D orthographic frustum.
         * @version 1.0
         */
        EQ_API Frustumf getScreenFrustum() const;
        //@}

        /**
         * @name Operations
         *
         * Operations are only meaningful from within certain callbacks. They
         * are just convenience wrappers applying context-specific data to the
         * OpenGL state using the context-specific data access above.
         */
        //@{
        /** 
         * Apply the current rendering buffer, including the color mask.
         * @sa getReadBuffer() , getDrawBuffer(), getDrawBufferMask()
         * @version 1.0
         */
        EQ_API virtual void applyBuffer();

        /** 
         * Apply the current color mask.
         * @sa applyBuffer(), getDrawBufferMask()
         * @version 1.0
         */
        EQ_API virtual void applyColorMask() const;

        /** 
         * Apply the OpenGL viewport for the current rendering task.
         * @sa getViewport()
         * @version 1.0
         */
        EQ_API virtual void applyViewport() const;

        /**
         * Apply the frustum matrix for the current rendering task.
         *
         * If a sub-pixel decomposition is defined, the frustum is jittered by
         * the amount given by getJitter() to implement software
         * anti-aliasing. Applications which want to implement a different
         * multi-sampling algorithm, e.g., depth-of-field, have to re-implement
         * getJitter() or applyFrustum() accordingly.
         *
         * @sa useOrtho(), getJitter(), getSubPixel()
         * @version 1.0
         */
        EQ_API virtual void applyFrustum() const;

        /**
         * Apply the perspective frustum matrix for the current rendering task.
         * @version 1.0
         */
        EQ_API virtual void applyPerspective() const;

        /**
         * Apply the orthographic frustum matrix for the current rendering task.
         * @version 1.0
         */
        EQ_API virtual void applyOrtho() const;

        /** 
         * Apply an orthographic frustum for pixel-based 2D operations. 
         *
         * One unit of the frustum covers one pixel on screen. The frustum is
         * positioned relative to the view.
         * @version 1.0
         */
        EQ_API void applyScreenFrustum() const;

        /** 
         * Apply the transformation to position the view frustum.
         * @version 1.0
         * @sa useOrtho()
         */
        EQ_API virtual void applyHeadTransform() const;

        /**
         * Apply the transformation to position the perspective view frustum.
         * @version 1.0
         */
        EQ_API virtual void applyPerspectiveTransform() const;

        /**
         * Apply the transformation to position the orthographic view frustum.
         * @version 1.0
         */
        EQ_API virtual void applyOrthoTransform() const;

        /** 
         * Apply the current alternate frame buffer.
         * @version 1.0
         */
        EQ_API virtual void applyFrameBufferObject();

        /** 
         * Rebind the current alternate FBO of the channel or window.
         * @version 1.0
         */
        EQ_API void bindFrameBuffer();        
        //@}

        /** 
         * Process a received event.
         *
         * The task of this method is to update the channel as necessary, and 
         * transform the event into an config event to be send to the 
         * application using Config::sendEvent().
         * 
         * @param event the received event.
         * @return true when the event was handled, false if not.
         * @version 1.0
         */
        EQ_API virtual bool processEvent( const Event& event );

        /** Draw a statistics overlay. @version 1.0 */
        EQ_API virtual void drawStatistics();

        /** Outline the current pixel viewport. @version 1.0 */
        EQ_API virtual void outlineViewport();

        /**
          * @internal
          * Change the latency.
          *
          * @param latency the new latency.
          */
        void changeLatency( const uint32_t latency );

        /** @return a fixed unique color for this channel. @version 1.0 */
        const Vector3ub& getUniqueColor() const { return _color; }

    protected:
        /** @internal */
        EQ_API void attach( const UUID& id, const uint32_t instanceID );

        /** @name Actions */
        //@{
        /** 
         * Start a frame by unlocking all child resources.
         * 
         * @param frameNumber the frame to start.
         * @version 1.0
         */
        EQ_API void startFrame( const uint32_t frameNumber );

        /** 
         * Signal the completion of a frame to the parent.
         * 
         * @param frameNumber the frame to end.
         * @version 1.0
         */
        EQ_API void releaseFrame( const uint32_t frameNumber );

        /** 
         * Release the local synchronization of the parent for a frame.
         * 
         * @param frameNumber the frame to release.
         * @version 1.0
         */
        EQ_API void releaseFrameLocal( const uint32_t frameNumber );

        /**
         * Setup the OpenGL state for a readback or assemble operation.
         *
         * The default implementation is very conservative and saves any state
         * which is potentially changed by the assembly routines. Applications
         * may overwrite this and resetAssemblyState() to optimize performance
         * in accordance with their rendering code.
         *
         * @version 1.0
         */
        EQ_API virtual void setupAssemblyState();

        /** Reset the OpenGL state after an assembly operation. @version 1.0 */
        EQ_API virtual void resetAssemblyState();
        //@}

        /**
         * @name Task Methods
         *
         * The task methods (callbacks) are called by Equalizer during rendering
         * to execute various rendering tasks. Each task method has a useful
         * default implementation, but at least frameDraw() is implemented by an
         * application.
         */
        //@{
        /** 
         * Initialize this channel.
         * 
         * @param initID the init identifier.
         * @version 1.0
         */
        EQ_API virtual bool configInit( const uint128_t& initID );

        /** Exit this channel. @version 1.0 */
        EQ_API virtual bool configExit();

        /**
         * Start rendering a frame.
         *
         * Called once at the beginning of each frame, to do per-frame updates
         * of channel-specific data. This method has to call startFrame().
         *
         * @param frameID the per-frame identifier.
         * @param frameNumber the frame to start.
         * @sa Config::startFrame()
         * @version 1.0
         */
        EQ_API virtual void frameStart( const uint128_t& frameID,
                                        const uint32_t frameNumber );

        /**
         * Finish rendering a frame.
         *
         * Called once at the end of each frame, to do per-frame updates of
         * channel-specific data.  This method has to call releaseFrame().
         *
         * @param frameID the per-frame identifier.
         * @param frameNumber the frame to finish.
         * @version 1.0
         */
        EQ_API virtual void frameFinish( const uint128_t& frameID, 
                                         const uint32_t frameNumber );

        /** 
         * Finish drawing.
         * 
         * Called once per frame after the last draw operation. Typically
         * releases the local node thread synchronization for this frame.
         *
         * @param frameID the per-frame identifier.
         * @param frameNumber the frame to finished with draw.
         * @version 1.0
         */
        EQ_API virtual void frameDrawFinish( const uint128_t& frameID, 
                                             const uint32_t frameNumber );

        /** 
         * Clear the frame buffer.
         *
         * Called 0 to n times during one frame.
         * 
         * @param frameID the per-frame identifier.
         * @version 1.0
         */
        EQ_API virtual void frameClear( const uint128_t& frameID );

        /** 
         * Draw the scene.
         * 
         * Called 0 to n times during one frame.
         * 
         * @param frameID the per-frame identifier.
         * @version 1.0
         */
        EQ_API virtual void frameDraw( const uint128_t& frameID );

        /** 
         * Assemble all input frames.
         * 
         * Called 0 to n times during one frame.
         * 
         * @param frameID the per-frame identifier.
         * @sa getInputFrames()
         * @version 1.0
         */
        EQ_API virtual void frameAssemble( const uint128_t& frameID );

        /** 
         * Read back the rendered frame buffer into all output frames.
         * 
         * Called 0 to n times during one frame.
         * 
         * @param frameID the per-frame identifier.
         * @sa getOutputFrames()
         * @version 1.0
         */
         EQ_API virtual void frameReadback( const uint128_t& frameID );

        /** 
         * Start updating a destination channel.
         *
         * Called once on each destination channel, e.g., channels which are
         * defined by a view/segment intersection, after frameStart to update a
         * part of a display.
         * 
         * @param frameID the per-frame identifier.
         * @version 1.0
         */
        EQ_API virtual void frameViewStart( const uint128_t& frameID );

        /** 
         * Finish updating a destination channel.
         *
         * Called once on each destination channel, e.g., channels which are
         * defined by a view/segment intersection, before frameFinish to update
         * a part of a view.
         * 
         * This is typically used to do operations on the output channel after
         * it has been fully updated, e.g., to draw a 2D overlay.
         *
         * @param frameID the per-frame identifier.
         * @version 1.0
         */
        EQ_API virtual void frameViewFinish( const uint128_t& frameID );
        //@}

        /** Notification that parameters influencing the vp/pvp have changed.*/
        EQ_API virtual void notifyViewportChanged();

        /** 
         * Notify interruption of the rendering.
         *
         * This method is called from the Client command thread, as opposed to
         * the rendering thread. Its purpose is to cause the rendering thread
         * to stop its operations as soon as possible. Normal rendering shall
         * recommence after the given frame.
         *
         * @param lastFrameNumber stop rendering until this frame has been
         *        processed.
         * @version 1.0
         */
        virtual void notifyStopFrame( const uint32_t lastFrameNumber ) {}

    private:
        //-------------------- Members --------------------
        friend class fabric::Window< Pipe, Window, Channel >;

        /** The channel's drawable config (FBO). */
        DrawableConfig _drawableConfig;

        enum State
        {
            STATE_STOPPED,
            STATE_INITIALIZING,
            STATE_RUNNING,
            STATE_FAILED
        };

        /** The configInit/configExit state. */
        State _state;

        /** server-supplied vector of output frames for current task. */
        Frames _outputFrames;

        /** server-supplied vector of input frames for current task. */
        Frames _inputFrames;

        /** Used as an alternate drawable. */
        util::FrameBufferObject* _fbo; 

        /** A random, unique color for this channel. */
        Vector3ub _color;

        typedef std::vector< Statistic > Statistics;
        struct FrameStatistics
        {
            Statistics data; //!< all events for one frame
            /** reference count by pipe and transmit thread */
            co::base::a_int32_t used;
        };

        typedef std::vector< FrameStatistics > StatisticsRB;

        /** Global statistics events, index per frame and channel. */
        co::base::Lockable< StatisticsRB, co::base::SpinLock > _statistics;
        /* Index of current vector StatisticsRB */ 
        uint32_t _statisticsIndex;
        friend class ChannelStatistics;

        /** The initial channel size, used for view resize events. */
        Vector2i _initialSize;

        struct Private;
        Private* _private; // placeholder for binary-compatible changes

        co::base::a_int32_t _frameStopTiles; // stop tile rendering flag

        //-------------------- Methods --------------------
        /** Setup the current rendering context. */
        void _setRenderContext( RenderContext& context );

        /** Initialize the FBO */
        bool _configInitFBO();

        /** Initialize the channel's drawable config. */
        void _initDrawableConfig();

        /** Check for and send frame finish reply. */
        void _unrefFrame( const uint32_t frameNumber, const uint32_t index );

        /** helper for transmitting one image */
        void _transmitImage( Image* image, 
                             const ChannelFrameTransmitPacket* command );
        
        /** sets the frame ready */
        void _sendFrameDataReady( const ChannelFrameTransmitPacket* command );
        
        /** transmits only a single image without setting the frame ready */
        void _transmitImage( const ChannelFrameTransmitPacket* command );


        /** Transmit the frame data to the nodeID and sets the frame ready. */
        void _transmitFrame( const ChannelFrameTransmitPacket* packet );

<<<<<<< HEAD
        void _collectOutputFrames( uint32_t nFrames, co::ObjectVersion* frames );
=======
        void _setOutputFrames( uint32_t nFrames, co::ObjectVersion* frames );
>>>>>>> c65c23f4
        void _frameReadback( const uint128_t& frameID, uint32_t nFrames,
                             co::ObjectVersion* frames );

        /** Get the channel's current input queue. */
        co::QueueSlave* _getQueue( const co::ObjectVersion& queueVersion );

        /** helper function to transmit the image or set frame ready */
        void _sendTileToInputNodes( const RenderContext& context, bool ready );

        /* The command handler functions. */
        bool _cmdConfigInit( co::Command& command );
        bool _cmdConfigExit( co::Command& command );
        bool _cmdFrameStart( co::Command& command );
        bool _cmdFrameFinish( co::Command& command );
        bool _cmdFrameClear( co::Command& command );
        bool _cmdFrameDraw( co::Command& command );
        bool _cmdFrameDrawFinish( co::Command& command );
        bool _cmdFrameAssemble( co::Command& command );
        bool _cmdFrameReadback( co::Command& command );
        bool _cmdFrameTransmit( co::Command& command );
        bool _cmdFrameTransmitAsync( co::Command& command );
        bool _cmdFrameTransmitImageAsync( co::Command& command );
        bool _cmdFrameReady( co::Command& command );
        bool _cmdFrameViewStart( co::Command& command );
        bool _cmdFrameViewFinish( co::Command& command );
        bool _cmdStopFrame( co::Command& command );
        bool _cmdFrameTiles( co::Command& command );

        EQ_TS_VAR( _pipeThread );
    };
}

#endif // EQ_CHANNEL_H
<|MERGE_RESOLUTION|>--- conflicted
+++ resolved
@@ -556,8 +556,6 @@
         struct Private;
         Private* _private; // placeholder for binary-compatible changes
 
-        co::base::a_int32_t _frameStopTiles; // stop tile rendering flag
-
         //-------------------- Methods --------------------
         /** Setup the current rendering context. */
         void _setRenderContext( RenderContext& context );
@@ -585,11 +583,7 @@
         /** Transmit the frame data to the nodeID and sets the frame ready. */
         void _transmitFrame( const ChannelFrameTransmitPacket* packet );
 
-<<<<<<< HEAD
-        void _collectOutputFrames( uint32_t nFrames, co::ObjectVersion* frames );
-=======
         void _setOutputFrames( uint32_t nFrames, co::ObjectVersion* frames );
->>>>>>> c65c23f4
         void _frameReadback( const uint128_t& frameID, uint32_t nFrames,
                              co::ObjectVersion* frames );
 
