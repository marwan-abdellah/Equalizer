
/* Copyright (c) 2005-2011, Stefan Eilemann <eile@equalizergraphics.com>
 *                    2010, Cedric Stalder<cedric.stalder@gmail.com>
 *
 * This library is free software; you can redistribute it and/or modify it under
 * the terms of the GNU Lesser General Public License version 2.1 as published
 * by the Free Software Foundation.
 *  
 * This library is distributed in the hope that it will be useful, but WITHOUT
 * ANY WARRANTY; without even the implied warranty of MERCHANTABILITY or FITNESS
 * FOR A PARTICULAR PURPOSE.  See the GNU Lesser General Public License for more
 * details.
 * 
 * You should have received a copy of the GNU Lesser General Public License
 * along with this library; if not, write to the Free Software Foundation, Inc.,
 * 51 Franklin Street, Fifth Floor, Boston, MA 02110-1301 USA.
 */

#include "pipe.h"

#include "client.h"
#include "config.h"
#include "exception.h"
#include "frame.h"
#include "frameData.h"
#include "global.h"
#include "log.h"
#include "node.h"
#include "nodeFactory.h"
#include "nodePackets.h"
#include "pipePackets.h"
#include "pipeStatistics.h"
#include "server.h"
#include "view.h"
#include "window.h"
#include "windowPackets.h"

#include "messagePump.h"
#include "systemPipe.h"

#include "computeContext.h"
#ifdef EQ_USE_CUDA
#  include "cudaContext.h"
#endif

#include <eq/fabric/elementVisitor.h>
#include <eq/fabric/packets.h>
#include <eq/fabric/task.h>
#include <co/command.h>
#include <co/queueSlave.h>
#include <sstream>

namespace eq
{
    typedef fabric::Pipe< Node, Pipe, Window, PipeVisitor > Super;

namespace
{
static const Window* _ntCurrentWindow = 0;
}

/** @cond IGNORE */
typedef co::CommandFunc<Pipe> PipeFunc;
/** @endcond */

class Pipe::Thread : public eq::Worker
{
public:
    Thread( Pipe* pipe ) : _pipe( pipe ) {}
    
protected:
    virtual void run();
    virtual bool stopRunning() { return !_pipe; }

private:
    Pipe* _pipe;
    friend class Pipe;
};

Pipe::Pipe( Node* parent )
        : Super( parent )
        , _systemPipe( 0 )
        , _state( STATE_STOPPED )
        , _currentFrame( 0 )
        , _frameTime( 0 )
        , _thread( 0 )
        , _currentWindow( 0 )
        , _computeContext( 0 )
{
}

Pipe::~Pipe()
{
    EQASSERT( getWindows().empty( ));
    delete _thread;
    _thread = 0;
}

Config* Pipe::getConfig()
{
    Node* node = getNode();
    EQASSERT( node );
    return ( node ? node->getConfig() : 0);
}

const Config* Pipe::getConfig() const
{
    const Node* node = getNode();
    EQASSERT( node );
    return ( node ? node->getConfig() : 0);
}

ClientPtr Pipe::getClient()
{
    Node* node = getNode();
    EQASSERT( node );
    return ( node ? node->getClient() : 0);
}

ServerPtr Pipe::getServer()
{
    Node* node = getNode();
    EQASSERT( node );
    return ( node ? node->getServer() : 0);
}

void Pipe::attach( const co::base::UUID& id, const uint32_t instanceID )
{
    Super::attach( id, instanceID );
    
    co::CommandQueue* queue = getPipeThreadQueue();

    registerCommand( fabric::CMD_PIPE_CONFIG_INIT, 
                     PipeFunc( this, &Pipe::_cmdConfigInit ), queue );
    registerCommand( fabric::CMD_PIPE_CONFIG_EXIT, 
                     PipeFunc( this, &Pipe::_cmdConfigExit ), queue );
    registerCommand( fabric::CMD_PIPE_CREATE_WINDOW,
                     PipeFunc( this, &Pipe::_cmdCreateWindow ), queue );
    registerCommand( fabric::CMD_PIPE_DESTROY_WINDOW, 
                     PipeFunc( this, &Pipe::_cmdDestroyWindow ), queue );
    registerCommand( fabric::CMD_PIPE_FRAME_START,
                     PipeFunc( this, &Pipe::_cmdFrameStart ), queue );
    registerCommand( fabric::CMD_PIPE_FRAME_FINISH,
                     PipeFunc( this, &Pipe::_cmdFrameFinish ), queue );
    registerCommand( fabric::CMD_PIPE_FRAME_DRAW_FINISH, 
                     PipeFunc( this, &Pipe::_cmdFrameDrawFinish ), queue );
    registerCommand( fabric::CMD_PIPE_FRAME_START_CLOCK,
                     PipeFunc( this, &Pipe::_cmdFrameStartClock ), 0 );
    registerCommand( fabric::CMD_PIPE_EXIT_THREAD,
                     PipeFunc( this, &Pipe::_cmdExitThread ), queue );
    registerCommand( fabric::CMD_PIPE_DETACH_VIEW,
                     PipeFunc( this, &Pipe::_cmdDetachView ), queue );
}

void Pipe::setDirty( const uint64_t bits )
{
    // jump over fabric setDirty to avoid dirty'ing node pipes list
    // pipes are individually synced in frame finish for thread-safety
    Object::setDirty( bits );
}

WindowSystem Pipe::selectWindowSystem() const
{
#ifdef AGL
    return WindowSystem( "AGL" ); // prefer over GLX
#else
    return WindowSystem();
#endif
}

void Pipe::_setupCommandQueue()
{
    EQINFO << "Set up pipe message pump for " << _windowSystem << std::endl;

    Config* config = getConfig();
    config->setupMessagePump( this );

    if( !_thread ) // Non-threaded pipes have no pipe thread message pump
        return;
    
    CommandQueue* queue = _thread->getWorkerQueue();
    EQASSERT( queue );
    EQASSERT( !queue->getMessagePump( ));

    MessagePump* pump = createMessagePump();
    if( pump )
        pump->dispatchAll(); // initializes _receiverQueue

    queue->setMessagePump( pump );
}

void Pipe::_exitCommandQueue()
{
    // Non-threaded pipes have no pipe thread message pump
    if( !_thread )
        return;
    
    CommandQueue* queue = _thread->getWorkerQueue();
    EQASSERT( queue );

    MessagePump* pump = queue->getMessagePump();
    queue->setMessagePump( 0 );
    delete pump;
}

MessagePump* Pipe::createMessagePump()
{
    return _windowSystem.createMessagePump();
}

MessagePump* Pipe::getMessagePump()
{
    EQ_TS_THREAD( _pipeThread );
    if( !_thread )
        return 0;

    CommandQueue* queue = _thread->getWorkerQueue();
    return queue->getMessagePump();
}

void Pipe::Thread::run()
{
    EQ_TS_THREAD( _pipe->_pipeThread );
    EQINFO << "Entered pipe thread" << std::endl;

    Pipe* pipe = _pipe; // _pipe gets cleared on exit
    pipe->_state.waitEQ( STATE_MAPPED );
    pipe->_windowSystem = pipe->selectWindowSystem();
    pipe->_setupCommandQueue();

    Worker::run();

    pipe->_exitCommandQueue();
    EQINFO << "Leaving pipe thread" << std::endl;
}

co::CommandQueue* Pipe::getPipeThreadQueue()
{
    if( _thread )
        return _thread->getWorkerQueue();

    return getNode()->getMainThreadQueue();
}

co::CommandQueue* Pipe::getMainThreadQueue()
{
    return getServer()->getMainThreadQueue();
}

co::CommandQueue* Pipe::getCommandThreadQueue()
{
    return getServer()->getCommandThreadQueue();
}

Frame* Pipe::getFrame( const co::ObjectVersion& frameVersion, const Eye eye,
                       const bool isOutput )
{
    EQ_TS_THREAD( _pipeThread );
    Frame* frame = _frames[ frameVersion.identifier ];

    if( !frame )
    {
        ClientPtr client = getClient();
        frame = new Frame();
        
        EQCHECK( client->mapObject( frame, frameVersion ));
        _frames[ frameVersion.identifier ] = frame;
    }
    else
        frame->sync( frameVersion.version );

    const co::ObjectVersion& data = frame->getDataVersion( eye );
    EQLOG( LOG_ASSEMBLY ) << "Use " << data << std::endl;

    FrameData* frameData = getNode()->getFrameData( data ); 
    EQASSERT( frameData );

    if( isOutput )
    {    
        if( !frameData->isAttached() )
        { 
            ClientPtr client = getClient();
            EQCHECK( client->mapObject( frameData, data ));
        }
        else if( frameData->getVersion() < data.version )
            frameData->sync( data.version );

        _outputFrameDatas[ data.identifier ] = frameData;
    }

    frame->setData( frameData );
    return frame;
}

void Pipe::flushFrames()
{
    EQ_TS_THREAD( _pipeThread );
    ClientPtr client = getClient();
    for( FrameHash::const_iterator i = _frames.begin(); i != _frames.end(); ++i)
    {
        Frame* frame = i->second;

        frame->setData( 0 ); // 'output' datas cleared below and from node
        frame->flush();
        client->unmapObject( frame );
        delete frame;
    }
    _frames.clear();

    for( FrameDataHash::const_iterator i = _outputFrameDatas.begin();
         i != _outputFrameDatas.end(); ++i)
    {
        FrameData* data = i->second;
        data->flush();
    }
    _outputFrameDatas.clear();
}

co::QueueSlave* Pipe::getQueue( const co::ObjectVersion& queueVersion )
{
    EQ_TS_THREAD( _pipeThread );
    if( queueVersion.identifier == co::base::UUID::ZERO )
        return 0;

    co::QueueSlave* queue = _queues[ queueVersion.identifier ];
    if( !queue )
    {
        queue = new co::QueueSlave;
        ClientPtr client = getClient();
        EQCHECK( client->mapObject( queue, queueVersion ));

        _queues[ queueVersion.identifier ] = queue;
    }

    queue->clear();
<<<<<<< HEAD

=======
>>>>>>> 8426734b
    return queue;
}

void Pipe::_flushQueues()
{
    EQ_TS_THREAD( _pipeThread );
    ClientPtr client = getClient();

    for( QueueHash::const_iterator i = _queues.begin(); i != _queues.end(); ++i)
    {
        co::QueueSlave* queue = i->second;
        client->unmapObject( queue );
        delete queue;
    }
    _queues.clear();
}

const View* Pipe::getView( const co::ObjectVersion& viewVersion ) const
{
    // Yie-ha: we want to have a const-interface to get a view on the render
    //         clients, but view mapping is by definition non-const.
    return const_cast< Pipe* >( this )->getView( viewVersion );
}

View* Pipe::getView( const co::ObjectVersion& viewVersion )
{
    EQ_TS_THREAD( _pipeThread );
    if( viewVersion.identifier == co::base::UUID::ZERO )
        return 0;

    View* view = _views[ viewVersion.identifier ];
    if( !view )
    {
        NodeFactory* nodeFactory = Global::getNodeFactory();
        view = nodeFactory->createView( 0 );
        EQASSERT( view );
        view->_pipe = this;        
        ClientPtr client = getClient();
        EQCHECK( client->mapObject( view, viewVersion ));

        _views[ viewVersion.identifier ] = view;
    }
    
    view->sync( viewVersion.version );
    return view;
}

void Pipe::_releaseViews()
{
    EQ_TS_THREAD( _pipeThread );
    for( bool changed = true; changed; )
    {
        changed = false;
        for( ViewHash::iterator i = _views.begin(); i != _views.end(); ++i )
        {
            View* view = i->second;
            view->commit();
            if( view->getVersion() + 20 > view->getHeadVersion( ))
                continue;

            // release unused view to avoid memory leaks due to deltas piling up
            view->_pipe = 0;

            ClientPtr client = getClient();
            client->unmapObject( view );            
            _views.erase( i );

            NodeFactory* nodeFactory = Global::getNodeFactory();
            nodeFactory->releaseView( view );

            changed = true;
            break;
        }
    }
}

void Pipe::_flushViews()
{
    EQ_TS_THREAD( _pipeThread );
    NodeFactory* nodeFactory = Global::getNodeFactory();
    ClientPtr client = getClient();

    for( ViewHash::const_iterator i = _views.begin(); i != _views.end(); ++i )
    {
        View* view = i->second;

        client->unmapObject( view );
        view->_pipe = 0;
        nodeFactory->releaseView( view );
    }
    _views.clear();
}

bool Pipe::isCurrent( const Window* window ) const
{
    if( isThreaded( ))
        return ( window == _currentWindow );
    return ( window == _ntCurrentWindow );
}

void Pipe::setCurrent( const Window* window ) const
{
    if( isThreaded( ))
        _currentWindow = window;
    else
        _ntCurrentWindow = window;
}

void Pipe::startThread()
{
    _thread = new Thread( this );
    _thread->start();
}

void Pipe::exitThread()
{
    if( !_thread )
        return;

    PipeExitThreadPacket packet;
    send( getLocalNode(), packet );

    _thread->join();
    delete _thread;
    _thread = 0;
}

void Pipe::cancelThread()
{
    if( !_thread )
        return;

    co::Command& command = 
        getLocalNode()->allocCommand( sizeof( eq::PipeExitThreadPacket ));
    eq::PipeExitThreadPacket* packet = 
        command.getModifiable< eq::PipeExitThreadPacket >();
    *packet = eq::PipeExitThreadPacket();
    dispatchCommand( command );
}

void Pipe::waitExited() const
{
    _state.waitGE( STATE_STOPPED );
}

bool Pipe::isRunning() const
{
    return (_state == STATE_RUNNING);
}

bool Pipe::isStopped() const
{
    return (_state == STATE_STOPPED);
}

void Pipe::notifyMapped()
{
    EQASSERT( _state == STATE_STOPPED );
    _state = STATE_MAPPED;
}

void Pipe::waitFrameFinished( const uint32_t frameNumber ) const
{
    _finishedFrame.waitGE( frameNumber );
}

void Pipe::waitFrameLocal( const uint32_t frameNumber ) const
{
    _unlockedFrame.waitGE( frameNumber );
}

uint32_t Pipe::getFinishedFrame() const
{
    return _finishedFrame.get();
}


//---------------------------------------------------------------------------
// pipe-thread methods
//---------------------------------------------------------------------------
bool Pipe::configInit( const uint128_t& initID )
{
    EQ_TS_THREAD( _pipeThread );

    EQASSERT( !_systemPipe );

    if ( !configInitSystemPipe( initID ))
        return false;   

    // -------------------------------------------------------------------------
    EQASSERT(!_computeContext);

    // for now we only support CUDA
#ifdef EQ_USE_CUDA
    if( getIAttribute( IATTR_HINT_CUDA_GL_INTEROP ) == eq::ON )
    {
        EQINFO << "Initializing CUDAContext" << std::endl;
        ComputeContext* computeCtx = new CUDAContext( this );

        if( !computeCtx->configInit() )
        {
            EQASSERT( getError() != ERROR_NONE );
            EQWARN << "GPU Computing context initialization failed: "
                   << getError() << std::endl;
            delete computeCtx;
            return false;
        }
        setComputeContext( computeCtx );
    }
#endif

    return true;
}

bool Pipe::configInitSystemPipe( const uint128_t& )
{
    SystemPipe* systemPipe = _windowSystem.createPipe( this );
    EQASSERT( systemPipe );

    if( !systemPipe->configInit( ))
    {
        EQASSERT( getError() != ERROR_NONE );
        EQERROR << "System pipe context initialization failed: "
                << getError() << std::endl;
        delete systemPipe;
        return false;
    }

    setSystemPipe( systemPipe );
    return true;
}

bool Pipe::configExit()
{
    EQ_TS_THREAD( _pipeThread );

    if( _computeContext )
    {
        _computeContext->configExit();
        delete _computeContext;
        _computeContext = 0;
    }

    if( _systemPipe )
    {
        _systemPipe->configExit( );
        delete _systemPipe;
        _systemPipe = 0;
    }
    return true;
}


void Pipe::frameStart( const uint128_t&, const uint32_t frameNumber ) 
{
    EQ_TS_THREAD( _pipeThread );

    const Node* node = getNode();
    switch( node->getIAttribute( Node::IATTR_THREAD_MODEL ))
    {
        case ASYNC:      // No sync, release immediately
            releaseFrameLocal( frameNumber ); 
            break;

        case DRAW_SYNC:  // Sync, release in frameDrawFinish
        case LOCAL_SYNC: // Sync, release in frameFinish
            node->waitFrameStarted( frameNumber );
            break;

        default:
            EQUNIMPLEMENTED;
    }

    startFrame( frameNumber );
}

void Pipe::frameDrawFinish( const uint128_t&, const uint32_t frameNumber )
{
    const Node* node = getNode();
    switch( node->getIAttribute( Node::IATTR_THREAD_MODEL ))
    {
        case ASYNC:      // released in frameStart
            break;

        case DRAW_SYNC:  // release
            releaseFrameLocal( frameNumber ); 
            break;

        case LOCAL_SYNC: // release in frameFinish
            break;

        default:
            EQUNIMPLEMENTED;
    }
}

void Pipe::frameFinish( const uint128_t&, const uint32_t frameNumber )
{
    const Node* node = getNode();
    switch( node->getIAttribute( Node::IATTR_THREAD_MODEL ))
    {
        case ASYNC:      // released in frameStart
            break;

        case DRAW_SYNC:  // released in frameDrawFinish
            break;

        case LOCAL_SYNC: // release
            releaseFrameLocal( frameNumber ); 
            break;

        default:
            EQUNIMPLEMENTED;
    }

    // Global release
    releaseFrame( frameNumber );
}

void Pipe::startFrame( const uint32_t frameNumber )
{ 
    EQ_TS_THREAD( _pipeThread );
    _currentFrame = frameNumber; 
    EQLOG( LOG_TASKS ) << "---- Started Frame ---- "<< frameNumber << std::endl;
}

void Pipe::releaseFrame( const uint32_t frameNumber )
{ 
    EQ_TS_THREAD( _pipeThread );
    _finishedFrame = frameNumber; 
    EQLOG( LOG_TASKS ) << "---- Finished Frame --- "<< frameNumber << std::endl;
}

void Pipe::releaseFrameLocal( const uint32_t frameNumber )
{ 
    EQ_TS_THREAD( _pipeThread );
    EQASSERTINFO( _unlockedFrame + 1 == frameNumber,
                  _unlockedFrame << ", " << frameNumber );

    _unlockedFrame = frameNumber;
    EQLOG( LOG_TASKS ) << "---- Unlocked Frame --- " << _unlockedFrame.get()
                       << std::endl;
}

//---------------------------------------------------------------------------
// command handlers
//---------------------------------------------------------------------------
bool Pipe::_cmdCreateWindow( co::Command& command )
{
    const PipeCreateWindowPacket* packet = 
        command.get<PipeCreateWindowPacket>();
    EQLOG( LOG_INIT ) << "Create window " << packet << std::endl;

    Window* window = Global::getNodeFactory()->createWindow( this );
    window->init(); // not in ctor, virtual method

    Config* config = getConfig();
    EQCHECK( config->mapObject( window, packet->windowID ));
    
    return true;
}

bool Pipe::_cmdDestroyWindow(  co::Command& command  )
{
    const PipeDestroyWindowPacket* packet =
        command.get<PipeDestroyWindowPacket>();
    EQLOG( LOG_INIT ) << "Destroy window " << packet << std::endl;

    Window* window = _findWindow( packet->windowID );
    EQASSERT( window );

    // re-set shared windows accordingly
    Window* newSharedWindow = 0;
    const Windows& windows = getWindows(); 
    for( Windows::const_iterator i = windows.begin(); i != windows.end(); ++i )
    {
        Window* candidate = *i;
        
        if( candidate == window )
            continue; // ignore

        if( candidate->getSharedContextWindow() == window )
        {
            if( newSharedWindow )
                candidate->setSharedContextWindow( newSharedWindow );
            else
            {
                newSharedWindow = candidate;
                newSharedWindow->setSharedContextWindow( candidate );
            }
        }

        EQASSERT( candidate->getSharedContextWindow() != window );
    }

    WindowConfigExitReplyPacket reply( packet->windowID, window->isStopped( ));

    Config* config = getConfig();
    config->unmapObject( window );
    Global::getNodeFactory()->releaseWindow( window );

    getServer()->send( reply ); // do not use Object::send()
    return true;
}

bool Pipe::_cmdConfigInit( co::Command& command )
{
    EQ_TS_THREAD( _pipeThread );
    const PipeConfigInitPacket* packet = 
        command.get<PipeConfigInitPacket>();
    EQLOG( LOG_INIT ) << "Init pipe " << packet << std::endl;

    if( !isThreaded( ))
    {
        _windowSystem = selectWindowSystem();
        _setupCommandQueue();
    }

    PipeConfigInitReplyPacket reply;
    setError( ERROR_NONE );

    Node* node = getNode();
    EQASSERT( node );
    node->waitInitialized();

    if( node->isRunning( ))
    {
        _currentFrame  = packet->frameNumber;
        _finishedFrame = packet->frameNumber;
        _unlockedFrame = packet->frameNumber;
        _state = STATE_INITIALIZING;

        reply.result = configInit( packet->initID );

        if( reply.result )
            _state = STATE_RUNNING;
    }
    else
    {
        setError( ERROR_PIPE_NODE_NOTRUNNING );
        reply.result = false;
    }

    EQLOG( LOG_INIT ) << "TASK pipe config init reply " << &reply << std::endl;

    co::NodePtr netNode = command.getNode();

    commit();
    send( netNode, reply );
    return true;
}

bool Pipe::_cmdConfigExit( co::Command& command )
{
    EQ_TS_THREAD( _pipeThread );
    const PipeConfigExitPacket* packet = 
        command.get<PipeConfigExitPacket>();
    EQLOG( LOG_INIT ) << "TASK pipe config exit " << packet << std::endl;

    _state = STATE_STOPPING; // needed in View::detach (from _flushViews)

    // send before node gets a chance to send its destroy packet
    NodeDestroyPipePacket destroyPacket( getID( ));
    getNode()->send( getLocalNode(), destroyPacket );

    // Flush views before exit since they are created after init
    // - application may need initialized pipe to exit
    // - configExit can't access views since all channels are gone already
    _flushViews();
    _flushQueues();
    _state = configExit() ? STATE_STOPPED : STATE_FAILED;
    return true;
}

bool Pipe::_cmdExitThread( co::Command& command )
{
    EQASSERT( _thread );
    _thread->_pipe = 0;
    return true;
}

bool Pipe::_cmdFrameStartClock( co::Command& )
{
    EQVERB << "start frame clock" << std::endl;
    _frameTimeMutex.set();
    _frameTimes.push_back( getConfig()->getTime( ));
    _frameTimeMutex.unset();
    return true;
}

bool Pipe::_cmdFrameStart( co::Command& command )
{
    EQ_TS_THREAD( _pipeThread );
    const PipeFrameStartPacket* packet = 
        command.get<PipeFrameStartPacket>();
    EQVERB << "handle pipe frame start " << packet << std::endl;
    EQLOG( LOG_TASKS ) << "---- TASK start frame ---- " << packet << std::endl;
    sync( packet->version );
    const int64_t lastFrameTime = _frameTime;

    _frameTimeMutex.set();
    EQASSERT( !_frameTimes.empty( ));

    _frameTime = _frameTimes.front();
    _frameTimes.pop_front();
    _frameTimeMutex.unset();

    if( lastFrameTime > 0 )
    {
        PipeStatistics waitEvent( Statistic::PIPE_IDLE, this );
        waitEvent.event.data.statistic.idleTime =
            _thread ? _thread->getWorkerQueue()->resetWaitTime() : 0;
        waitEvent.event.data.statistic.totalTime = _frameTime - lastFrameTime;
    }

    const uint32_t frameNumber = packet->frameNumber;
    EQASSERTINFO( _currentFrame + 1 == frameNumber,
                  "current " << _currentFrame << " start " << frameNumber );

    frameStart( packet->frameID, frameNumber );
    return true;
}

bool Pipe::_cmdFrameFinish( co::Command& command )
{
    EQ_TS_THREAD( _pipeThread );
    const PipeFrameFinishPacket* packet =
        command.get<PipeFrameFinishPacket>();
    EQLOG( LOG_TASKS ) << "---- TASK finish frame --- " << packet << std::endl;

    const uint32_t frameNumber = packet->frameNumber;
    EQASSERTINFO( _currentFrame >= frameNumber, 
                  "current " << _currentFrame << " finish " << frameNumber );

    frameFinish( packet->frameID, frameNumber );
    
    EQASSERTINFO( _finishedFrame >= frameNumber, 
                  "Pipe::frameFinish() did not release frame " << frameNumber );

    if( _unlockedFrame < frameNumber )
    {
        EQWARN << "Finished frame was not locally unlocked, enforcing unlock" 
               << std::endl << "    unlocked " << _unlockedFrame.get()
               << " done " << frameNumber << std::endl;
        releaseFrameLocal( frameNumber );
    }

    if( _finishedFrame < frameNumber )
    {
        EQWARN << "Finished frame was not released, enforcing unlock"
               << std::endl;
        releaseFrame( frameNumber );
    }

    _releaseViews();

    const uint128_t version = commit();
    if( version != co::VERSION_NONE )
    {
        fabric::ObjectSyncPacket syncPacket;
        send( command.getNode(), syncPacket );
    }
    return true;
}

bool Pipe::_cmdFrameDrawFinish( co::Command& command )
{
    EQ_TS_THREAD( _pipeThread );
    const PipeFrameDrawFinishPacket* packet =
        command.get< PipeFrameDrawFinishPacket >();
    EQLOG( LOG_TASKS ) << "TASK draw finish " << getName() <<  " " << packet
                       << std::endl;

    frameDrawFinish( packet->frameID, packet->frameNumber );
    return true;
}

bool Pipe::_cmdDetachView( co::Command& command )
{
    EQ_TS_THREAD( _pipeThread );
    const PipeDetachViewPacket* packet = command.get< PipeDetachViewPacket >();

    ViewHash::iterator i = _views.find( packet->viewID );
    if( i != _views.end( ))
    {
        View* view = i->second;
        _views.erase( i );

        NodeFactory* nodeFactory = Global::getNodeFactory();
        nodeFactory->releaseView( view );
    }
    return true;
}

}

#include "../fabric/pipe.ipp"
template class eq::fabric::Pipe< eq::Node, eq::Pipe, eq::Window,
                                 eq::PipeVisitor >;

/** @cond IGNORE */
template EQFABRIC_API std::ostream& eq::fabric::operator << ( std::ostream&,
                                                const eq::Super& );
/** @endcond */<|MERGE_RESOLUTION|>--- conflicted
+++ resolved
@@ -333,10 +333,6 @@
     }
 
     queue->clear();
-<<<<<<< HEAD
-
-=======
->>>>>>> 8426734b
     return queue;
 }
 
