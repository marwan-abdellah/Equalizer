--- conflicted
+++ resolved
@@ -54,13 +54,7 @@
 
 #ifdef EQ_USE_HWLOC
 #  include <hwloc.h>
-<<<<<<< HEAD
-#  ifdef EQ_USE_HWLOC_GL
-#    include <hwloc/gl.h>
-#  endif
-=======
 #  include <hwloc/gl.h>
->>>>>>> 1e377e3b
 #endif
 
 namespace eq
@@ -223,11 +217,7 @@
 
 int32_t Pipe::_getAutoAffinity() const
 {
-<<<<<<< HEAD
-#ifdef EQ_USE_HWLOC_GL
-=======
 #ifdef EQ_USE_HWLOC
->>>>>>> 1e377e3b
     uint32_t port = getPort();
     uint32_t device = getDevice();
 
@@ -252,11 +242,7 @@
     {
         EQWARN << "Automatic pipe thread placement failed: "
                << "hwloc_topology_set_flags() failed, PCI devices will not be "
-<<<<<<< HEAD
-               << "loaded in the topology" << std::endl
-=======
                << "loaded in the topology" << std::endl;
->>>>>>> 1e377e3b
 
         return lunchbox::Thread::NONE;
     }
@@ -265,21 +251,6 @@
 
     // Get the cpuset for the socket connected to GPU attached to the display
     // defined by its port and device 
-<<<<<<< HEAD
-    const hwloc_bitmap_t cpuSet = get_display_cpuset( topology, int( port ),
-                                                      int( device ));
-    const int numCpus = hwloc_get_nbobjs_by_type( topology, HWLOC_OBJ_SOCKET );
-    for( int i = 0; i <= numCpus - 1; ++i )
-    {
-        hwloc_obj_t cpuObj = 
-            hwloc_get_obj_inside_cpuset_by_type( topology, cpuSet,
-                                                 HWLOC_OBJ_SOCKET, i);
-        if( cpuObj != 0 )
-        {
-            const int cpuIndex = cpuObj->logical_index;
-            hwloc_topology_destroy( topology );
-            return cpuIndex + lunchbox::Thread::SOCKET;
-=======
     hwloc_bitmap_t cpuSet;
     const int err = hwloc_gl_get_display_cpuset( topology, int( port ),
                                                       int( device ), &cpuSet );
@@ -298,7 +269,6 @@
                 hwloc_topology_destroy( topology );
                 return cpuIndex + lunchbox::Thread::SOCKET;
             }
->>>>>>> 1e377e3b
         }
     }
     hwloc_topology_destroy( topology );
@@ -315,11 +285,7 @@
     switch( affinity )
     {
         case AUTO:
-<<<<<<< HEAD
-            Pipe::Thread::setAffinity( _getAutoAffinity( ));
-=======
             Pipe::Thread::setAffinity( _getAutoAffinity( ) );
->>>>>>> 1e377e3b
             break;
 
         case OFF:
