--- conflicted
+++ resolved
@@ -18,7 +18,6 @@
 
 #include "pipe.h"
 
-#include "channel.h"
 #include "client.h"
 #include "config.h"
 #include "exception.h"
@@ -52,7 +51,7 @@
 #include <co/worker.h>
 #include <sstream>
 
-#ifndef EQ_USE_HWLOC
+#ifdef EQ_USE_HWLOC
 #  include <hwloc.h>
 #  include <hwloc/gl.h>
 #endif
@@ -218,15 +217,12 @@
 int Pipe::_getAutoAffinity()
 {
     /* Return -1 if no port and devices were specified by the
-     * configuration file*/
+     * configuration files*/
     int cpuIndex = -1;
 
     const uint32_t port = getPort();
     const uint32_t device = getDevice();
-<<<<<<< HEAD
-
-=======
->>>>>>> cd44c915
+
     if (port == EQ_UNDEFINED_UINT32 || device == EQ_UNDEFINED_UINT32)
     {
         EQWARN << "No valid display is provided in the configuration file"
@@ -266,12 +262,7 @@
 
         const int numCpus = hwloc_get_nbobjs_by_type
                                           ( topology, HWLOC_OBJ_SOCKET );
-<<<<<<< HEAD
         for (int i = 0; i <= numCpus - 1; i++)
-=======
-
-        for (int i = 0; i <= numCpus - 1  ; i++)
->>>>>>> cd44c915
         {
             hwloc_obj_t cpuObj = hwloc_get_obj_inside_cpuset_by_type
                                  ( topology, cpuSet, HWLOC_OBJ_SOCKET, i);
@@ -304,7 +295,7 @@
             if ( autoAffinitySocket == -1 )
             {
                 EQINFO << "Invalid display configuration values" << std::endl;
-                EQINFO << "Auto thread placement is not supported" << std::endl;
+                EQINFO << "Auto thread placement's not supported" << std::endl;
             }
             else
                 Pipe::Thread::setAffinity
@@ -618,29 +609,9 @@
     _state = STATE_MAPPED;
 }
 
-namespace
-{
-class WaitFinishedVisitor : public PipeVisitor
-{
-public:
-    WaitFinishedVisitor( const uint32_t frame ) : _frame( frame ) {}
-
-    virtual VisitorResult visit( Channel* channel )
-        {
-            channel->waitFrameFinished( _frame );
-            return TRAVERSE_CONTINUE;
-        }
-
-private:
-    const uint32_t _frame;
-};
-}
-
 void Pipe::waitFrameFinished( const uint32_t frameNumber ) const
 {
     _finishedFrame.waitGE( frameNumber );
-    WaitFinishedVisitor waiter( frameNumber );
-    accept( waiter );
 }
 
 void Pipe::waitFrameLocal( const uint32_t frameNumber ) const
