
/* Copyright (c) 2005-2012, Stefan Eilemann <eile@equalizergraphics.com>
 *                    2010, Cedric Stalder<cedric.stalder@gmail.com>
 *
 * This library is free software; you can redistribute it and/or modify it under
 * the terms of the GNU Lesser General Public License version 2.1 as published
 * by the Free Software Foundation.
 *  
 * This library is distributed in the hope that it will be useful, but WITHOUT
 * ANY WARRANTY; without even the implied warranty of MERCHANTABILITY or FITNESS
 * FOR A PARTICULAR PURPOSE.  See the GNU Lesser General Public License for more
 * details.
 * 
 * You should have received a copy of the GNU Lesser General Public License
 * along with this library; if not, write to the Free Software Foundation, Inc.,
 * 51 Franklin Street, Fifth Floor, Boston, MA 02110-1301 USA.
 */

#include "pipe.h"

#include "client.h"
#include "config.h"
#include "exception.h"
#include "frame.h"
#include "frameData.h"
#include "global.h"
#include "log.h"
#include "node.h"
#include "nodeFactory.h"
#include "nodePackets.h"
#include "pipePackets.h"
#include "pipeStatistics.h"
#include "server.h"
#include "view.h"
#include "window.h"
#include "windowPackets.h"
#include "asyncRB/asyncRBThread.h"

#include "messagePump.h"
#include "systemPipe.h"

#include "computeContext.h"
#ifdef EQ_USE_CUDA
#  include "cudaContext.h"
#endif

#include <eq/fabric/elementVisitor.h>
#include <eq/fabric/packets.h>
#include <eq/fabric/task.h>
#include <co/command.h>
#include <co/queueSlave.h>
#include <co/base/sleep.h>
#include <sstream>


#include <eq/client/asyncRB/asyncRBThread.h>

namespace eq
{
    typedef fabric::Pipe< Node, Pipe, Window, PipeVisitor > Super;

namespace
{
static const Window* _ntCurrentWindow = 0;
}

/** @cond IGNORE */
typedef co::CommandFunc<Pipe> PipeFunc;
/** @endcond */

class Pipe::Thread : public eq::Worker
{
public:
    Thread( Pipe* pipe ) : _pipe( pipe ) {}

protected:
    virtual void run();
    virtual bool stopRunning() { return !_pipe; }

private:
    Pipe* _pipe;
    friend class Pipe;
};


Pipe::Pipe( Node* parent )
        : Super( parent )
        , _systemPipe( 0 )
        , _state( STATE_STOPPED )
        , _currentFrame( 0 )
        , _frameTime( 0 )
        , _thread( 0 )
<<<<<<< HEAD
        , _threadRB( 0 )
=======
        , _asyncRBThread( new detail::AsyncRBThread( ))
>>>>>>> bcc3697e
        , _currentWindow( 0 )
        , _computeContext( 0 )
{
}

Pipe::~Pipe()
{
    EQASSERT( getWindows().empty( ));
    delete _thread;
    _thread = 0;

<<<<<<< HEAD
    delete _threadRB;
    _threadRB = 0;
=======
    delete _asyncRBThread;
>>>>>>> bcc3697e
}

Config* Pipe::getConfig()
{
    Node* node = getNode();
    EQASSERT( node );
    return ( node ? node->getConfig() : 0);
}

const Config* Pipe::getConfig() const
{
    const Node* node = getNode();
    EQASSERT( node );
    return ( node ? node->getConfig() : 0);
}

ClientPtr Pipe::getClient()
{
    Node* node = getNode();
    EQASSERT( node );
    return ( node ? node->getClient() : 0);
}

ServerPtr Pipe::getServer()
{
    Node* node = getNode();
    EQASSERT( node );
    return ( node ? node->getServer() : 0);
}

void Pipe::attach( const co::base::UUID& id, const uint32_t instanceID )
{
    Super::attach( id, instanceID );
    
    co::CommandQueue* queue = getPipeThreadQueue();
    co::CommandQueue* readbackQ = getAsyncRBThreadQueue();

    registerCommand( fabric::CMD_PIPE_CONFIG_INIT, 
                     PipeFunc( this, &Pipe::_cmdConfigInit ), queue );
    registerCommand( fabric::CMD_PIPE_CONFIG_EXIT, 
                     PipeFunc( this, &Pipe::_cmdConfigExit ), queue );
    registerCommand( fabric::CMD_PIPE_CREATE_WINDOW,
                     PipeFunc( this, &Pipe::_cmdCreateWindow ), queue );
    registerCommand( fabric::CMD_PIPE_DESTROY_WINDOW, 
                     PipeFunc( this, &Pipe::_cmdDestroyWindow ), queue );
    registerCommand( fabric::CMD_PIPE_FRAME_START,
                     PipeFunc( this, &Pipe::_cmdFrameStart ), queue );
    registerCommand( fabric::CMD_PIPE_FRAME_FINISH,
                     PipeFunc( this, &Pipe::_cmdFrameFinish ), queue );
    registerCommand( fabric::CMD_PIPE_FRAME_DRAW_FINISH, 
                     PipeFunc( this, &Pipe::_cmdFrameDrawFinish ), queue );
    registerCommand( fabric::CMD_PIPE_FRAME_START_CLOCK,
                     PipeFunc( this, &Pipe::_cmdFrameStartClock ), 0 );
    registerCommand( fabric::CMD_PIPE_EXIT_THREAD,
                     PipeFunc( this, &Pipe::_cmdExitThread ), queue );
    registerCommand( fabric::CMD_PIPE_DETACH_VIEW,
                     PipeFunc( this, &Pipe::_cmdDetachView ), queue );
<<<<<<< HEAD

    queue = getPipeAsyncRBThreadQueue();
    registerCommand( fabric::CMD_PIPE_EXIT_ASYNC_RB_THREAD,
                     PipeFunc( this, &Pipe::_cmdExitAsyncRBThread ), queue );
=======
    registerCommand( fabric::CMD_PIPE_EXIT_ASYNC_RB_THREAD,
                     PipeFunc( this, &Pipe::_cmdExitAsyncRBThread ), readbackQ );
>>>>>>> bcc3697e
}


void Pipe::setDirty( const uint64_t bits )
{
    // jump over fabric setDirty to avoid dirty'ing node pipes list
    // pipes are individually synced in frame finish for thread-safety
    Object::setDirty( bits );
}

WindowSystem Pipe::selectWindowSystem() const
{
#ifdef AGL
    return WindowSystem( "AGL" ); // prefer over GLX
#else
    return WindowSystem();
#endif
}

void Pipe::_setupCommandQueue()
{
    EQINFO << "Set up pipe message pump for " << _windowSystem << std::endl;

    Config* config = getConfig();
    config->setupMessagePump( this );

    if( !_thread ) // Non-threaded pipes have no pipe thread message pump
        return;
    
    CommandQueue* queue = _thread->getWorkerQueue();
    EQASSERT( queue );
    EQASSERT( !queue->getMessagePump( ));

    MessagePump* pump = createMessagePump();
    if( pump )
        pump->dispatchAll(); // initializes _receiverQueue

    queue->setMessagePump( pump );
}

void Pipe::_setupAffinity()
{
    const int32_t affinity = getIAttribute( IATTR_HINT_AFFINITY );
    switch( affinity )
    {
        case OFF:
            break;

        case AUTO:
            // To be implemented later
            /*
            const int32_t cpu = getCPU();
            Pipe::Thread::setAffinity( cpu );
            */
            break;

        default:
            Pipe::Thread::setAffinity( affinity );
            break;
    }
}

void Pipe::_exitCommandQueue()
{
    // Non-threaded pipes have no pipe thread message pump
    if( !_thread )
        return;
    
    CommandQueue* queue = _thread->getWorkerQueue();
    EQASSERT( queue );

    MessagePump* pump = queue->getMessagePump();
    queue->setMessagePump( 0 );
    delete pump;
}

MessagePump* Pipe::createMessagePump()
{
    return _windowSystem.createMessagePump();
}

MessagePump* Pipe::getMessagePump()
{
    EQ_TS_THREAD( _pipeThread );
    if( !_thread )
        return 0;

    CommandQueue* queue = _thread->getWorkerQueue();
    return queue->getMessagePump();
}

void Pipe::Thread::run()
{
    EQ_TS_THREAD( _pipe->_pipeThread );
    EQINFO << "Entered pipe thread" << std::endl;

    Pipe* pipe = _pipe; // _pipe gets cleared on exit
    pipe->_state.waitEQ( STATE_MAPPED );
    pipe->_windowSystem = pipe->selectWindowSystem();
    pipe->_setupCommandQueue();
    pipe->_setupAffinity();

    Worker::run();

    pipe->_exitCommandQueue();
    EQINFO << "Leaving pipe thread" << std::endl;
}

co::CommandQueue* Pipe::getPipeThreadQueue()
{
    if( _thread )
        return _thread->getWorkerQueue();

    return getNode()->getMainThreadQueue();
}

<<<<<<< HEAD
co::CommandQueue* Pipe::getPipeAsyncRBThreadQueue()
{
    if( !_threadRB )
        _threadRB = new AsyncRBThread();

    return _threadRB->getWorkerQueue();
=======
co::CommandQueue* Pipe::getAsyncRBThreadQueue()
{
    return _asyncRBThread->getWorkerQueue();
>>>>>>> bcc3697e
}

co::CommandQueue* Pipe::getMainThreadQueue()
{
    return getServer()->getMainThreadQueue();
}

co::CommandQueue* Pipe::getCommandThreadQueue()
{
    return getServer()->getCommandThreadQueue();
}

Frame* Pipe::getFrame( const co::ObjectVersion& frameVersion, const Eye eye,
                       const bool isOutput )
{
    EQ_TS_THREAD( _pipeThread );
    Frame* frame = _frames[ frameVersion.identifier ];

    if( !frame )
    {
        ClientPtr client = getClient();
        frame = new Frame();

        EQCHECK( client->mapObject( frame, frameVersion ));
        _frames[ frameVersion.identifier ] = frame;
    }
    else
        frame->sync( frameVersion.version );

    const co::ObjectVersion& dataVersion = frame->getDataVersion( eye );
    EQLOG( LOG_ASSEMBLY ) << "Use " << dataVersion << std::endl;

    FrameData* frameData = getNode()->getFrameData( dataVersion );
    EQASSERT( frameData );

    if( isOutput )
    {
        if( !frameData->isAttached() )
        {
            ClientPtr client = getClient();
            EQCHECK( client->mapObject( frameData, dataVersion ));
        }
        else if( frameData->getVersion() < dataVersion.version )
            frameData->sync( dataVersion.version );

        _outputFrameDatas[ dataVersion.identifier ] = frameData;
    }

    frame->setData( frameData );
    return frame;
}

void Pipe::flushFrames()
{
    EQ_TS_THREAD( _pipeThread );
    ClientPtr client = getClient();
    for( FrameHash::const_iterator i = _frames.begin(); i != _frames.end(); ++i)
    {
        Frame* frame = i->second;

        frame->setData( 0 ); // 'output' datas cleared below and from node
        frame->flush();
        client->unmapObject( frame );
        delete frame;
    }
    _frames.clear();

    for( FrameDataHash::const_iterator i = _outputFrameDatas.begin();
         i != _outputFrameDatas.end(); ++i)
    {
        FrameData* data = i->second;
        data->flush();
    }
    _outputFrameDatas.clear();
}

co::QueueSlave* Pipe::getQueue( const co::ObjectVersion& queueVersion )
{
    EQ_TS_THREAD( _pipeThread );
    if( queueVersion.identifier == co::base::UUID::ZERO )
        return 0;

    co::QueueSlave* queue = _queues[ queueVersion.identifier ];
    if( !queue )
    {
        queue = new co::QueueSlave;
        ClientPtr client = getClient();
        EQCHECK( client->mapObject( queue, queueVersion ));

        _queues[ queueVersion.identifier ] = queue;
    }

    return queue;
}

void Pipe::_flushQueues()
{
    EQ_TS_THREAD( _pipeThread );
    ClientPtr client = getClient();

    for( QueueHash::const_iterator i = _queues.begin(); i != _queues.end(); ++i)
    {
        co::QueueSlave* queue = i->second;
        client->unmapObject( queue );
        delete queue;
    }
    _queues.clear();
}

const View* Pipe::getView( const co::ObjectVersion& viewVersion ) const
{
    // Yie-ha: we want to have a const-interface to get a view on the render
    //         clients, but view mapping is by definition non-const.
    return const_cast< Pipe* >( this )->getView( viewVersion );
}

View* Pipe::getView( const co::ObjectVersion& viewVersion )
{
    EQ_TS_THREAD( _pipeThread );
    if( viewVersion.identifier == co::base::UUID::ZERO )
        return 0;

    View* view = _views[ viewVersion.identifier ];
    if( !view )
    {
        NodeFactory* nodeFactory = Global::getNodeFactory();
        view = nodeFactory->createView( 0 );
        EQASSERT( view );
        view->_pipe = this;        
        ClientPtr client = getClient();
        EQCHECK( client->mapObject( view, viewVersion ));

        _views[ viewVersion.identifier ] = view;
    }
    
    view->sync( viewVersion.version );
    return view;
}

void Pipe::_releaseViews()
{
    EQ_TS_THREAD( _pipeThread );
    for( bool changed = true; changed; )
    {
        changed = false;
        for( ViewHash::iterator i = _views.begin(); i != _views.end(); ++i )
        {
            View* view = i->second;
            view->commit();
            if( view->getVersion() + 20 > view->getHeadVersion( ))
                continue;

            // release unused view to avoid memory leaks due to deltas piling up
            view->_pipe = 0;

            ClientPtr client = getClient();
            client->unmapObject( view );            
            _views.erase( i );

            NodeFactory* nodeFactory = Global::getNodeFactory();
            nodeFactory->releaseView( view );

            changed = true;
            break;
        }
    }
}

void Pipe::_flushViews()
{
    EQ_TS_THREAD( _pipeThread );
    NodeFactory* nodeFactory = Global::getNodeFactory();
    ClientPtr client = getClient();

    for( ViewHash::const_iterator i = _views.begin(); i != _views.end(); ++i )
    {
        View* view = i->second;

        client->unmapObject( view );
        view->_pipe = 0;
        nodeFactory->releaseView( view );
    }
    _views.clear();
}

bool Pipe::isCurrent( const Window* window ) const
{
    if( isThreaded( ))
        return ( window == _currentWindow );
    return ( window == _ntCurrentWindow );
}

void Pipe::setCurrent( const Window* window ) const
{
    if( isThreaded( ))
        _currentWindow = window;
    else
        _ntCurrentWindow = window;
}

void Pipe::startThread()
{
    _thread = new Thread( this );
    _thread->start();
}

bool Pipe::startAsyncRBThread()
{
<<<<<<< HEAD
    if( !_threadRB )
        return false;

    if( _threadRB->isRunning( ))
        return true;

    // wait for async thread to stop or to start if necessary
    uint32_t i = 0;
    while( !_threadRB->isStopped( ) && (i++ < 10 ))
    {
        co::base::sleep( 100 );
        if( _threadRB->isRunning( ))
            return true;
    }
    if( !_threadRB->isStopped( ))
        return false;

    const Windows& windows = getWindows();
    if( windows.empty() )
    {
        EQERROR << "At least on window has to be initialized before "
                << "async readback thread could start." << std::endl;
        return false;
    }

    _threadRB->setWindow( windows[0] );

    if( _threadRB->start( ))
        return true;

    EQERROR << "Async readback failed to initialize" << std::endl;
    return false;
=======
    if( _asyncRBThread->isRunning( ))
        return true;

    const Windows& windows = getWindows();
    EQASSERT( !windows.empty( ))
    if( windows.empty() )
        return false;

    _asyncRBThread->setWindow( windows[0] );
    return _asyncRBThread->start();
>>>>>>> bcc3697e
}

const GLEWContext* Pipe::getAsyncGlewContext()
{
    if( startAsyncRBThread( ))
<<<<<<< HEAD
        return _threadRB->glewGetContext();
=======
        return _asyncRBThread->glewGetContext();
>>>>>>> bcc3697e

    return 0;
}

void Pipe::exitThread()
{
    _stopAsyncRBThread();

    if( !_thread )
        return;

    PipeExitThreadPacket packet;
    send( getLocalNode(), packet );

    _thread->join();
    delete _thread;
    _thread = 0;
}

void Pipe::cancelThread()
{
    _stopAsyncRBThread();

    if( !_thread )
        return;

    PipeExitThreadPacket pkg;
    co::Command& command = getLocalNode()->allocCommand( sizeof( pkg ));
    eq::PipeExitThreadPacket* packet = 
        command.getModifiable< eq::PipeExitThreadPacket >();

    memcpy( packet, &pkg, sizeof( pkg ));
    dispatchCommand( command );
}

void Pipe::waitExited() const
{
    _state.waitGE( STATE_STOPPED );
}

bool Pipe::isRunning() const
{
    return (_state == STATE_RUNNING);
}

bool Pipe::isStopped() const
{
    return (_state == STATE_STOPPED);
}

void Pipe::notifyMapped()
{
    EQASSERT( _state == STATE_STOPPED );
    _state = STATE_MAPPED;
}

void Pipe::waitFrameFinished( const uint32_t frameNumber ) const
{
    _finishedFrame.waitGE( frameNumber );
}

void Pipe::waitFrameLocal( const uint32_t frameNumber ) const
{
    _unlockedFrame.waitGE( frameNumber );
}

uint32_t Pipe::getFinishedFrame() const
{
    return _finishedFrame.get();
}


//---------------------------------------------------------------------------
// pipe-thread methods
//---------------------------------------------------------------------------
bool Pipe::configInit( const uint128_t& initID )
{
    EQ_TS_THREAD( _pipeThread );

    EQASSERT( !_systemPipe );

    if ( !configInitSystemPipe( initID ))
        return false;   

    // -------------------------------------------------------------------------
    EQASSERT(!_computeContext);

    // for now we only support CUDA
#ifdef EQ_USE_CUDA
    if( getIAttribute( IATTR_HINT_CUDA_GL_INTEROP ) == eq::ON )
    {
        EQINFO << "Initializing CUDAContext" << std::endl;
        ComputeContext* computeCtx = new CUDAContext( this );

        if( !computeCtx->configInit() )
        {
            EQASSERT( getError() != ERROR_NONE );
            EQWARN << "GPU Computing context initialization failed: "
                   << getError() << std::endl;
            delete computeCtx;
            return false;
        }
        setComputeContext( computeCtx );
    }
#endif

    return true;
}

bool Pipe::configInitSystemPipe( const uint128_t& )
{
    SystemPipe* systemPipe = _windowSystem.createPipe( this );
    EQASSERT( systemPipe );

    if( !systemPipe->configInit( ))
    {
        EQASSERT( getError() != ERROR_NONE );
        EQERROR << "System pipe context initialization failed: "
                << getError() << std::endl;
        delete systemPipe;
        return false;
    }

    setSystemPipe( systemPipe );
    return true;
}

bool Pipe::configExit()
{
    EQ_TS_THREAD( _pipeThread );

    if( _computeContext )
    {
        _computeContext->configExit();
        delete _computeContext;
        _computeContext = 0;
    }

    if( _systemPipe )
    {
        _systemPipe->configExit( );
        delete _systemPipe;
        _systemPipe = 0;
    }
    return true;
}


void Pipe::frameStart( const uint128_t&, const uint32_t frameNumber ) 
{
    EQ_TS_THREAD( _pipeThread );

    const Node* node = getNode();
    switch( node->getIAttribute( Node::IATTR_THREAD_MODEL ))
    {
        case ASYNC:      // No sync, release immediately
            releaseFrameLocal( frameNumber ); 
            break;

        case DRAW_SYNC:  // Sync, release in frameDrawFinish
        case LOCAL_SYNC: // Sync, release in frameFinish
            node->waitFrameStarted( frameNumber );
            break;

        default:
            EQUNIMPLEMENTED;
    }

    startFrame( frameNumber );
}

void Pipe::frameDrawFinish( const uint128_t&, const uint32_t frameNumber )
{
    const Node* node = getNode();
    switch( node->getIAttribute( Node::IATTR_THREAD_MODEL ))
    {
        case ASYNC:      // released in frameStart
            break;

        case DRAW_SYNC:  // release
            releaseFrameLocal( frameNumber );
            break;

        case LOCAL_SYNC: // release in frameFinish
            break;

        default:
            EQUNIMPLEMENTED;
    }
}

void Pipe::frameFinish( const uint128_t&, const uint32_t frameNumber )
{
    const Node* node = getNode();
    switch( node->getIAttribute( Node::IATTR_THREAD_MODEL ))
    {
        case ASYNC:      // released in frameStart
            break;

        case DRAW_SYNC:  // released in frameDrawFinish
            break;

        case LOCAL_SYNC: // release
            releaseFrameLocal( frameNumber ); 
            break;

        default:
            EQUNIMPLEMENTED;
    }

    // Global release
    releaseFrame( frameNumber );
}

void Pipe::startFrame( const uint32_t frameNumber )
{ 
    EQ_TS_THREAD( _pipeThread );
    _currentFrame = frameNumber; 
    EQLOG( LOG_TASKS ) << "---- Started Frame ---- "<< frameNumber << std::endl;
}

void Pipe::releaseFrame( const uint32_t frameNumber )
{ 
    EQ_TS_THREAD( _pipeThread );
    _finishedFrame = frameNumber; 
    EQLOG( LOG_TASKS ) << "---- Finished Frame --- "<< frameNumber << std::endl;
}

void Pipe::releaseFrameLocal( const uint32_t frameNumber )
{ 
    EQ_TS_THREAD( _pipeThread );
    EQASSERTINFO( _unlockedFrame + 1 == frameNumber,
                  _unlockedFrame << ", " << frameNumber );

    _unlockedFrame = frameNumber;
    EQLOG( LOG_TASKS ) << "---- Unlocked Frame --- " << _unlockedFrame.get()
                       << std::endl;
}


void Pipe::_stopAsyncRBThread()
{
<<<<<<< HEAD
    if( !_threadRB )
        return;

    if( _threadRB->isStopped( ))
=======
    if( !_asyncRBThread )
        return;

    if( _asyncRBThread->isStopped( ))
>>>>>>> bcc3697e
        return;

    PipeExitAsyncRBThreadPacket packet;
    send( getLocalNode(), packet );

<<<<<<< HEAD
    _threadRB->join();
}


=======
    _asyncRBThread->join();
}

>>>>>>> bcc3697e
//---------------------------------------------------------------------------
// command handlers
//---------------------------------------------------------------------------
bool Pipe::_cmdCreateWindow( co::Command& command )
{
    const PipeCreateWindowPacket* packet = 
        command.get<PipeCreateWindowPacket>();
    EQLOG( LOG_INIT ) << "Create window " << packet << std::endl;

    Window* window = Global::getNodeFactory()->createWindow( this );
    window->init(); // not in ctor, virtual method

    Config* config = getConfig();
    EQCHECK( config->mapObject( window, packet->windowID ));
    
    return true;
}

bool Pipe::_cmdDestroyWindow(  co::Command& command  )
{
    const PipeDestroyWindowPacket* packet =
        command.get<PipeDestroyWindowPacket>();
    EQLOG( LOG_INIT ) << "Destroy window " << packet << std::endl;

    Window* window = _findWindow( packet->windowID );
    EQASSERT( window );

    // re-set shared windows accordingly
    Window* newSharedWindow = 0;
    const Windows& windows = getWindows(); 
    for( Windows::const_iterator i = windows.begin(); i != windows.end(); ++i )
    {
        Window* candidate = *i;
        
        if( candidate == window )
            continue; // ignore

        if( candidate->getSharedContextWindow() == window )
        {
            if( newSharedWindow )
                candidate->setSharedContextWindow( newSharedWindow );
            else
            {
                newSharedWindow = candidate;
                newSharedWindow->setSharedContextWindow( candidate );
            }
        }

        EQASSERT( candidate->getSharedContextWindow() != window );
    }

    WindowConfigExitReplyPacket reply( packet->windowID, window->isStopped( ));

    Config* config = getConfig();
    config->unmapObject( window );
    Global::getNodeFactory()->releaseWindow( window );

    getServer()->send( reply ); // do not use Object::send()
    return true;
}

bool Pipe::_cmdConfigInit( co::Command& command )
{
    EQ_TS_THREAD( _pipeThread );
    const PipeConfigInitPacket* packet = 
        command.get<PipeConfigInitPacket>();
    EQLOG( LOG_INIT ) << "Init pipe " << packet << std::endl;

    if( !isThreaded( ))
    {
        _windowSystem = selectWindowSystem();
        _setupCommandQueue();
    }

    PipeConfigInitReplyPacket reply;
    setError( ERROR_NONE );

    Node* node = getNode();
    EQASSERT( node );
    node->waitInitialized();

    if( node->isRunning( ))
    {
        _currentFrame  = packet->frameNumber;
        _finishedFrame = packet->frameNumber;
        _unlockedFrame = packet->frameNumber;
        _state = STATE_INITIALIZING;

        reply.result = configInit( packet->initID );

        if( reply.result )
            _state = STATE_RUNNING;
    }
    else
    {
        setError( ERROR_PIPE_NODE_NOTRUNNING );
        reply.result = false;
    }

    EQLOG( LOG_INIT ) << "TASK pipe config init reply " << &reply << std::endl;

    co::NodePtr netNode = command.getNode();

    commit();
    send( netNode, reply );
    return true;
}

bool Pipe::_cmdConfigExit( co::Command& command )
{
    EQ_TS_THREAD( _pipeThread );
    const PipeConfigExitPacket* packet = 
        command.get<PipeConfigExitPacket>();
    EQLOG( LOG_INIT ) << "TASK pipe config exit " << packet << std::endl;

    _state = STATE_STOPPING; // needed in View::detach (from _flushViews)

    // send before node gets a chance to send its destroy packet
    NodeDestroyPipePacket destroyPacket( getID( ));
    getNode()->send( getLocalNode(), destroyPacket );

    // Flush views before exit since they are created after init
    // - application may need initialized pipe to exit
    // - configExit can't access views since all channels are gone already
    _flushViews();
    _flushQueues();
    _state = configExit() ? STATE_STOPPED : STATE_FAILED;
    return true;
}

bool Pipe::_cmdExitThread( co::Command& command )
{
    EQASSERT( _thread );
    _thread->_pipe = 0;
    return true;
}

<<<<<<< HEAD

bool Pipe::_cmdExitAsyncRBThread( co::Command& )
{
    EQASSERT( _threadRB );
    _threadRB->deleteSharedContextWindow();
    _threadRB->_running = false;
    return true;
}


=======
bool Pipe::_cmdExitAsyncRBThread( co::Command& )
{
    EQASSERT( _asyncRBThread );
    _asyncRBThread->deleteSharedContextWindow();
    _asyncRBThread->postStop();
    return true;
}

>>>>>>> bcc3697e
bool Pipe::_cmdFrameStartClock( co::Command& )
{
    EQVERB << "start frame clock" << std::endl;
    _frameTimeMutex.set();
    _frameTimes.push_back( getConfig()->getTime( ));
    _frameTimeMutex.unset();
    return true;
}

bool Pipe::_cmdFrameStart( co::Command& command )
{
    EQ_TS_THREAD( _pipeThread );
    const PipeFrameStartPacket* packet = 
        command.get<PipeFrameStartPacket>();
    EQVERB << "handle pipe frame start " << packet << std::endl;
    EQLOG( LOG_TASKS ) << "---- TASK start frame ---- " << packet << std::endl;
    sync( packet->version );
    const int64_t lastFrameTime = _frameTime;

    _frameTimeMutex.set();
    EQASSERT( !_frameTimes.empty( ));

    _frameTime = _frameTimes.front();
    _frameTimes.pop_front();
    _frameTimeMutex.unset();

    if( lastFrameTime > 0 )
    {
        PipeStatistics waitEvent( Statistic::PIPE_IDLE, this );
        waitEvent.event.data.statistic.idleTime =
            _thread ? _thread->getWorkerQueue()->resetWaitTime() : 0;
        waitEvent.event.data.statistic.totalTime = _frameTime - lastFrameTime;
    }

    const uint32_t frameNumber = packet->frameNumber;
    EQASSERTINFO( _currentFrame + 1 == frameNumber,
                  "current " << _currentFrame << " start " << frameNumber );

    frameStart( packet->frameID, frameNumber );
    return true;
}

bool Pipe::_cmdFrameFinish( co::Command& command )
{
    EQ_TS_THREAD( _pipeThread );
    const PipeFrameFinishPacket* packet =
        command.get<PipeFrameFinishPacket>();
    EQLOG( LOG_TASKS ) << "---- TASK finish frame --- " << packet << std::endl;

    const uint32_t frameNumber = packet->frameNumber;
    EQASSERTINFO( _currentFrame >= frameNumber, 
                  "current " << _currentFrame << " finish " << frameNumber );

    frameFinish( packet->frameID, frameNumber );
    
    EQASSERTINFO( _finishedFrame >= frameNumber, 
                  "Pipe::frameFinish() did not release frame " << frameNumber );

    if( _unlockedFrame < frameNumber )
    {
        EQWARN << "Finished frame was not locally unlocked, enforcing unlock" 
               << std::endl << "    unlocked " << _unlockedFrame.get()
               << " done " << frameNumber << std::endl;
        releaseFrameLocal( frameNumber );
    }

    if( _finishedFrame < frameNumber )
    {
        EQWARN << "Finished frame was not released, enforcing unlock"
               << std::endl;
        releaseFrame( frameNumber );
    }

    _releaseViews();

    const uint128_t version = commit();
    if( version != co::VERSION_NONE )
    {
        fabric::ObjectSyncPacket syncPacket;
        send( command.getNode(), syncPacket );
    }
    return true;
}

bool Pipe::_cmdFrameDrawFinish( co::Command& command )
{
    EQ_TS_THREAD( _pipeThread );
    const PipeFrameDrawFinishPacket* packet =
        command.get< PipeFrameDrawFinishPacket >();
    EQLOG( LOG_TASKS ) << "TASK draw finish " << getName() <<  " " << packet
                       << std::endl;

    frameDrawFinish( packet->frameID, packet->frameNumber );
    return true;
}

bool Pipe::_cmdDetachView( co::Command& command )
{
    EQ_TS_THREAD( _pipeThread );
    const PipeDetachViewPacket* packet = command.get< PipeDetachViewPacket >();

    ViewHash::iterator i = _views.find( packet->viewID );
    if( i != _views.end( ))
    {
        View* view = i->second;
        _views.erase( i );

        NodeFactory* nodeFactory = Global::getNodeFactory();
        nodeFactory->releaseView( view );
    }
    return true;
}

}

#include "../fabric/pipe.ipp"
template class eq::fabric::Pipe< eq::Node, eq::Pipe, eq::Window,
                                 eq::PipeVisitor >;

/** @cond IGNORE */
template EQFABRIC_API std::ostream& eq::fabric::operator << ( std::ostream&,
                                                const eq::Super& );
/** @endcond */<|MERGE_RESOLUTION|>--- conflicted
+++ resolved
@@ -52,9 +52,6 @@
 #include <co/base/sleep.h>
 #include <sstream>
 
-
-#include <eq/client/asyncRB/asyncRBThread.h>
-
 namespace eq
 {
     typedef fabric::Pipe< Node, Pipe, Window, PipeVisitor > Super;
@@ -81,7 +78,6 @@
     Pipe* _pipe;
     friend class Pipe;
 };
-
 
 Pipe::Pipe( Node* parent )
         : Super( parent )
@@ -90,11 +86,7 @@
         , _currentFrame( 0 )
         , _frameTime( 0 )
         , _thread( 0 )
-<<<<<<< HEAD
-        , _threadRB( 0 )
-=======
         , _asyncRBThread( new detail::AsyncRBThread( ))
->>>>>>> bcc3697e
         , _currentWindow( 0 )
         , _computeContext( 0 )
 {
@@ -106,12 +98,7 @@
     delete _thread;
     _thread = 0;
 
-<<<<<<< HEAD
-    delete _threadRB;
-    _threadRB = 0;
-=======
     delete _asyncRBThread;
->>>>>>> bcc3697e
 }
 
 Config* Pipe::getConfig()
@@ -169,17 +156,9 @@
                      PipeFunc( this, &Pipe::_cmdExitThread ), queue );
     registerCommand( fabric::CMD_PIPE_DETACH_VIEW,
                      PipeFunc( this, &Pipe::_cmdDetachView ), queue );
-<<<<<<< HEAD
-
-    queue = getPipeAsyncRBThreadQueue();
-    registerCommand( fabric::CMD_PIPE_EXIT_ASYNC_RB_THREAD,
-                     PipeFunc( this, &Pipe::_cmdExitAsyncRBThread ), queue );
-=======
     registerCommand( fabric::CMD_PIPE_EXIT_ASYNC_RB_THREAD,
                      PipeFunc( this, &Pipe::_cmdExitAsyncRBThread ), readbackQ );
->>>>>>> bcc3697e
-}
-
+}
 
 void Pipe::setDirty( const uint64_t bits )
 {
@@ -294,18 +273,9 @@
     return getNode()->getMainThreadQueue();
 }
 
-<<<<<<< HEAD
-co::CommandQueue* Pipe::getPipeAsyncRBThreadQueue()
-{
-    if( !_threadRB )
-        _threadRB = new AsyncRBThread();
-
-    return _threadRB->getWorkerQueue();
-=======
 co::CommandQueue* Pipe::getAsyncRBThreadQueue()
 {
     return _asyncRBThread->getWorkerQueue();
->>>>>>> bcc3697e
 }
 
 co::CommandQueue* Pipe::getMainThreadQueue()
@@ -514,40 +484,6 @@
 
 bool Pipe::startAsyncRBThread()
 {
-<<<<<<< HEAD
-    if( !_threadRB )
-        return false;
-
-    if( _threadRB->isRunning( ))
-        return true;
-
-    // wait for async thread to stop or to start if necessary
-    uint32_t i = 0;
-    while( !_threadRB->isStopped( ) && (i++ < 10 ))
-    {
-        co::base::sleep( 100 );
-        if( _threadRB->isRunning( ))
-            return true;
-    }
-    if( !_threadRB->isStopped( ))
-        return false;
-
-    const Windows& windows = getWindows();
-    if( windows.empty() )
-    {
-        EQERROR << "At least on window has to be initialized before "
-                << "async readback thread could start." << std::endl;
-        return false;
-    }
-
-    _threadRB->setWindow( windows[0] );
-
-    if( _threadRB->start( ))
-        return true;
-
-    EQERROR << "Async readback failed to initialize" << std::endl;
-    return false;
-=======
     if( _asyncRBThread->isRunning( ))
         return true;
 
@@ -558,17 +494,12 @@
 
     _asyncRBThread->setWindow( windows[0] );
     return _asyncRBThread->start();
->>>>>>> bcc3697e
 }
 
 const GLEWContext* Pipe::getAsyncGlewContext()
 {
     if( startAsyncRBThread( ))
-<<<<<<< HEAD
-        return _threadRB->glewGetContext();
-=======
         return _asyncRBThread->glewGetContext();
->>>>>>> bcc3697e
 
     return 0;
 }
@@ -811,32 +742,18 @@
 
 void Pipe::_stopAsyncRBThread()
 {
-<<<<<<< HEAD
-    if( !_threadRB )
-        return;
-
-    if( _threadRB->isStopped( ))
-=======
     if( !_asyncRBThread )
         return;
 
     if( _asyncRBThread->isStopped( ))
->>>>>>> bcc3697e
         return;
 
     PipeExitAsyncRBThreadPacket packet;
     send( getLocalNode(), packet );
 
-<<<<<<< HEAD
-    _threadRB->join();
-}
-
-
-=======
     _asyncRBThread->join();
 }
 
->>>>>>> bcc3697e
 //---------------------------------------------------------------------------
 // command handlers
 //---------------------------------------------------------------------------
@@ -974,18 +891,6 @@
     return true;
 }
 
-<<<<<<< HEAD
-
-bool Pipe::_cmdExitAsyncRBThread( co::Command& )
-{
-    EQASSERT( _threadRB );
-    _threadRB->deleteSharedContextWindow();
-    _threadRB->_running = false;
-    return true;
-}
-
-
-=======
 bool Pipe::_cmdExitAsyncRBThread( co::Command& )
 {
     EQASSERT( _asyncRBThread );
@@ -994,7 +899,6 @@
     return true;
 }
 
->>>>>>> bcc3697e
 bool Pipe::_cmdFrameStartClock( co::Command& )
 {
     EQVERB << "start frame clock" << std::endl;
