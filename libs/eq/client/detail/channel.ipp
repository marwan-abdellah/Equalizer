
/* Copyright (c) 2012, Stefan Eilemann <eile@eyescale.ch> 
 *
 * This library is free software; you can redistribute it and/or modify it under
 * the terms of the GNU Lesser General Public License version 2.1 as published
 * by the Free Software Foundation.
 *  
 * This library is distributed in the hope that it will be useful, but WITHOUT
 * ANY WARRANTY; without even the implied warranty of MERCHANTABILITY or FITNESS
 * FOR A PARTICULAR PURPOSE.  See the GNU Lesser General Public License for more
 * details.
 * 
 * You should have received a copy of the GNU Lesser General Public License
 * along with this library; if not, write to the Free Software Foundation, Inc.,
 * 51 Franklin Street, Fifth Floor, Boston, MA 02110-1301 USA.
 */

namespace eq
{
namespace detail
{
enum State
{
    STATE_STOPPED,
    STATE_INITIALIZING,
    STATE_RUNNING,
    STATE_FAILED
};

class Channel
{
public:
    Channel()
            : state( STATE_STOPPED )
            , fbo( 0 )
            , initialSize( Vector2i::ZERO )
        {
            co::base::RNG rng;
            color.r() = rng.get< uint8_t >();
            color.g() = rng.get< uint8_t >();
            color.b() = rng.get< uint8_t >();
        }

    ~Channel()
        {
            statistics->clear();
            EQASSERT( !fbo );
        }

    /** The channel's drawable config (FBO). */
    DrawableConfig drawableConfig;

    /** The configInit/configExit state. */
    State state;

    /** server-supplied vector of output frames for current task. */
    Frames outputFrames;

    /** Server-supplied vector of input frames for current task. */
    Frames inputFrames;

    /** Used as an alternate drawable. */
    util::FrameBufferObject* fbo; 

    /** A random, unique color for this channel. */
    Vector3ub color;

    typedef std::vector< Statistic > Statistics;
    struct FrameStatistics
    {
        Statistics data; //!< all events for one frame
        eq::Viewport region; //!< from draw for equalizers
        /** reference count by pipe and transmit thread */
        co::base::a_int32_t used;
    };

    typedef std::vector< FrameStatistics > StatisticsRB;
    typedef StatisticsRB::const_iterator StatisticsRBCIter;

    /** Global statistics events, index per frame and channel. */
    co::base::Lockable< StatisticsRB, co::base::SpinLock > statistics;

    /** The initial channel size, used for view resize events. */
    Vector2i initialSize;

<<<<<<< HEAD
    /** The application-declared regions of interest. */
    PixelViewports    regions;
    /** Cumulative region of interest. */
    eq::PixelViewport totalRegion;
=======
    /** The application-declared regions of interest, merged if 
        necessary to be non overlapping. */
    PixelViewports regions;
>>>>>>> 64373942
};

}
}<|MERGE_RESOLUTION|>--- conflicted
+++ resolved
@@ -83,16 +83,9 @@
     /** The initial channel size, used for view resize events. */
     Vector2i initialSize;
 
-<<<<<<< HEAD
-    /** The application-declared regions of interest. */
-    PixelViewports    regions;
-    /** Cumulative region of interest. */
-    eq::PixelViewport totalRegion;
-=======
     /** The application-declared regions of interest, merged if 
         necessary to be non overlapping. */
     PixelViewports regions;
->>>>>>> 64373942
 };
 
 }
