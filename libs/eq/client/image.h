--- conflicted
+++ resolved
@@ -133,17 +133,10 @@
         const PixelViewport& getPixelViewport() const { return _pvp; }
 
         /**
-<<<<<<< HEAD
-         * Sets a compressor which will be allocated and used during transmit of
-         * the image buffer. The default compressor is EQ_COMPRESSOR_AUTO which
-         * selects the most suitable compressor wrt the current image and buffer
-         * parameters.
-=======
          * Set a compressor to be used during transmission of the image.
          *
          * The default compressor is EQ_COMPRESSOR_AUTO which selects the most
          * suitable compressor wrt the current image and buffer parameters.
->>>>>>> c5e01720
          * @sa _chooseCompressor()
          * 
          * @param buffer the frame buffer attachment.
