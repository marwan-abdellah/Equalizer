
/* Copyright (c) 2006-2012, Stefan Eilemann <eile@equalizergraphics.com>
 *                    2010, Cedric Stalder <cedric.stalder@gmail.com>
 *
 * This library is free software; you can redistribute it and/or modify it under
 * the terms of the GNU Lesser General Public License version 2.1 as published
 * by the Free Software Foundation.
 *  
 * This library is distributed in the hope that it will be useful, but WITHOUT
 * ANY WARRANTY; without even the implied warranty of MERCHANTABILITY or FITNESS
 * FOR A PARTICULAR PURPOSE.  See the GNU Lesser General Public License for more
 * details.
 * 
 * You should have received a copy of the GNU Lesser General Public License
 * along with this library; if not, write to the Free Software Foundation, Inc.,
 * 51 Franklin Street, Fifth Floor, Boston, MA 02110-1301 USA.
 */

#ifndef EQ_IMAGE_H
#define EQ_IMAGE_H

#include <eq/client/frame.h>         // for Frame::Buffer enum
#include <eq/client/pixelData.h>     // member

#include <eq/util/texture.h>         // member
#include <eq/util/types.h>
#include <eq/fabric/pixelViewport.h> // member
#include <eq/fabric/viewport.h>      // member

#include <co/plugins/compressor.h> // EqCompressorInfos typedef
#include <co/base/buffer.h>          // member


namespace eq
{
    /**
     * A holder for pixel data.
     *
     * An image holds color and depth information for one rectangular region.
     */
    class Image
    {
    public:
        /** Construct a new Image. @version 1.0 */
        EQ_API Image();

        /** Destruct the Image. @version 1.0 */
        EQ_API virtual ~Image();

        /** @name Image parameters */
        //@{
        /**
         * Set the internal format for the given buffer.
         *
         * The internal format descibes the format of the pixel data source,
         * typically an OpenGL frame buffer or texture. The internal formats
         * used by Equalizer use the same numerical value as their OpenGL
         * counterpart.
         *
         * @param buffer the frame buffer attachment.
         * @param internalFormat the internal format.
         * @version 1.0
         */
        EQ_API void setInternalFormat( const Frame::Buffer buffer, 
                                       const uint32_t internalFormat );

        /** @return the internal format of the pixel data. @version 1.0 */
        EQ_API uint32_t getInternalFormat( const Frame::Buffer buffer )const;

        /**
         * Get the external format of the given buffer.
         *
         * The external format describes the layout of the pixel data in main
         * memory. It is determined by the plugin used during download. The
         * external format also determines the pixel size and alpha
         * availability.
         *
         * @param buffer the frame buffer attachment.
         * @return the external format of the pixel data.
         * @version 1.0
         */
        uint32_t getExternalFormat( const Frame::Buffer buffer ) const
            {  return _getMemory( buffer ).externalFormat; }

        /**
         * Get the size, in bytes, of one pixel in the external pixel data.
         *
         * @param buffer the frame buffer attachment.
         * @sa getExternalFormat()
         * @version 1.0
         */
        uint32_t getPixelSize( const Frame::Buffer buffer ) const
            { return _getMemory( buffer ).pixelSize; }

        /**
         * @return true if the image has a color buffer with alpha values.
         * @sa getExternalFormat()
         * @version 1.0
         */
        EQ_API bool hasAlpha() const;

        /** 
         * Set the frame pixel storage type. 
         *
         * Images of storage type TYPE_MEMORY are read back from the frame
         * buffer into main memory using a transfer plugin. The data can be
         * accessed through the PixelData.
         *
         * Image of storage type TYPE_TEXTURE read frame buffer data into a
         * texture, which can be accessed using getTexture().
         * @version 1.0
         */
        void setStorageType( const Frame::Type type ) { _type = type; }

        /** @return the pixel data storage type. @version 1.0 */
        Frame::Type getStorageType() const{ return _type; }

        /**
         * Set the internal pixel viewport of the image.
         *
         * The image pixel data and textures will be invalidated. The pixel data
         * describes the size of the image on the destination (GPU). Each
         * downloaded buffer has its own size, which is potentially different
         * from the image PVP.
         *
         * @param pvp the pixel viewport.
         * @version 1.0
         */
        EQ_API void setPixelViewport( const PixelViewport& pvp );

        /** @return the internal pixel viewport. @version 1.0 */
        const PixelViewport& getPixelViewport() const { return _pvp; }

        /** Sets the zoom factor to be used for compositing. */
        void setZoom( const Zoom& zoom ) { _zoom = zoom; }

        /** @return zoom factor to be used for compositing. */
        const Zoom& getZoom() const      { return _zoom; }

        /**
         * Set a compressor to be used during transmission of the image.
         *
         * The default compressor is EQ_COMPRESSOR_AUTO which selects the most
         * suitable compressor wrt the current image and buffer parameters.
         * 
         * @param buffer the frame buffer attachment.
         * @param name the compressor name
         */
        EQ_API void useCompressor( const Frame::Buffer buffer,
                                   const uint32_t name );

        /**
         * Reset the image to its default state.
         *
         * This method does not free allocated memory or plugins. Invalidates
         * all pixel data.
         *
         * @sa flush()
         * @version 1.0
         */
        EQ_API void reset();

        /** Free all cached data of this image. @version 1.0 */
        EQ_API void flush();
        //@}

        /** @name Pixel Data Access */
        //@{
        /** @return a pointer to the raw pixel data. @version 1.0 */
        EQ_API const uint8_t* getPixelPointer( const Frame::Buffer buffer )
            const;

        /** @return a pointer to the raw pixel data. @version 1.0 */
        EQ_API uint8_t* getPixelPointer( const Frame::Buffer buffer );

        /** @return the total size of the pixel data in bytes. @version 1.0 */
        EQ_API uint32_t getPixelDataSize( const Frame::Buffer buffer ) const;

        /** @return the pixel data. @version 1.0 */
        EQ_API const PixelData& getPixelData( const Frame::Buffer ) const;

        /** @return the pixel data, compressing it if needed. @version 1.0 */
        EQ_API const PixelData& compressPixelData( const Frame::Buffer );

        /**
         * @return true if the image has valid pixel data for the buffer.
         * @version 1.0
         */
        bool hasPixelData( const Frame::Buffer buffer ) const
            { return _getAttachment( buffer ).memory.state == Memory::VALID; }

        /**
         * @return true if the image has valid pixel data for either of buffers.
         */
        bool hasPixelData() const
            { return hasPixelData( Frame::BUFFER_COLOR ) ||
                     hasPixelData( Frame::BUFFER_DEPTH ); }

        /**
         * @return true if async readback for a buffer was started but not 
         *              finished.
         */
        bool isReadbackInProgress( const Frame::Buffer buffer ) const
            { return _getAttachment( buffer ).memory.state ==
                                                          Memory::PROCESSING; }

        /**
         * @return true if async readback was started but not finished.
         */
        bool isReadbackInProgress() const
            { return isReadbackInProgress( Frame::BUFFER_COLOR ) ||
                     isReadbackInProgress( Frame::BUFFER_DEPTH ); }

        /**
         * Clear and validate an image buffer.
         *
         * RGBA and BGRA buffers are initialized with (0,0,0,255).
         * DEPTH_UNSIGNED_INT buffers are initialized with 255. All other
         * buffers are zero-initialized. Validates the buffer.
         *
         * @param buffer the image buffer to clear.
         * @version 1.0
         */
        EQ_API void clearPixelData( const Frame::Buffer buffer );

        /** Allocate an image buffer without initialization. @version 1.0 */
        EQ_API void validatePixelData( const Frame::Buffer buffer );

        /**
         * Set the pixel data of the given image buffer.
         *
         * Previous data for the buffer is overwritten. Validates the
         * buffer. Depending on the given PixelData parameters, the pixel data
         * is copied, decompressed or cleared.
         *
         * @param buffer the image buffer to set.
         * @param data the pixel data.
         * @version 1.0
         */
        EQ_API void setPixelData( const Frame::Buffer buffer,
                                     const PixelData& data );

        /**
         * Set alpha data preservation during download and compression.
         * @version 1.0
         */
        EQ_API void setAlphaUsage( const bool enabled );

        /** @return true if alpha data can not be ignored. @version 1.0 */
        bool getAlphaUsage() const { return !_ignoreAlpha; }

        /**
         * Set the minimum quality after a full download-compression path.
         *
         * The automatic selection of a download and compression plugin will
         * never always choose plugins which maintain at least the given
         * quality. A quality of 1.0 enables a lossless transmission path, and a
         * quality of 0.0 disables all quality quarantees.
         *
         * @param buffer the frame buffer attachment.
         * @param quality the minimum quality to maintain.
         * @version 1.0
         */
        EQ_API void setQuality( const Frame::Buffer buffer,
                                const float quality );

        /** @return the minimum quality. @version 1.0 */
        EQ_API float getQuality( const Frame::Buffer buffer ) const;
        //@}

        /** @name Texture Data Access */
        //@{
        /** Get the texture of this image. @version 1.0 */
        EQ_API const util::Texture& getTexture( const Frame::Buffer buffer )
            const;

        /**
         * @return true if the image has texture data for the buffer.
         * @version 1.0
         */
        EQ_API bool hasTextureData( const Frame::Buffer buffer ) const;
        //@}

        /** @name Operations */
        //@{
        /**
         * Read back an image from the frame buffer.
         *
         * @param buffers bit-wise combination of the Frame::Buffer components.
         * @param pvp the area of the frame buffer wrt the drawable.
         * @param zoom the scale factor to apply during readback.
         * @param glObjects the GL object manager for the current GL context.
         * @return true when data was read back, false on error.
         * @version 1.0
         */
        EQ_API bool readback( const uint32_t buffers, const PixelViewport& pvp,
                              const Zoom& zoom,
                              util::ObjectManager< const void* >* glObjects );

        /**
         * @internal
         * Read back an image from a given texture.
         *
         * If no texture is provided, the readback is performed from the
         * framebuffer.
         *
         * @param buffer the buffer type.
         * @param texture the OpenGL texture name.
         * @param glewContext function table for the current GL context.
         * @return true when data was read back, false on error.
         */
        bool readback( const Frame::Buffer buffer, const util::Texture* texture,
                       const GLEWContext* glewContext );

<<<<<<< HEAD

=======
>>>>>>> bcc3697e
        EQ_API bool startReadback( const uint32_t buffers,
                              const PixelViewport& pvp, const Zoom& zoom,
                              util::ObjectManager< const void* >* glObjects );

        EQ_API bool finishReadback( const Zoom& zoom,
                                    const GLEWContext* glewContext );

        /**
         * Upload this image to the frame buffer or a texture.
         *
         * If a texture is given, the upload is performed to it. Otherwise the
         * pixel data is uploaded to the frame buffer. The texture will be
         * initialized using the parameters corresponding to the requested
         * buffer.
         *
         * @param buffer the buffer type.
         * @param texture the target texture, or 0 for frame buffer upload.
         * @param position the destination offset wrt current GL viewport.
         * @param glObjects the OpenGL object manager for the current context.
         * @version 1.0
         */
        EQ_API void upload( const Frame::Buffer buffer, util::Texture* texture,
                            const Vector2i& position,
                            util::ObjectManager< const void* >* glObjects )
            const;

        /** Write the pixel data as rgb image file. @version 1.0 */
        EQ_API bool writeImage( const std::string& filename,
                                   const Frame::Buffer buffer ) const;

        /** Write all valid pixel data as separate images. @version 1.0 */
        EQ_API bool writeImages( const std::string& filenameTemplate ) const;

        /** Read pixel data from an uncompressed rgb image file. @version 1.0 */
        EQ_API bool readImage( const std::string& filename, 
                               const Frame::Buffer buffer );

        /** @internal Set image offset after readback to correct position. */
        void setOffset( int32_t x, int32_t y ) { _pvp.x = x; _pvp.y = y; }

        /** @internal Set image offset after readback to correct position.
                      Applied after finish readback*/
        void setOffsetRB( int32_t x, int32_t y ){ _offsetXRB=x; _offsetYRB=y; }
        //@}

        /** @name Internal */
        //@{
        /**
         * @internal
         * @return the list of possible compressors for the given buffer.
         */
        EQ_API std::vector< uint32_t > 
        findCompressors( const Frame::Buffer buffer ) const;

        /** 
         * @internal
         * Assemble a list of possible up/downloaders for the given buffer.
         */
        EQ_API void findTransferers( const Frame::Buffer buffer,
                                     const GLEWContext* glewContext,
                                     std::vector< uint32_t >& names );
        
        /** @internal Re-allocate, if needed, a compressor instance. */
        EQ_API bool allocCompressor( const Frame::Buffer buffer, 
                                     const uint32_t name );

        /** @internal Re-allocate, if needed, a downloader instance. */
        EQ_API bool allocDownloader( const Frame::Buffer buffer, 
                                     const uint32_t name,
                                     const GLEWContext* glewContext );

        /** @internal */
        EQ_API uint32_t getDownloaderName( const Frame::Buffer buffer ) const;
        //@}

    private:
        /** The rectangle of the current pixel data. */
        PixelViewport _pvp;

        /** Zoom factor used for compositing. */
        Zoom _zoom;

        // offset that is applied after readback is done
        int32_t _offsetXRB;
        int32_t _offsetYRB;

        /** @internal Raw image data. */
        struct Memory : public PixelData
        {
        public:
            Memory() : state( INVALID ) {}

            void resize( const uint32_t size );
            void flush();
            void useLocalBuffer();

            enum State
            {
                INVALID,
                VALID,
                PROCESSING // async RB is in progress
            };

            State state;   //!< The current state of the memory

            /** During the call of setPixelData or writeImage, we have to 
                manage an internal buffer to copy the data */
            co::base::Bufferb localBuffer;

            bool hasAlpha; //!< The uncompressed pixels contain alpha
        };

        /** @return an appropriate compressor name for the given buffer.*/
        uint32_t _chooseCompressor( const Frame::Buffer buffer ) const;

        /** The storage type for the pixel data. */
        Frame::Type _type;

        /** @internal The individual parameters for a buffer. */
        struct Attachment
        {
            Attachment();
            ~Attachment();

            void flush();
            co::base::CPUCompressor* const fullCompressor;
            co::base::CPUCompressor* const lossyCompressor;

            util::GPUCompressor* const fullTransfer;
            util::GPUCompressor* const lossyTransfer;

            co::base::CPUCompressor* compressor; //!< current CPU (de)compressor
            util::GPUCompressor* transfer;   //!< current up/download engine

            float quality; //!< the minimum quality

            /** The texture name for this image component (texture images). */
            util::Texture texture;

            /** Current pixel data (memory images). */
            Memory memory;
        };
        
        Attachment _color;
        Attachment _depth;

        const util::Texture* _zoomedTextureRB; //!< Async RB with zoom texture

        /** Alpha channel significance. */
        bool _ignoreAlpha;

        struct Private;
        Private* _private; // placeholder for binary-compatible changes

        EQ_API Attachment& _getAttachment( const Frame::Buffer buffer );
        EQ_API const Attachment& _getAttachment( const Frame::Buffer ) const;

        Memory& _getMemory( const Frame::Buffer buffer )
            { return _getAttachment( buffer ).memory; }
        const Memory& _getMemory( const Frame::Buffer buffer ) const
            { return  _getAttachment( buffer ).memory; }

        /** Find and activate a decompression engine */
        bool _allocDecompressor( Attachment& attachment, uint32_t name );

        void _findTransferers( const Frame::Buffer buffer,
                               const GLEWContext* glewContext,
                               co::base::CompressorInfos& result );

        /** @return a unique key for the frame buffer attachment. */
        const void* _getBufferKey( const Frame::Buffer buffer ) const;

        /** @return a unique key for the frame buffer attachment. */
        const void* _getCompressorKey( const Frame::Buffer buffer ) const;

        /**
         * Set the type of the pixel data in main memory for the given buffer.
         *
         * Invalidates the pixel data.
         *
         * @param buffer the buffer type.
         * @param externalFormat the type of the pixel.
         * @param pixelSize the size of one pixel in bytes.
         * @param hasAlpha true if the pixel data contains an alpha channel.
         */
        void _setExternalFormat( const Frame::Buffer buffer,
                                 const uint32_t externalFormat,
                                 const uint32_t pixelSize,
                                 const bool hasAlpha );

        bool _readback( const Frame::Buffer buffer, const Zoom& zoom,
                        util::ObjectManager< const void* >* glObjects );

        bool _startReadback( const Frame::Buffer buffer, const Zoom& zoom,
                        util::ObjectManager< const void* >* glObjects );

        bool _finishReadback( const Frame::Buffer buffer, const Zoom& zoom,
                        const GLEWContext* glewContext );

        bool _startReadback( const Frame::Buffer buffer, const util::Texture* texture,
                       const GLEWContext* glewContext );

        bool _finishReadback( const Frame::Buffer buffer, const util::Texture* texture,
                       const GLEWContext* glewContext );

        const util::Texture* _readbackZoom( const Frame::Buffer buffer,
                        const Zoom& zoom, util::ObjectManager< const void* >* glObjects );
    };
};
#endif // EQ_IMAGE_H<|MERGE_RESOLUTION|>--- conflicted
+++ resolved
@@ -312,10 +312,6 @@
         bool readback( const Frame::Buffer buffer, const util::Texture* texture,
                        const GLEWContext* glewContext );
 
-<<<<<<< HEAD
-
-=======
->>>>>>> bcc3697e
         EQ_API bool startReadback( const uint32_t buffers,
                               const PixelViewport& pvp, const Zoom& zoom,
                               util::ObjectManager< const void* >* glObjects );
