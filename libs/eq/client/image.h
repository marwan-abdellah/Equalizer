--- conflicted
+++ resolved
@@ -132,17 +132,10 @@
         const PixelViewport& getPixelViewport() const { return _pvp; }
 
         /** Sets the zoom factor to be used for compositing. */
-<<<<<<< HEAD
-        void setZoom( const eq::Zoom& zoom ) { _zoom = zoom; }
-
-        /** @return zoom factor to be used for compositing. */
-        const eq::Zoom& getZoom() const      { return _zoom; }
-=======
         void setZoom( const Zoom& zoom ) { _zoom = zoom; }
 
         /** @return zoom factor to be used for compositing. */
         const Zoom& getZoom() const      { return _zoom; }
->>>>>>> 8426734b
 
         /**
          * Set a compressor to be used during transmission of the image.
@@ -366,11 +359,7 @@
         PixelViewport _pvp;
 
         /** Zoom factor used for compositing. */
-<<<<<<< HEAD
-        eq::Zoom _zoom;
-=======
         Zoom _zoom;
->>>>>>> 8426734b
 
         /** @internal Raw image data. */
         struct Memory : public PixelData
