--- conflicted
+++ resolved
@@ -48,6 +48,7 @@
 
 namespace eq
 {
+#define glewGetContext glObjects->glewGetContext
 
 Image::Image()
         : _type( Frame::TYPE_MEMORY )
@@ -312,10 +313,6 @@
                       texture ? texture->getName() : 0 );
 }
 
-<<<<<<< HEAD
-
-=======
->>>>>>> bcc3697e
 bool Image::startReadback( const uint32_t buffers, const PixelViewport& pvp,
                       const Zoom& zoom,
                       util::ObjectManager< const void* >* glObjects )
@@ -382,37 +379,22 @@
         EQASSERTINFO( zoom == Zoom::NONE, "Texture readback zoom not "
                       << "implemented, zoom happens during compositing" );
         util::Texture& texture = _getAttachment( buffer ).texture;
-<<<<<<< HEAD
-        texture.setGLEWContext( glObjects->glewGetContext( ));
-=======
         texture.setGLEWContext( glewGetContext( ));
->>>>>>> bcc3697e
         texture.copyFromFrameBuffer( getInternalFormat( buffer ), _pvp );
         texture.setGLEWContext( 0 );
         return true;
     }
     if( zoom == Zoom::NONE ) // normal framebuffer readback
-<<<<<<< HEAD
-        return _startReadback( buffer, 0, glObjects->glewGetContext( ));
-=======
         return _startReadback( buffer, 0, glewGetContext( ));
->>>>>>> bcc3697e
     // else copy to texture, draw zoomed quad into FBO, (read FBO texture)
 
     _zoomedTextureRB = _readbackZoom( buffer, zoom, glObjects );
     if( _zoomedTextureRB == 0 )
         return false;
 
-<<<<<<< HEAD
-    return _startReadback( buffer, _zoomedTextureRB, glObjects->glewGetContext( ));
-}
-
-
-=======
     return _startReadback( buffer, _zoomedTextureRB, glewGetContext( ));
 }
 
->>>>>>> bcc3697e
 bool Image::_finishReadback( const Frame::Buffer buffer, const Zoom& zoom,
                 const GLEWContext* glewContext )
 {
@@ -429,10 +411,6 @@
     return _finishReadback( buffer, _zoomedTextureRB, glewContext );
 }
 
-<<<<<<< HEAD
-
-=======
->>>>>>> bcc3697e
 bool Image::_startReadback( const Frame::Buffer buffer,
                   const util::Texture* texture, const GLEWContext* glewContext )
 {
@@ -514,10 +492,6 @@
     return true;
 }
 
-<<<<<<< HEAD
-
-=======
->>>>>>> bcc3697e
 bool Image::readback( const uint32_t buffers, const PixelViewport& pvp,
                       const Zoom& zoom,
                       util::ObjectManager< const void* >* glObjects )
@@ -602,29 +576,20 @@
         EQASSERTINFO( zoom == Zoom::NONE, "Texture readback zoom not "
                       << "implemented, zoom happens during compositing" );
         util::Texture& texture = _getAttachment( buffer ).texture;
-        texture.setGLEWContext( glObjects->glewGetContext( ));
+        texture.setGLEWContext( glewGetContext( ));
         texture.copyFromFrameBuffer( getInternalFormat( buffer ), _pvp );
         texture.setGLEWContext( 0 );
         return true;
     }
     if( zoom == Zoom::NONE ) // normal framebuffer readback
-        return readback( buffer, 0, glObjects->glewGetContext( ));
+        return readback( buffer, 0, glewGetContext( ));
     // else copy to texture, draw zoomed quad into FBO, (read FBO texture)
 
-<<<<<<< HEAD
-    const util::Texture* zoomedTexture = 
-                                    _readbackZoom( buffer, zoom, glObjects );
-    if( zoomedTexture == 0 )
-        return false;
-
-    return readback( buffer, zoomedTexture, glObjects->glewGetContext( ));
-=======
     const util::Texture* zoomedTexture = _readbackZoom(buffer, zoom, glObjects);
     if( zoomedTexture == 0 )
         return false;
 
     return readback( buffer, zoomedTexture, glewGetContext( ));
->>>>>>> bcc3697e
 }
 
 const util::Texture* Image::_readbackZoom( const Frame::Buffer buffer,
@@ -725,10 +690,6 @@
     return zoomedTexture;
 }
 
-<<<<<<< HEAD
-
-=======
->>>>>>> bcc3697e
 const void* Image::_getBufferKey( const Frame::Buffer buffer ) const
 {
     switch( buffer )
@@ -743,10 +704,6 @@
     }
 }
 
-<<<<<<< HEAD
-
-=======
->>>>>>> bcc3697e
 const void* Image::_getCompressorKey( const Frame::Buffer buffer ) const
 {
     const Attachment& attachment = _getAttachment( buffer );
@@ -768,7 +725,6 @@
             return ( reinterpret_cast< const char* >( this ) + 0 );
     }
 }
-
 
 void Image::setPixelViewport( const PixelViewport& pvp )
 {
