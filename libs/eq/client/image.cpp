--- conflicted
+++ resolved
@@ -356,11 +356,7 @@
         result = false;
     }
 
-<<<<<<< HEAD
-    if( isReadbackInProgress( Frame::BUFFER_DEPTH) &&
-=======
     if( isReadbackInProgress( Frame::BUFFER_DEPTH ) &&
->>>>>>> 681a1d66
         !_finishReadback( Frame::BUFFER_DEPTH, zoom, glewContext ))
     {
         result = false;
@@ -377,10 +373,6 @@
 {
     Attachment& attachment = _getAttachment( buffer );
     attachment.memory.isCompressed = false;
-<<<<<<< HEAD
-    attachment.memory.state = Memory::PROCESSING;
-=======
->>>>>>> 681a1d66
 
     if( _type == Frame::TYPE_TEXTURE )
     {
@@ -390,10 +382,6 @@
         texture.setGLEWContext( glObjects->glewGetContext( ));
         texture.copyFromFrameBuffer( getInternalFormat( buffer ), _pvp );
         texture.setGLEWContext( 0 );
-<<<<<<< HEAD
-        attachment.memory.state = Memory::INVALID;
-=======
->>>>>>> 681a1d66
         return true;
     }
     if( zoom == Zoom::NONE ) // normal framebuffer readback
@@ -402,14 +390,7 @@
 
     _zoomedTextureRB = _readbackZoom( buffer, zoom, glObjects );
     if( _zoomedTextureRB == 0 )
-<<<<<<< HEAD
-    {
-        attachment.memory.state = Memory::INVALID;
-        return false;
-    }
-=======
-        return false;
->>>>>>> 681a1d66
+        return false;
 
     return _startReadback( buffer, _zoomedTextureRB, glObjects->glewGetContext( ));
 }
@@ -452,20 +433,13 @@
                                      flags ))
     {
         EQWARN << "Download plugin initialization failed" << std::endl;
-<<<<<<< HEAD
-        attachment.memory.state = Memory::INVALID;
-=======
->>>>>>> 681a1d66
         return false;
     }
 
     // get the pixel type produced by the downloader
     _setExternalFormat( buffer, downloader->getExternalFormat(),
                         downloader->getTokenSize(), downloader->hasAlpha( ));
-<<<<<<< HEAD
-=======
     attachment.memory.state = Memory::PROCESSING;
->>>>>>> 681a1d66
 
     if( !memory.hasAlpha )
         flags |= EQ_COMPRESSOR_IGNORE_ALPHA;
