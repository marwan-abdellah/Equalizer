--- conflicted
+++ resolved
@@ -497,13 +497,8 @@
         return;
     }
 
-<<<<<<< HEAD
 #ifdef EQ_USE_PBO_ASYNC
-    if(( flags & EQ_COMPRESSOR_USE_FRAMEBUFFER ) &&
-                                                _pbo && _pbo->isInitialized( ))
-=======
     if( (flags&EQ_COMPRESSOR_USE_FRAMEBUFFER) && _pbo && _pbo->isInitialized( ))
->>>>>>> 8531e5ac
     {
         const eq_uint64_t size = inDims[1] * inDims[3] * _depth;
         _resizeBuffer( size );
