
/* Copyright (c) 2010, Cedric Stalder <cedric.stalder@gmail.com>
 *               2010-2012, Stefan Eilemann <eile@eyescale.ch>
 *
 * This library is free software; you can redistribute it and/or modify it under
 * the terms of the GNU Lesser General Public License version 2.1 as published
 * by the Free Software Foundation.
 *  
 * This library is distributed in the hope that it will be useful, but WITHOUT
 * ANY WARRANTY; without even the implied warranty of MERCHANTABILITY or FITNESS
 * FOR A PARTICULAR PURPOSE.  See the GNU Lesser General Public License for more
 * details.
 * 
 * You should have received a copy of the GNU Lesser General Public License
 * along with this library; if not, write to the Free Software Foundation, Inc.,
 * 51 Franklin Street, Fifth Floor, Boston, MA 02110-1301 USA.
 */
 
#ifndef EQ_PLUGIN_COMPRESSORREADDRAWPIXELS
#define EQ_PLUGIN_COMPRESSORREADDRAWPIXELS

#include "compressor.h"
#include <eq/client/gl.h>
#include <eq/util/types.h>

namespace eq
{
namespace plugin
{

class CompressorReadDrawPixels : public Compressor
{
public:
    CompressorReadDrawPixels( const unsigned name );
    virtual ~CompressorReadDrawPixels();
    
    static void* getNewCompressor( const unsigned name )
        { return new CompressorReadDrawPixels( name ); }

    static void* getNewDecompressor( const unsigned name )
        { return new CompressorReadDrawPixels( name ); }

    virtual void compress( const void* const inData, 
                           const eq_uint64_t nPixels, 
                           const bool        useAlpha )
        { EQDONTCALL; }
    
    static bool isCompatible( const GLEWContext* glewContext );
    
    virtual void download( const GLEWContext* glewContext,
                           const eq_uint64_t  inDims[4],
                           const unsigned     source,
                           const eq_uint64_t  flags,
                                 eq_uint64_t  outDims[4],
                           void**             out );

    virtual void upload( const GLEWContext* glewContext, 
                         const void*        buffer,
                         const eq_uint64_t  inDims[4],
                         const eq_uint64_t  flags,
                         const eq_uint64_t  outDims[4],
                         const unsigned     destination );

    virtual void startDownload( const GLEWContext* glewContext,
                                const eq_uint64_t  inDims[4],
                                const unsigned     source,
                                const eq_uint64_t  flags );

    virtual void finishDownload( const GLEWContext* glewContext,
                                 const eq_uint64_t  inDims[4],
                                 const eq_uint64_t  flags,
                                 eq_uint64_t        outDims[4],
                                 void**             out );

protected:
    co::base::Bufferb _buffer;
    util::Texture*    _texture;
    util::Texture*    _textureRB;
    util::PixelBufferObject* _pbo;
    unsigned    _internalFormat; //!< the GL format
    unsigned    _format;         //!< the GL format
    unsigned    _type;           //!< the GL type 
    const unsigned _depth;       //!< the size of one output token

    void _resizeBuffer( const eq_uint64_t size );
<<<<<<< HEAD
    void _initTexture( const GLEWContext* glewContext, const eq_uint64_t flags );
    void _initTextureRB( const GLEWContext* glewContext, const eq_uint64_t w,
                                                         const eq_uint64_t h );
=======
    void _initTexture( const GLEWContext* glewContext, const eq_uint64_t flags);
>>>>>>> c6771993
    bool _initPBO( const GLEWContext* glewContext, const eq_uint64_t size );
    void _init( const eq_uint64_t  inDims[4], eq_uint64_t  outDims[4] );
};

}
}
#endif // EQ_PLUGIN_COMPRESSORREADDRAWPIXELS<|MERGE_RESOLUTION|>--- conflicted
+++ resolved
@@ -83,13 +83,9 @@
     const unsigned _depth;       //!< the size of one output token
 
     void _resizeBuffer( const eq_uint64_t size );
-<<<<<<< HEAD
-    void _initTexture( const GLEWContext* glewContext, const eq_uint64_t flags );
+    void _initTexture( const GLEWContext* glewContext, const eq_uint64_t flags);
     void _initTextureRB( const GLEWContext* glewContext, const eq_uint64_t w,
                                                          const eq_uint64_t h );
-=======
-    void _initTexture( const GLEWContext* glewContext, const eq_uint64_t flags);
->>>>>>> c6771993
     bool _initPBO( const GLEWContext* glewContext, const eq_uint64_t size );
     void _init( const eq_uint64_t  inDims[4], eq_uint64_t  outDims[4] );
 };
