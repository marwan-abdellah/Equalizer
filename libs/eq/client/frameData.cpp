
/* Copyright (c) 2006-2011, Stefan Eilemann <eile@equalizergraphics.com>
 *                    2010, Cedric Stalder <cedric.stalder@gmail.com>
 *
 * This library is free software; you can redistribute it and/or modify it under
 * the terms of the GNU Lesser General Public License version 2.1 as published
 * by the Free Software Foundation.
 *  
 * This library is distributed in the hope that it will be useful, but WITHOUT
 * ANY WARRANTY; without even the implied warranty of MERCHANTABILITY or FITNESS
 * FOR A PARTICULAR PURPOSE.  See the GNU Lesser General Public License for more
 * details.
 * 
 * You should have received a copy of the GNU Lesser General Public License
 * along with this library; if not, write to the Free Software Foundation, Inc.,
 * 51 Franklin Street, Fifth Floor, Boston, MA 02110-1301 USA.
 */

#include "frameData.h"

#include "nodeStatistics.h"
#include "channelStatistics.h"
#include "exception.h"
#include "image.h"
#include "log.h"
#include "nodePackets.h"
#include "roiFinder.h"

#include <eq/fabric/drawableConfig.h>
#include <co/command.h>
#include <co/commandFunc.h>
#include <co/connectionDescription.h>
#include <co/dataIStream.h>
#include <co/dataOStream.h>
#include <co/base/global.h>
#include <co/base/monitor.h>
#include <co/base/scopedMutex.h>

#include <co/plugins/compressor.h>
#include <algorithm>

namespace eq
{

typedef co::CommandFunc<FrameData> CmdFunc;

FrameData::FrameData() 
        : _version( co::VERSION_NONE.low( ))
        , _useAlpha( true )
        , _colorQuality( 1.f )
        , _depthQuality( 1.f )
        , _newImages( 0 )
{
    _roiFinder = new ROIFinder();
    EQINFO << "New FrameData @" << (void*)this << std::endl;
}

FrameData::~FrameData()
{
    clear();

    for( Images::const_iterator i = _imageCache.begin();
         i != _imageCache.end(); ++i )
    {
        Image* image = *i;
        EQWARN << "Unflushed image in FrameData destructor" << std::endl;
        delete image;
    }
    _imageCache.clear();

    delete _roiFinder;
    _roiFinder = 0;
}

void FrameData::setQuality( Frame::Buffer buffer, float quality )
{
    if( buffer != Frame::BUFFER_COLOR )
    {
        EQASSERT( buffer == Frame::BUFFER_DEPTH );
        _depthQuality = quality;
        return;
    }

    _colorQuality = quality;
}

void FrameData::getInstanceData( co::DataOStream& os )
{
    EQUNREACHABLE;
    _data.serialize( os );
}

void FrameData::applyInstanceData( co::DataIStream& is )
{
    clear();
    _data.deserialize( is );
    EQLOG( LOG_ASSEMBLY ) << "applied " << this << std::endl;
}

<<<<<<< HEAD
void FrameData::Data::serialize( co::DataOStream& os ) const
{
    os << pvp << frameType << buffers << period << phase << range
       << pixel << subpixel << zoom;
    for( size_t i = 0; i < eq::NUM_EYES; ++i )
        os << inputNodes[i];
}

void FrameData::Data::deserialize( co::DataIStream& is )
{
    is >> pvp >> frameType >> buffers >> period >> phase >> range
       >> pixel >> subpixel >> zoom;
    for( size_t i = 0; i < eq::NUM_EYES; ++i )
        is >> inputNodes[i];
}

void FrameData::clear()
=======
FrameData::Data& FrameData::Data::operator = ( const Data& rhs )
{
    if( this != &rhs )
    {
        pvp = rhs.pvp;
        frameType = rhs.frameType;
        buffers = rhs.buffers;
        period = rhs.period;
        phase = rhs.phase;
        range = rhs.range;
        pixel = rhs.pixel;
        subpixel = rhs.subpixel;
        zoom = rhs.zoom;
    }
    return *this;
}

void FrameData::Data::serialize( co::DataOStream& os ) const
>>>>>>> 042c8c0f
{
    os << pvp << frameType << buffers << period << phase << range
       << pixel << subpixel << zoom << inputNodes << inputNetNodes;
}

void FrameData::Data::deserialize( co::DataIStream& is )
{
    is >> pvp >> frameType >> buffers >> period >> phase >> range
       >> pixel >> subpixel >> zoom >> inputNodes >> inputNetNodes;
}

void FrameData::clear()
{
    _imageCacheLock.set();
    _imageCache.insert( _imageCache.end(), _images.begin(), _images.end( ));
    _imageCacheLock.unset();

    _images.clear();
    _newImages = 0;
}

void FrameData::flush()
{
    clear();

    for( Images::const_iterator i = _imageCache.begin();
         i != _imageCache.end(); ++i )
    {
        Image* image = *i;
        image->flush();
        delete image;
    }

    _imageCache.clear();
    _newImages = 0;
}

void FrameData::resetNewImages()
{
    _newImages = 0;
}

Image* FrameData::newImage( const eq::Frame::Type type,
                            const DrawableConfig& config )
{
    Image* image = _allocImage( type, config, true /* set quality */ );
    _images.push_back( image );
    ++_newImages;
    return image;
}

Image* FrameData::_allocImage( const eq::Frame::Type type,
                               const DrawableConfig& config,
                               const bool setQuality_ )
{
    Image* image;
    _imageCacheLock.set();

    if( _imageCache.empty( ))
    {
        _imageCacheLock.unset();
        image = new Image;
    }
    else
    {
        image = _imageCache.back();
        _imageCache.pop_back();
        _imageCacheLock.unset();

        image->reset();
    }

    image->setAlphaUsage( _useAlpha );
    image->setStorageType( type );
    if( setQuality_ )
    {
        image->setQuality( Frame::BUFFER_COLOR, _colorQuality );
        image->setQuality( Frame::BUFFER_DEPTH, _depthQuality ); 
    }

    image->setInternalFormat( Frame::BUFFER_DEPTH,
                              EQ_COMPRESSOR_DATATYPE_DEPTH );
    switch( config.colorBits )
    {
        case 16:  
            image->setInternalFormat( Frame::BUFFER_COLOR, 
                                      EQ_COMPRESSOR_DATATYPE_RGBA16F );
            break;
        case 32:  
            image->setInternalFormat( Frame::BUFFER_COLOR, 
                                      EQ_COMPRESSOR_DATATYPE_RGBA32F );
            break;
        case 10:
            image->setInternalFormat( Frame::BUFFER_COLOR, 
                                      EQ_COMPRESSOR_DATATYPE_RGB10_A2 );
            break;
        default:
            image->setInternalFormat( Frame::BUFFER_COLOR, 
                                      EQ_COMPRESSOR_DATATYPE_RGBA );
    }

    return image;
}

void FrameData::readback( const Frame& frame,
                          util::ObjectManager< const void* >* glObjects,
                          const DrawableConfig& config  )
{
    if( _data.buffers == Frame::BUFFER_NONE )
        return;

    PixelViewport absPVP = _data.pvp + frame.getOffset();
    if( !absPVP.isValid( ))
        return;

    const Zoom& zoom = frame.getZoom();

    if( !zoom.isValid( ))
    {
        EQWARN << "Invalid zoom factor, skipping frame" << std::endl;
        return;
    }

    PixelViewports pvps;

    if( _data.buffers & Frame::BUFFER_DEPTH && zoom == Zoom::NONE )
        pvps = _roiFinder->findRegions( _data.buffers, absPVP, zoom,
//                    frame.getAssemblyStage(), frame.getFrameID(), glObjects );
                    0, 0, glObjects );
    else
        pvps.push_back( absPVP );

    for( uint32_t i = 0; i < pvps.size(); i++ )
    {
        PixelViewport pvp = pvps[ i ];
        pvp.intersect( absPVP );

        Image* image = newImage( _data.frameType, config );
        image->readback( _data.buffers, pvp, zoom, glObjects );
        image->setOffset( pvp.x, pvp.y );
        // eile why? image->setOffset( pvp.x, pvp.y );
        // tribal-tec because it works; below code does not set any offset
        // image->setOffset( pvp.x - absPVP.x, pvp.y - absPVP.y );

#ifndef NDEBUG
        if( getenv( "EQ_DUMP_IMAGES" ))
        {
            static co::base::a_int32_t counter;
            std::ostringstream stringstream;

            stringstream << "Image_" << std::setfill( '0' ) << std::setw(5)
                         << ++counter;
            image->writeImages( stringstream.str( ));
        }
#endif
    }
    // @bug? Why did it move to channel?
    //setReady();
}

void FrameData::setVersion( const uint64_t version )
{
    EQASSERTINFO( _version <= version, _version << " > " << version );
    _version = version;
    EQLOG( LOG_ASSEMBLY ) << "New v" << version << std::endl;
}

void FrameData::waitReady() const 
{
    // TODO: Use Config::getTimeout() cf. compositor.cpp
    if( co::base::Global::getIAttribute( co::base::Global::IATTR_ROBUSTNESS ) )
    { 
        if( !_readyVersion.timedWaitGE( 
                       _version, co::base::Global::getIAttribute( 
                                    co::base::Global::IATTR_TIMEOUT_DEFAULT )))
        {
            throw Exception( Exception::TIMEOUT_INPUTFRAME );
        }
    }
    else
    {
        _readyVersion.waitGE( _version );
    }
}

void FrameData::setReady()
{
    _setReady( _version );
}

void FrameData::setReady( const NodeFrameDataReadyPacket* packet )
{
    clear();
    EQASSERT(  packet->frameData.version.high() == 0 );
    EQASSERT( _readyVersion < packet->frameData.version.low( ));
    EQASSERT( _readyVersion == 0 ||
              _readyVersion + 1 == packet->frameData.version.low( ));
    EQASSERT( _version == packet->frameData.version.low( ));

    _images.swap( _pendingImages );
    _data = packet->data;
    _setReady( packet->frameData.version.low());

    EQLOG( LOG_ASSEMBLY ) << this << " applied v" 
                          << packet->frameData.version.low() << std::endl;
}

void FrameData::_setReady( const uint64_t version )
{
    
    EQASSERTINFO( _readyVersion <= version,
                  "v" << _version << " ready " << _readyVersion << " new "
                      << version );

    co::base::ScopedMutex< co::base::SpinLock > mutex( _listeners );
    if( _readyVersion >= version )
        return;

    _readyVersion = version;
    EQLOG( LOG_ASSEMBLY ) << "set ready " << this << ", " << _listeners->size()
                          << " monitoring" << std::endl;

    for( Listeners::iterator i= _listeners->begin();
         i != _listeners->end(); ++i )
    {
        Listener* listener = *i;
        ++(*listener);
    }
}

void FrameData::addListener( co::base::Monitor<uint32_t>& listener )
{
    co::base::ScopedMutex< co::base::SpinLock > mutex( _listeners );

    _listeners->push_back( &listener );
    if( _readyVersion >= _version )
        ++listener;
}

void FrameData::removeListener( co::base::Monitor<uint32_t>& listener )
{
    co::base::ScopedMutex< co::base::SpinLock > mutex( _listeners );

    Listeners::iterator i = std::find( _listeners->begin(), _listeners->end(),
                                      &listener );
    EQASSERT( i != _listeners->end( ));
    _listeners->erase( i );
}

bool FrameData::addImage( const NodeFrameDataTransmitPacket* packet )
{
    Image* image = _allocImage( Frame::TYPE_MEMORY, DrawableConfig(),
                                false /* set quality */ );

    // Note on the const_cast: since the PixelData structure stores non-const
    // pointers, we have to go non-const at some point, even though we do not
    // modify the data.
    uint8_t* data  = const_cast< uint8_t* >( packet->data );

    image->setPixelViewport( packet->pvp );
    image->setAlphaUsage( packet->useAlpha );

    Frame::Buffer buffers[] = { Frame::BUFFER_COLOR, Frame::BUFFER_DEPTH };
    for( unsigned i = 0; i < 2; ++i )
    {
        const Frame::Buffer buffer = buffers[i];
        
        if( packet->buffers & buffer )
        {
            PixelData pixelData;
            const ImageHeader* header = reinterpret_cast<ImageHeader*>( data );
            pixelData.internalFormat  = header->internalFormat;
            pixelData.externalFormat  = header->externalFormat;
            pixelData.pixelSize       = header->pixelSize;
            pixelData.pvp             = header->pvp;
            pixelData.compressorName  = header->compressorName;
            pixelData.compressorFlags = header->compressorFlags;
            pixelData.isCompressed =
                pixelData.compressorName > EQ_COMPRESSOR_NONE;

            const uint32_t nChunks    = header->nChunks;
            data += sizeof( ImageHeader );

            if( pixelData.isCompressed )
            {
                pixelData.compressedSize.resize( nChunks );
                pixelData.compressedData.resize( nChunks );

                for( uint32_t j = 0; j < nChunks; ++j )
                {
                    const uint64_t size = *reinterpret_cast< uint64_t*>( data );
                    data += sizeof( uint64_t );
                    
                    pixelData.compressedSize[j] = size; 
                    pixelData.compressedData[j] = data;
                    data += size;
                }
            }
            else
            {
                const uint64_t size = *reinterpret_cast< uint64_t*>( data );
                data += sizeof( uint64_t );
                pixelData.pixels = data;
                data += size;
                EQASSERT( size == pixelData.pvp.getArea()*pixelData.pixelSize );
            }

            image->setQuality( buffer, header->quality );
            image->setPixelData( buffer, pixelData );
        }
    }

    EQASSERT( _readyVersion < packet->frameData.version.low( ));
    _pendingImages.push_back( image );
    return true;
}

std::ostream& operator << ( std::ostream& os, const FrameData* data )
{
    os << "frame data id " << data->getID() << "." << data->getInstanceID()
       << " v" << data->getVersion() << ' ' << data->getImages().size()
       << " images, ready " << ( data->isReady() ? 'y' :'n' );
    return os;
}

}<|MERGE_RESOLUTION|>--- conflicted
+++ resolved
@@ -97,25 +97,6 @@
     EQLOG( LOG_ASSEMBLY ) << "applied " << this << std::endl;
 }
 
-<<<<<<< HEAD
-void FrameData::Data::serialize( co::DataOStream& os ) const
-{
-    os << pvp << frameType << buffers << period << phase << range
-       << pixel << subpixel << zoom;
-    for( size_t i = 0; i < eq::NUM_EYES; ++i )
-        os << inputNodes[i];
-}
-
-void FrameData::Data::deserialize( co::DataIStream& is )
-{
-    is >> pvp >> frameType >> buffers >> period >> phase >> range
-       >> pixel >> subpixel >> zoom;
-    for( size_t i = 0; i < eq::NUM_EYES; ++i )
-        is >> inputNodes[i];
-}
-
-void FrameData::clear()
-=======
 FrameData::Data& FrameData::Data::operator = ( const Data& rhs )
 {
     if( this != &rhs )
@@ -134,7 +115,6 @@
 }
 
 void FrameData::Data::serialize( co::DataOStream& os ) const
->>>>>>> 042c8c0f
 {
     os << pvp << frameType << buffers << period << phase << range
        << pixel << subpixel << zoom << inputNodes << inputNetNodes;
