--- conflicted
+++ resolved
@@ -302,20 +302,6 @@
         pvp -= frame.getOffset();
         image->setOffset( (pvp.x - framePVP.x) * pixel.w,
                           (pvp.y - framePVP.y) * pixel.h );
-<<<<<<< HEAD
-=======
-#ifndef NDEBUG
-        if( getenv( "EQ_DUMP_IMAGES" ))
-        {
-            static lunchbox::a_int32_t counter;
-            std::ostringstream stringstream;
-
-            stringstream << "Image_" << std::setfill( '0' ) << std::setw(5)
-                         << ++counter;
-            image->writeImages( stringstream.str( ));
-        }
-#endif
->>>>>>> ec26703a
     }
     return images;
 }
