
/* Copyright (c) 2006-2011, Stefan Eilemann <eile@equalizergraphics.com>
 *                    2010, Cedric Stalder <cedric.stalder@gmail.com>
 *
 * This library is free software; you can redistribute it and/or modify it under
 * the terms of the GNU Lesser General Public License version 2.1 as published
 * by the Free Software Foundation.
 *  
 * This library is distributed in the hope that it will be useful, but WITHOUT
 * ANY WARRANTY; without even the implied warranty of MERCHANTABILITY or FITNESS
 * FOR A PARTICULAR PURPOSE.  See the GNU Lesser General Public License for more
 * details.
 * 
 * You should have received a copy of the GNU Lesser General Public License
 * along with this library; if not, write to the Free Software Foundation, Inc.,
 * 51 Franklin Street, Fifth Floor, Boston, MA 02110-1301 USA.
 */

#include "frameData.h"

#include "nodeStatistics.h"
#include "channelStatistics.h"
#include "exception.h"
#include "image.h"
#include "log.h"
#include "nodePackets.h"
#include "roiFinder.h"

#include <eq/fabric/drawableConfig.h>
#include <co/command.h>
#include <co/commandFunc.h>
#include <co/connectionDescription.h>
#include <co/dataIStream.h>
#include <co/dataOStream.h>
#include <co/base/global.h>
#include <co/base/monitor.h>
#include <co/base/scopedMutex.h>

#include <co/plugins/compressor.h>
#include <algorithm>

namespace eq
{

typedef co::CommandFunc<FrameData> CmdFunc;

FrameData::FrameData() 
        : _version( co::VERSION_NONE.low( ))
        , _useAlpha( true )
        , _colorQuality( 1.f )
        , _depthQuality( 1.f )
        , _colorCompressor( EQ_COMPRESSOR_AUTO )
        , _depthCompressor( EQ_COMPRESSOR_AUTO )
{
    _roiFinder = new ROIFinder();
    EQINFO << "New FrameData @" << (void*)this << std::endl;
}

FrameData::~FrameData()
{
    clear();

    for( Images::const_iterator i = _imageCache.begin();
         i != _imageCache.end(); ++i )
    {
        Image* image = *i;
        EQWARN << "Unflushed image in FrameData destructor" << std::endl;
        delete image;
    }
    _imageCache.clear();

    delete _roiFinder;
    _roiFinder = 0;
}

void FrameData::setQuality( Frame::Buffer buffer, float quality )
{
    if( buffer != Frame::BUFFER_COLOR )
    {
        EQASSERT( buffer == Frame::BUFFER_DEPTH );
        _depthQuality = quality;
        return;
    }

    _colorQuality = quality;
}

void FrameData::useCompressor( const Frame::Buffer buffer, const uint32_t name )
{
    if( buffer != Frame::BUFFER_COLOR )
    {
        EQASSERT( buffer == Frame::BUFFER_DEPTH );
        _depthCompressor = name;
        return;
    }

    _colorCompressor = name;
}

void FrameData::getInstanceData( co::DataOStream& os )
{
    EQUNREACHABLE;
    _data.serialize( os );
}

void FrameData::applyInstanceData( co::DataIStream& is )
{
    clear();
    _data.deserialize( is );
    EQLOG( LOG_ASSEMBLY ) << "applied " << this << std::endl;
}

FrameData::Data& FrameData::Data::operator = ( const Data& rhs )
{
    if( this != &rhs )
    {
        pvp = rhs.pvp;
        frameType = rhs.frameType;
        buffers = rhs.buffers;
        period = rhs.period;
        phase = rhs.phase;
        range = rhs.range;
        pixel = rhs.pixel;
        subpixel = rhs.subpixel;
        zoom = rhs.zoom;
        // don't assign input nodes & -netNodes here
    }
    return *this;
}

void FrameData::Data::serialize( co::DataOStream& os ) const
{
    os << pvp << frameType << buffers << period << phase << range
       << pixel << subpixel << zoom;
}

void FrameData::Data::deserialize( co::DataIStream& is )
{
    is >> pvp >> frameType >> buffers >> period >> phase >> range
       >> pixel >> subpixel >> zoom;
}

void FrameData::clear()
{
    _imageCacheLock.set();
    _imageCache.insert( _imageCache.end(), _images.begin(), _images.end( ));
    _imageCacheLock.unset();
    _images.clear();
}

void FrameData::flush()
{
    clear();

    for( Images::const_iterator i = _imageCache.begin();
         i != _imageCache.end(); ++i )
    {
        Image* image = *i;
        image->flush();
        delete image;
    }

    _imageCache.clear();
}

Image* FrameData::newImage( const eq::Frame::Type type,
                            const DrawableConfig& config )
{
    Image* image = _allocImage( type, config, true /* set quality */ );
    _images.push_back( image );
    return image;
}


void FrameData::returnLastImage()
{
    if( _images.size() < 1 )
    {
        EQWARN << "Can't return image since no images were reserved"
               << std::endl;
        return;
    }

    _imageCacheLock.set();
    EQASSERT( _images.size() > 0 );
    _imageCache.push_back( _images.back() );
    _imageCacheLock.unset();

    _images.pop_back();
}


Image* FrameData::_allocImage( const eq::Frame::Type type,
                               const DrawableConfig& config,
                               const bool setQuality_ )
{
    Image* image;
    _imageCacheLock.set();

    if( _imageCache.empty( ))
    {
        _imageCacheLock.unset();
        image = new Image;
    }
    else
    {
        image = _imageCache.back();
        _imageCache.pop_back();
        _imageCacheLock.unset();

        image->reset();
    }

    image->setAlphaUsage( _useAlpha );
    image->setStorageType( type );
    if( setQuality_ )
    {
        image->setQuality( Frame::BUFFER_COLOR, _colorQuality );
        image->setQuality( Frame::BUFFER_DEPTH, _depthQuality ); 
    }

    image->useCompressor( Frame::BUFFER_COLOR, _colorCompressor );
    image->useCompressor( Frame::BUFFER_DEPTH, _depthCompressor );

    image->setInternalFormat( Frame::BUFFER_DEPTH,
                              EQ_COMPRESSOR_DATATYPE_DEPTH );
    switch( config.colorBits )
    {
        case 16:  
            image->setInternalFormat( Frame::BUFFER_COLOR, 
                                      EQ_COMPRESSOR_DATATYPE_RGBA16F );
            break;
        case 32:  
            image->setInternalFormat( Frame::BUFFER_COLOR, 
                                      EQ_COMPRESSOR_DATATYPE_RGBA32F );
            break;
        case 10:
            image->setInternalFormat( Frame::BUFFER_COLOR, 
                                      EQ_COMPRESSOR_DATATYPE_RGB10_A2 );
            break;
        default:
            image->setInternalFormat( Frame::BUFFER_COLOR, 
                                      EQ_COMPRESSOR_DATATYPE_RGBA );
    }

    return image;
}

namespace
{
void _drawRectangle( const PixelViewport& pvp )
{
    glDisable( GL_LIGHTING );
    glColor3f( 1.0f, 1.0f, 1.0f );
    glBegin( GL_LINE_LOOP );
    {
        glVertex3f( pvp.x + .5f,         pvp.y + .5f,         0.f );
        glVertex3f( pvp.getXEnd() - .5f, pvp.y + .5f,         0.f );
        glVertex3f( pvp.getXEnd() - .5f, pvp.getYEnd() - .5f, 0.f );
        glVertex3f( pvp.x + .5f,         pvp.getYEnd() - .5f, 0.f );
    }
    glEnd();
}
}

void FrameData::readback( const Frame& frame,
                          util::ObjectManager< const void* >* glObjects,
<<<<<<< HEAD
                          const DrawableConfig& config )
{
    readback( frame, glObjects, config, PixelViewports( 1, getPixelViewport( )));
}

void FrameData::readback( const Frame& frame,
                          util::ObjectManager< const void* >* glObjects,
=======
>>>>>>> 37a75338
                          const DrawableConfig& config,
                          const PixelViewports& regions )
{
    if( _data.buffers == Frame::BUFFER_NONE )
        return;

    const eq::PixelViewport& framePVP = getPixelViewport();
    const PixelViewport      absPVP   = framePVP + frame.getOffset();
    if( !absPVP.isValid( ))
        return;

    const Zoom& zoom = frame.getZoom();
    if( !zoom.isValid( ))
    {
        EQWARN << "Invalid zoom factor, skipping frame" << std::endl;
        return;
    }

// TODO: issue #85: move automatic ROI detection to eq::Channel
#if 0
    PixelViewports pvps;
    if( _data.buffers & Frame::BUFFER_DEPTH && zoom == Zoom::NONE )
        pvps = _roiFinder->findRegions( _data.buffers, absPVP, zoom,
//                    frame.getAssemblyStage(), frame.getFrameID(), glObjects );
                    0, 0, glObjects );
    else
        pvps.push_back( absPVP );
#endif
<<<<<<< HEAD

    // readback the whole screen when using textures
    if( getType() == eq::Frame::TYPE_TEXTURE )
    {
        Image* image = newImage( getType(), config );
        image->readback( getBuffers(), absPVP, zoom, glObjects );
        image->setOffset( 0, 0 );
        return;
    }
    // else read the given regions
    EQASSERT( getType() == eq::Frame::TYPE_MEMORY );

    const eq::Pixel& pixel = getPixel();
    for( size_t i = 0; i < regions.size(); ++i )
    {
        PixelViewport pvp = regions[ i ] + frame.getOffset();
=======

    // readback the whole screen when donig in-place compositing
    if( getType() == eq::Frame::TYPE_TEXTURE )
    {
#ifndef NDEBUG
        if( getenv( "EQ_OUTLINE_RB" ))
            _drawRectangle( absPVP );
#endif
        Image* image = newImage( getType(), config );
        image->readback( getBuffers(), absPVP, zoom, glObjects );
        image->setOffset( 0, 0 );
        return;
    }
    //else read only required regions
    EQASSERT( getType() == eq::Frame::TYPE_MEMORY );

    const eq::Pixel& pixel = getPixel();
    for( uint32_t i = 0; i < regions.size(); i++ )
    {
        PixelViewport pvp = regions[ i ];
>>>>>>> 37a75338
        pvp.intersect( absPVP );
        if( !pvp.hasArea( ))
            continue;

<<<<<<< HEAD
=======
#ifndef NDEBUG
        if( getenv( "EQ_OUTLINE_RB" ))
            _drawRectangle( pvp );
#endif
>>>>>>> 37a75338
        Image* image = newImage( getType(), config );
        image->readback( getBuffers(), pvp, zoom, glObjects );

        pvp -= frame.getOffset();
        image->setOffset( (pvp.x - framePVP.x) * pixel.w,
                          (pvp.y - framePVP.y) * pixel.h );
#ifndef NDEBUG
        if( getenv( "EQ_DUMP_IMAGES" ))
        {
            static co::base::a_int32_t counter;
            std::ostringstream stringstream;

            stringstream << "Image_" << std::setfill( '0' ) << std::setw(5)
                         << ++counter;
            image->writeImages( stringstream.str( ));
        }
#endif
    }
}


void FrameData::startReadback( const Frame& frame,
                            util::ObjectManager< const void* >* glObjects,
                            const DrawableConfig& config,
                            const PixelViewports& regions )
{
    if( _data.buffers == Frame::BUFFER_NONE )
        return;

    const eq::PixelViewport& framePVP = getPixelViewport();
    const PixelViewport      absPVP   = framePVP + frame.getOffset();
    if( !absPVP.isValid( ))
        return;

    const Zoom& zoom = frame.getZoom();
    if( !zoom.isValid( ))
    {
        EQWARN << "Invalid zoom factor, skipping frame" << std::endl;
        return;
    }

    // readback the whole screen when donig in-place compositing
    if( getType() == eq::Frame::TYPE_TEXTURE )
    {
        Image* image = newImage( getType(), config );
        if( !image->startReadback( getBuffers(), absPVP, zoom, glObjects ))
        {
            returnLastImage();
            return;
        }
        image->setOffset( 0, 0 );
        return;
    }
    //else read only required regions
    EQASSERT( getType() == eq::Frame::TYPE_MEMORY );

    const eq::Pixel& pixel = getPixel();
    for( uint32_t i = 0; i < regions.size(); i++ )
    {
        PixelViewport pvp = regions[ i ];
        pvp.intersect( absPVP );
        if( !pvp.hasArea( ))
            continue;

        Image* image = newImage( getType(), config );
        if( !image->startReadback( getBuffers(), pvp, zoom, glObjects ))
        {
            returnLastImage();
            return;
        }

        pvp -= frame.getOffset();
        image->setOffset( (pvp.x - framePVP.x) * pixel.w,
                          (pvp.y - framePVP.y) * pixel.h );
    }
}


void FrameData::setVersion( const uint64_t version )
{
    EQASSERTINFO( _version <= version, _version << " > " << version );
    _version = version;
    EQLOG( LOG_ASSEMBLY ) << "New v" << version << std::endl;
}

void FrameData::waitReady( const uint32_t timeout ) const 
{
    if( !_readyVersion.timedWaitGE( _version, timeout ))
        throw Exception( Exception::TIMEOUT_INPUTFRAME );
}

void FrameData::setReady()
{
    _setReady( _version );
}

void FrameData::setReady( const NodeFrameDataReadyPacket* packet )
{
    clear();
    EQASSERT(  packet->frameData.version.high() == 0 );
    EQASSERT( _readyVersion < packet->frameData.version.low( ));
    EQASSERT( _readyVersion == 0 ||
              _readyVersion + 1 == packet->frameData.version.low( ));
    EQASSERT( _version == packet->frameData.version.low( ));

    _images.swap( _pendingImages );
    _data = packet->data;
    _setReady( packet->frameData.version.low());

    EQLOG( LOG_ASSEMBLY ) << this << " applied v" 
                          << packet->frameData.version.low() << std::endl;
}

void FrameData::_setReady( const uint64_t version )
{
    
    EQASSERTINFO( _readyVersion <= version,
                  "v" << _version << " ready " << _readyVersion << " new "
                      << version );

    co::base::ScopedMutex< co::base::SpinLock > mutex( _listeners );
    if( _readyVersion >= version )
        return;

    _readyVersion = version;
    EQLOG( LOG_ASSEMBLY ) << "set ready " << this << ", " << _listeners->size()
                          << " monitoring" << std::endl;

    for( Listeners::iterator i= _listeners->begin();
         i != _listeners->end(); ++i )
    {
        Listener* listener = *i;
        ++(*listener);
    }
}

void FrameData::addListener( co::base::Monitor<uint32_t>& listener )
{
    co::base::ScopedMutex< co::base::SpinLock > mutex( _listeners );

    _listeners->push_back( &listener );
    if( _readyVersion >= _version )
        ++listener;
}

void FrameData::removeListener( co::base::Monitor<uint32_t>& listener )
{
    co::base::ScopedMutex< co::base::SpinLock > mutex( _listeners );

    Listeners::iterator i = std::find( _listeners->begin(), _listeners->end(),
                                      &listener );
    EQASSERT( i != _listeners->end( ));
    _listeners->erase( i );
}

bool FrameData::addImage( const NodeFrameDataTransmitPacket* packet )
{
    Image* image = _allocImage( Frame::TYPE_MEMORY, DrawableConfig(),
                                false /* set quality */ );

    // Note on the const_cast: since the PixelData structure stores non-const
    // pointers, we have to go non-const at some point, even though we do not
    // modify the data.
    uint8_t* data  = const_cast< uint8_t* >( packet->data );

    image->setPixelViewport( packet->pvp );
    image->setAlphaUsage( packet->useAlpha );

    Frame::Buffer buffers[] = { Frame::BUFFER_COLOR, Frame::BUFFER_DEPTH };
    for( unsigned i = 0; i < 2; ++i )
    {
        const Frame::Buffer buffer = buffers[i];
        
        if( packet->buffers & buffer )
        {
            PixelData pixelData;
            const ImageHeader* header = reinterpret_cast<ImageHeader*>( data );
            pixelData.internalFormat  = header->internalFormat;
            pixelData.externalFormat  = header->externalFormat;
            pixelData.pixelSize       = header->pixelSize;
            pixelData.pvp             = header->pvp;
            pixelData.compressorName  = header->compressorName;
            pixelData.compressorFlags = header->compressorFlags;
            pixelData.isCompressed =
                pixelData.compressorName > EQ_COMPRESSOR_NONE;

            const uint32_t nChunks    = header->nChunks;
            data += sizeof( ImageHeader );

            if( pixelData.isCompressed )
            {
                pixelData.compressedSize.resize( nChunks );
                pixelData.compressedData.resize( nChunks );

                for( uint32_t j = 0; j < nChunks; ++j )
                {
                    const uint64_t size = *reinterpret_cast< uint64_t*>( data );
                    data += sizeof( uint64_t );
                    
                    pixelData.compressedSize[j] = size; 
                    pixelData.compressedData[j] = data;
                    data += size;
                }
            }
            else
            {
                const uint64_t size = *reinterpret_cast< uint64_t*>( data );
                data += sizeof( uint64_t );
                pixelData.pixels = data;
                data += size;
                EQASSERT( size == pixelData.pvp.getArea()*pixelData.pixelSize );
            }

            image->setZoom( packet->zoom );
            image->setQuality( buffer, header->quality );
            image->setPixelData( buffer, pixelData );
        }
    }

    EQASSERT( _readyVersion < packet->frameData.version.low( ));
    _pendingImages.push_back( image );
    return true;
}

std::ostream& operator << ( std::ostream& os, const FrameData* data )
{
    os << "frame data id " << data->getID() << "." << data->getInstanceID()
       << " v" << data->getVersion() << ' ' << data->getImages().size()
       << " images, ready " << ( data->isReady() ? 'y' :'n' );
    return os;
}

}<|MERGE_RESOLUTION|>--- conflicted
+++ resolved
@@ -246,26 +246,8 @@
     return image;
 }
 
-namespace
-{
-void _drawRectangle( const PixelViewport& pvp )
-{
-    glDisable( GL_LIGHTING );
-    glColor3f( 1.0f, 1.0f, 1.0f );
-    glBegin( GL_LINE_LOOP );
-    {
-        glVertex3f( pvp.x + .5f,         pvp.y + .5f,         0.f );
-        glVertex3f( pvp.getXEnd() - .5f, pvp.y + .5f,         0.f );
-        glVertex3f( pvp.getXEnd() - .5f, pvp.getYEnd() - .5f, 0.f );
-        glVertex3f( pvp.x + .5f,         pvp.getYEnd() - .5f, 0.f );
-    }
-    glEnd();
-}
-}
-
 void FrameData::readback( const Frame& frame,
                           util::ObjectManager< const void* >* glObjects,
-<<<<<<< HEAD
                           const DrawableConfig& config )
 {
     readback( frame, glObjects, config, PixelViewports( 1, getPixelViewport( )));
@@ -273,8 +255,6 @@
 
 void FrameData::readback( const Frame& frame,
                           util::ObjectManager< const void* >* glObjects,
-=======
->>>>>>> 37a75338
                           const DrawableConfig& config,
                           const PixelViewports& regions )
 {
@@ -303,7 +283,6 @@
     else
         pvps.push_back( absPVP );
 #endif
-<<<<<<< HEAD
 
     // readback the whole screen when using textures
     if( getType() == eq::Frame::TYPE_TEXTURE )
@@ -320,39 +299,10 @@
     for( size_t i = 0; i < regions.size(); ++i )
     {
         PixelViewport pvp = regions[ i ] + frame.getOffset();
-=======
-
-    // readback the whole screen when donig in-place compositing
-    if( getType() == eq::Frame::TYPE_TEXTURE )
-    {
-#ifndef NDEBUG
-        if( getenv( "EQ_OUTLINE_RB" ))
-            _drawRectangle( absPVP );
-#endif
-        Image* image = newImage( getType(), config );
-        image->readback( getBuffers(), absPVP, zoom, glObjects );
-        image->setOffset( 0, 0 );
-        return;
-    }
-    //else read only required regions
-    EQASSERT( getType() == eq::Frame::TYPE_MEMORY );
-
-    const eq::Pixel& pixel = getPixel();
-    for( uint32_t i = 0; i < regions.size(); i++ )
-    {
-        PixelViewport pvp = regions[ i ];
->>>>>>> 37a75338
         pvp.intersect( absPVP );
         if( !pvp.hasArea( ))
             continue;
 
-<<<<<<< HEAD
-=======
-#ifndef NDEBUG
-        if( getenv( "EQ_OUTLINE_RB" ))
-            _drawRectangle( pvp );
-#endif
->>>>>>> 37a75338
         Image* image = newImage( getType(), config );
         image->readback( getBuffers(), pvp, zoom, glObjects );
 
@@ -373,7 +323,6 @@
     }
 }
 
-
 void FrameData::startReadback( const Frame& frame,
                             util::ObjectManager< const void* >* glObjects,
                             const DrawableConfig& config,
@@ -429,7 +378,6 @@
                           (pvp.y - framePVP.y) * pixel.h );
     }
 }
-
 
 void FrameData::setVersion( const uint64_t version )
 {
