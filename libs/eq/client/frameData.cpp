
/* Copyright (c) 2006-2012, Stefan Eilemann <eile@equalizergraphics.com>
 *                    2010, Cedric Stalder <cedric.stalder@gmail.com>
 *
 * This library is free software; you can redistribute it and/or modify it under
 * the terms of the GNU Lesser General Public License version 2.1 as published
 * by the Free Software Foundation.
 *  
 * This library is distributed in the hope that it will be useful, but WITHOUT
 * ANY WARRANTY; without even the implied warranty of MERCHANTABILITY or FITNESS
 * FOR A PARTICULAR PURPOSE.  See the GNU Lesser General Public License for more
 * details.
 * 
 * You should have received a copy of the GNU Lesser General Public License
 * along with this library; if not, write to the Free Software Foundation, Inc.,
 * 51 Franklin Street, Fifth Floor, Boston, MA 02110-1301 USA.
 */

#include "frameData.h"

#include "nodeStatistics.h"
#include "channelStatistics.h"
#include "exception.h"
#include "image.h"
#include "log.h"
#include "nodePackets.h"
#include "roiFinder.h"

#include <eq/fabric/drawableConfig.h>
#include <co/command.h>
#include <co/commandFunc.h>
#include <co/connectionDescription.h>
#include <co/dataIStream.h>
#include <co/dataOStream.h>
#include <co/base/global.h>
#include <co/base/monitor.h>
#include <co/base/scopedMutex.h>

#include <co/plugins/compressor.h>
#include <algorithm>

namespace eq
{

typedef co::CommandFunc<FrameData> CmdFunc;

FrameData::FrameData() 
        : _version( co::VERSION_NONE.low( ))
        , _useAlpha( true )
        , _colorQuality( 1.f )
        , _depthQuality( 1.f )
        , _colorCompressor( EQ_COMPRESSOR_AUTO )
        , _depthCompressor( EQ_COMPRESSOR_AUTO )
{
    _roiFinder = new ROIFinder();
    EQINFO << "New FrameData @" << (void*)this << std::endl;
}

FrameData::~FrameData()
{
    clear();

    for( Images::const_iterator i = _imageCache.begin();
         i != _imageCache.end(); ++i )
    {
        Image* image = *i;
        EQWARN << "Unflushed image in FrameData destructor" << std::endl;
        delete image;
    }
    _imageCache.clear();

    delete _roiFinder;
    _roiFinder = 0;
}

void FrameData::setQuality( Frame::Buffer buffer, float quality )
{
    if( buffer != Frame::BUFFER_COLOR )
    {
        EQASSERT( buffer == Frame::BUFFER_DEPTH );
        _depthQuality = quality;
        return;
    }

    _colorQuality = quality;
}

void FrameData::useCompressor( const Frame::Buffer buffer, const uint32_t name )
{
    if( buffer != Frame::BUFFER_COLOR )
    {
        EQASSERT( buffer == Frame::BUFFER_DEPTH );
        _depthCompressor = name;
        return;
    }

    _colorCompressor = name;
}

void FrameData::getInstanceData( co::DataOStream& os )
{
    EQUNREACHABLE;
    _data.serialize( os );
}

void FrameData::applyInstanceData( co::DataIStream& is )
{
    clear();
    _data.deserialize( is );
    EQLOG( LOG_ASSEMBLY ) << "applied " << this << std::endl;
}

FrameData::Data& FrameData::Data::operator = ( const Data& rhs )
{
    if( this != &rhs )
    {
        pvp = rhs.pvp;
        frameType = rhs.frameType;
        buffers = rhs.buffers;
        period = rhs.period;
        phase = rhs.phase;
        range = rhs.range;
        pixel = rhs.pixel;
        subpixel = rhs.subpixel;
        zoom = rhs.zoom;
        // don't assign input nodes & -netNodes here
    }
    return *this;
}

void FrameData::Data::serialize( co::DataOStream& os ) const
{
    os << pvp << frameType << buffers << period << phase << range
       << pixel << subpixel << zoom;
}

void FrameData::Data::deserialize( co::DataIStream& is )
{
    is >> pvp >> frameType >> buffers >> period >> phase >> range
       >> pixel >> subpixel >> zoom;
}

void FrameData::clear()
{
    _imageCacheLock.set();
    _imageCache.insert( _imageCache.end(), _images.begin(), _images.end( ));
    _imageCacheLock.unset();
    _images.clear();
}

void FrameData::flush()
{
    clear();

    for( Images::const_iterator i = _imageCache.begin();
         i != _imageCache.end(); ++i )
    {
        Image* image = *i;
        image->flush();
        delete image;
    }

    _imageCache.clear();
}

Image* FrameData::newImage( const eq::Frame::Type type,
                            const DrawableConfig& config )
{
    Image* image = _allocImage( type, config, true /* set quality */ );
    _images.push_back( image );
    return image;
}

<<<<<<< HEAD

=======
>>>>>>> bcc3697e
void FrameData::returnLastImage()
{
    if( _images.size() < 1 )
    {
        EQWARN << "Can't return image since no images were reserved"
               << std::endl;
        return;
    }

    _imageCacheLock.set();
    EQASSERT( _images.size() > 0 );
    _imageCache.push_back( _images.back() );
    _imageCacheLock.unset();

    _images.pop_back();
}

<<<<<<< HEAD

=======
>>>>>>> bcc3697e
Image* FrameData::_allocImage( const eq::Frame::Type type,
                               const DrawableConfig& config,
                               const bool setQuality_ )
{
    Image* image;
    _imageCacheLock.set();

    if( _imageCache.empty( ))
    {
        _imageCacheLock.unset();
        image = new Image;
    }
    else
    {
        image = _imageCache.back();
        _imageCache.pop_back();
        _imageCacheLock.unset();

        image->reset();
    }

    image->setAlphaUsage( _useAlpha );
    image->setStorageType( type );
    if( setQuality_ )
    {
        image->setQuality( Frame::BUFFER_COLOR, _colorQuality );
        image->setQuality( Frame::BUFFER_DEPTH, _depthQuality ); 
    }

    image->useCompressor( Frame::BUFFER_COLOR, _colorCompressor );
    image->useCompressor( Frame::BUFFER_DEPTH, _depthCompressor );

    image->setInternalFormat( Frame::BUFFER_DEPTH,
                              EQ_COMPRESSOR_DATATYPE_DEPTH );
    switch( config.colorBits )
    {
        case 16:  
            image->setInternalFormat( Frame::BUFFER_COLOR, 
                                      EQ_COMPRESSOR_DATATYPE_RGBA16F );
            break;
        case 32:  
            image->setInternalFormat( Frame::BUFFER_COLOR, 
                                      EQ_COMPRESSOR_DATATYPE_RGBA32F );
            break;
        case 10:
            image->setInternalFormat( Frame::BUFFER_COLOR, 
                                      EQ_COMPRESSOR_DATATYPE_RGB10_A2 );
            break;
        default:
            image->setInternalFormat( Frame::BUFFER_COLOR, 
                                      EQ_COMPRESSOR_DATATYPE_RGBA );
    }

    return image;
}

void FrameData::readback( const Frame& frame,
                          util::ObjectManager< const void* >* glObjects,
                          const DrawableConfig& config )
{
    readback( frame, glObjects, config, PixelViewports( 1, getPixelViewport( )));
}

void FrameData::readback( const Frame& frame,
                          util::ObjectManager< const void* >* glObjects,
                          const DrawableConfig& config,
                          const PixelViewports& regions )
{
    if( _data.buffers == Frame::BUFFER_NONE )
        return;

    const eq::PixelViewport& framePVP = getPixelViewport();
    const PixelViewport      absPVP   = framePVP + frame.getOffset();
    if( !absPVP.isValid( ))
        return;

    const Zoom& zoom = frame.getZoom();
    if( !zoom.isValid( ))
    {
        EQWARN << "Invalid zoom factor, skipping frame" << std::endl;
        return;
    }

// TODO: issue #85: move automatic ROI detection to eq::Channel
#if 0
    PixelViewports pvps;
    if( _data.buffers & Frame::BUFFER_DEPTH && zoom == Zoom::NONE )
        pvps = _roiFinder->findRegions( _data.buffers, absPVP, zoom,
//                    frame.getAssemblyStage(), frame.getFrameID(), glObjects );
                    0, 0, glObjects );
    else
        pvps.push_back( absPVP );
#endif

    // readback the whole screen when using textures
    if( getType() == eq::Frame::TYPE_TEXTURE )
    {
        Image* image = newImage( getType(), config );
        image->readback( getBuffers(), absPVP, zoom, glObjects );
        image->setOffset( 0, 0 );
        return;
    }
    // else read the given regions
    EQASSERT( getType() == eq::Frame::TYPE_MEMORY );

    const eq::Pixel& pixel = getPixel();
    for( size_t i = 0; i < regions.size(); ++i )
    {
        PixelViewport pvp = regions[ i ] + frame.getOffset();
        pvp.intersect( absPVP );
        if( !pvp.hasArea( ))
            continue;

        Image* image = newImage( getType(), config );
        image->readback( getBuffers(), pvp, zoom, glObjects );

        pvp -= frame.getOffset();
        image->setOffset( (pvp.x - framePVP.x) * pixel.w,
                          (pvp.y - framePVP.y) * pixel.h );
#ifndef NDEBUG
        if( getenv( "EQ_DUMP_IMAGES" ))
        {
            static co::base::a_int32_t counter;
            std::ostringstream stringstream;

            stringstream << "Image_" << std::setfill( '0' ) << std::setw(5)
                         << ++counter;
            image->writeImages( stringstream.str( ));
        }
#endif
    }
}

void FrameData::startReadback( const Frame& frame,
                            util::ObjectManager< const void* >* glObjects,
                            const DrawableConfig& config,
                            const PixelViewports& regions )
{
    if( _data.buffers == Frame::BUFFER_NONE )
        return;

    const eq::PixelViewport& framePVP = getPixelViewport();
    const PixelViewport      absPVP   = framePVP + frame.getOffset();
    if( !absPVP.isValid( ))
        return;

    const Zoom& zoom = frame.getZoom();
    if( !zoom.isValid( ))
    {
        EQWARN << "Invalid zoom factor, skipping frame" << std::endl;
        return;
    }

    // readback the whole screen when donig in-place compositing
    if( getType() == eq::Frame::TYPE_TEXTURE )
    {
        Image* image = newImage( getType(), config );
        if( !image->startReadback( getBuffers(), absPVP, zoom, glObjects ))
        {
            returnLastImage();
            return;
        }
        image->setOffset( 0, 0 );
        return;
    }
    //else read only required regions
    EQASSERT( getType() == eq::Frame::TYPE_MEMORY );

    const eq::Pixel& pixel = getPixel();
    for( uint32_t i = 0; i < regions.size(); i++ )
    {
        PixelViewport pvp = regions[ i ];
        pvp.intersect( absPVP );
        if( !pvp.hasArea( ))
            continue;

        Image* image = newImage( getType(), config );
        if( !image->startReadback( getBuffers(), pvp, zoom, glObjects ))
        {
            returnLastImage();
            return;
        }

        pvp -= frame.getOffset();
        image->setOffset( (pvp.x - framePVP.x) * pixel.w,
                          (pvp.y - framePVP.y) * pixel.h );
    }
}

<<<<<<< HEAD

=======
>>>>>>> bcc3697e
void FrameData::setVersion( const uint64_t version )
{
    EQASSERTINFO( _version <= version, _version << " > " << version );
    _version = version;
    EQLOG( LOG_ASSEMBLY ) << "New v" << version << std::endl;
}

void FrameData::waitReady( const uint32_t timeout ) const 
{
    if( !_readyVersion.timedWaitGE( _version, timeout ))
        throw Exception( Exception::TIMEOUT_INPUTFRAME );
}

void FrameData::setReady()
{
    _setReady( _version );
}

void FrameData::setReady( const NodeFrameDataReadyPacket* packet )
{
    clear();
    EQASSERT(  packet->frameData.version.high() == 0 );
    EQASSERT( _readyVersion < packet->frameData.version.low( ));
    EQASSERT( _readyVersion == 0 ||
              _readyVersion + 1 == packet->frameData.version.low( ));
    EQASSERT( _version == packet->frameData.version.low( ));

    _images.swap( _pendingImages );
    _data = packet->data;
    _setReady( packet->frameData.version.low());

    EQLOG( LOG_ASSEMBLY ) << this << " applied v" 
                          << packet->frameData.version.low() << std::endl;
}

void FrameData::_setReady( const uint64_t version )
{
    
    EQASSERTINFO( _readyVersion <= version,
                  "v" << _version << " ready " << _readyVersion << " new "
                      << version );

    co::base::ScopedMutex< co::base::SpinLock > mutex( _listeners );
    if( _readyVersion >= version )
        return;

    _readyVersion = version;
    EQLOG( LOG_ASSEMBLY ) << "set ready " << this << ", " << _listeners->size()
                          << " monitoring" << std::endl;

    for( Listeners::iterator i= _listeners->begin();
         i != _listeners->end(); ++i )
    {
        Listener* listener = *i;
        ++(*listener);
    }
}

void FrameData::addListener( co::base::Monitor<uint32_t>& listener )
{
    co::base::ScopedMutex< co::base::SpinLock > mutex( _listeners );

    _listeners->push_back( &listener );
    if( _readyVersion >= _version )
        ++listener;
}

void FrameData::removeListener( co::base::Monitor<uint32_t>& listener )
{
    co::base::ScopedMutex< co::base::SpinLock > mutex( _listeners );

    Listeners::iterator i = std::find( _listeners->begin(), _listeners->end(),
                                      &listener );
    EQASSERT( i != _listeners->end( ));
    _listeners->erase( i );
}

bool FrameData::addImage( const NodeFrameDataTransmitPacket* packet )
{
    Image* image = _allocImage( Frame::TYPE_MEMORY, DrawableConfig(),
                                false /* set quality */ );

    // Note on the const_cast: since the PixelData structure stores non-const
    // pointers, we have to go non-const at some point, even though we do not
    // modify the data.
    uint8_t* data  = const_cast< uint8_t* >( packet->data );

    image->setPixelViewport( packet->pvp );
    image->setAlphaUsage( packet->useAlpha );

    Frame::Buffer buffers[] = { Frame::BUFFER_COLOR, Frame::BUFFER_DEPTH };
    for( unsigned i = 0; i < 2; ++i )
    {
        const Frame::Buffer buffer = buffers[i];
        
        if( packet->buffers & buffer )
        {
            PixelData pixelData;
            const ImageHeader* header = reinterpret_cast<ImageHeader*>( data );
            pixelData.internalFormat  = header->internalFormat;
            pixelData.externalFormat  = header->externalFormat;
            pixelData.pixelSize       = header->pixelSize;
            pixelData.pvp             = header->pvp;
            pixelData.compressorName  = header->compressorName;
            pixelData.compressorFlags = header->compressorFlags;
            pixelData.isCompressed =
                pixelData.compressorName > EQ_COMPRESSOR_NONE;

            const uint32_t nChunks    = header->nChunks;
            data += sizeof( ImageHeader );

            if( pixelData.isCompressed )
            {
                pixelData.compressedSize.resize( nChunks );
                pixelData.compressedData.resize( nChunks );

                for( uint32_t j = 0; j < nChunks; ++j )
                {
                    const uint64_t size = *reinterpret_cast< uint64_t*>( data );
                    data += sizeof( uint64_t );
                    
                    pixelData.compressedSize[j] = size; 
                    pixelData.compressedData[j] = data;
                    data += size;
                }
            }
            else
            {
                const uint64_t size = *reinterpret_cast< uint64_t*>( data );
                data += sizeof( uint64_t );
                pixelData.pixels = data;
                data += size;
                EQASSERT( size == pixelData.pvp.getArea()*pixelData.pixelSize );
            }

            image->setZoom( packet->zoom );
            image->setQuality( buffer, header->quality );
            image->setPixelData( buffer, pixelData );
        }
    }

    EQASSERT( _readyVersion < packet->frameData.version.low( ));
    _pendingImages.push_back( image );
    return true;
}

std::ostream& operator << ( std::ostream& os, const FrameData* data )
{
    os << "frame data id " << data->getID() << "." << data->getInstanceID()
       << " v" << data->getVersion() << ' ' << data->getImages().size()
       << " images, ready " << ( data->isReady() ? 'y' :'n' );
    return os;
}

}<|MERGE_RESOLUTION|>--- conflicted
+++ resolved
@@ -171,10 +171,6 @@
     return image;
 }
 
-<<<<<<< HEAD
-
-=======
->>>>>>> bcc3697e
 void FrameData::returnLastImage()
 {
     if( _images.size() < 1 )
@@ -192,10 +188,6 @@
     _images.pop_back();
 }
 
-<<<<<<< HEAD
-
-=======
->>>>>>> bcc3697e
 Image* FrameData::_allocImage( const eq::Frame::Type type,
                                const DrawableConfig& config,
                                const bool setQuality_ )
@@ -385,10 +377,6 @@
     }
 }
 
-<<<<<<< HEAD
-
-=======
->>>>>>> bcc3697e
 void FrameData::setVersion( const uint64_t version )
 {
     EQASSERTINFO( _version <= version, _version << " > " << version );
