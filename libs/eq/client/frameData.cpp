
/* Copyright (c) 2006-2011, Stefan Eilemann <eile@equalizergraphics.com>
 *                    2010, Cedric Stalder <cedric.stalder@gmail.com>
 *
 * This library is free software; you can redistribute it and/or modify it under
 * the terms of the GNU Lesser General Public License version 2.1 as published
 * by the Free Software Foundation.
 *  
 * This library is distributed in the hope that it will be useful, but WITHOUT
 * ANY WARRANTY; without even the implied warranty of MERCHANTABILITY or FITNESS
 * FOR A PARTICULAR PURPOSE.  See the GNU Lesser General Public License for more
 * details.
 * 
 * You should have received a copy of the GNU Lesser General Public License
 * along with this library; if not, write to the Free Software Foundation, Inc.,
 * 51 Franklin Street, Fifth Floor, Boston, MA 02110-1301 USA.
 */

#include "frameData.h"

#include "nodeStatistics.h"
#include "channelStatistics.h"
#include "exception.h"
#include "image.h"
#include "log.h"
#include "nodePackets.h"
#include "roiFinder.h"

#include <eq/fabric/drawableConfig.h>
#include <co/command.h>
#include <co/commandFunc.h>
#include <co/connectionDescription.h>
#include <co/dataIStream.h>
#include <co/dataOStream.h>
#include <co/base/global.h>
#include <co/base/monitor.h>
#include <co/base/scopedMutex.h>

#include <co/plugins/compressor.h>
#include <algorithm>

namespace eq
{

typedef co::CommandFunc<FrameData> CmdFunc;

FrameData::FrameData() 
        : _version( co::VERSION_NONE.low( ))
        , _useAlpha( true )
        , _colorQuality( 1.f )
        , _depthQuality( 1.f )
        , _newImages( 0 )
{
    _roiFinder = new ROIFinder();
    EQINFO << "New FrameData @" << (void*)this << std::endl;
}

FrameData::~FrameData()
{
    clear();

    for( Images::const_iterator i = _imageCache.begin();
         i != _imageCache.end(); ++i )
    {
        Image* image = *i;
        EQWARN << "Unflushed image in FrameData destructor" << std::endl;
        delete image;
    }
    _imageCache.clear();

    delete _roiFinder;
    _roiFinder = 0;
}

void FrameData::setQuality( Frame::Buffer buffer, float quality )
{
    if( buffer != Frame::BUFFER_COLOR )
    {
        EQASSERT( buffer == Frame::BUFFER_DEPTH );
        _depthQuality = quality;
        return;
    }

    _colorQuality = quality;
}

void FrameData::getInstanceData( co::DataOStream& os )
{
    EQUNREACHABLE;
    _data.serialize( os );
}

void FrameData::applyInstanceData( co::DataIStream& is )
{
    clear();
    _data.deserialize( is );
    EQLOG( LOG_ASSEMBLY ) << "applied " << this << std::endl;
}

<<<<<<< HEAD
FrameData::Data& FrameData::Data::operator=( const Data& rhs )
=======
FrameData::Data& FrameData::Data::operator = ( const Data& rhs )
>>>>>>> c65c23f4
{
    if( this != &rhs )
    {
        pvp = rhs.pvp;
        frameType = rhs.frameType;
        buffers = rhs.buffers;
        period = rhs.period;
        phase = rhs.phase;
        range = rhs.range;
        pixel = rhs.pixel;
        subpixel = rhs.subpixel;
        zoom = rhs.zoom;
    }
    return *this;
}

void FrameData::Data::serialize( co::DataOStream& os ) const
{
    os << pvp << frameType << buffers << period << phase << range
       << pixel << subpixel << zoom << inputNodes << inputNetNodes;
}

void FrameData::Data::deserialize( co::DataIStream& is )
{
    is >> pvp >> frameType >> buffers >> period >> phase >> range
       >> pixel >> subpixel >> zoom >> inputNodes >> inputNetNodes;
}

void FrameData::clear()
{
    _imageCacheLock.set();
    _imageCache.insert( _imageCache.end(), _images.begin(), _images.end( ));
    _imageCacheLock.unset();

    _images.clear();
    _newImages = 0;
}

void FrameData::flush()
{
    clear();

    for( Images::const_iterator i = _imageCache.begin();
         i != _imageCache.end(); ++i )
    {
        Image* image = *i;
        image->flush();
        delete image;
    }

    _imageCache.clear();
    _newImages = 0;
}

void FrameData::resetNewImages()
{
    _newImages = 0;
}

Image* FrameData::newImage( const eq::Frame::Type type,
                            const DrawableConfig& config )
{
    Image* image = _allocImage( type, config, true /* set quality */ );
    _images.push_back( image );
    ++_newImages;
    return image;
}

Image* FrameData::_allocImage( const eq::Frame::Type type,
                               const DrawableConfig& config,
                               const bool setQuality_ )
{
    Image* image;
    _imageCacheLock.set();

    if( _imageCache.empty( ))
    {
        _imageCacheLock.unset();
        image = new Image;
    }
    else
    {
        image = _imageCache.back();
        _imageCache.pop_back();
        _imageCacheLock.unset();

        image->reset();
    }

    image->setAlphaUsage( _useAlpha );
    image->setStorageType( type );
    if( setQuality_ )
    {
        image->setQuality( Frame::BUFFER_COLOR, _colorQuality );
        image->setQuality( Frame::BUFFER_DEPTH, _depthQuality ); 
    }

    image->setInternalFormat( Frame::BUFFER_DEPTH,
                              EQ_COMPRESSOR_DATATYPE_DEPTH );
    switch( config.colorBits )
    {
        case 16:  
            image->setInternalFormat( Frame::BUFFER_COLOR, 
                                      EQ_COMPRESSOR_DATATYPE_RGBA16F );
            break;
        case 32:  
            image->setInternalFormat( Frame::BUFFER_COLOR, 
                                      EQ_COMPRESSOR_DATATYPE_RGBA32F );
            break;
        case 10:
            image->setInternalFormat( Frame::BUFFER_COLOR, 
                                      EQ_COMPRESSOR_DATATYPE_RGB10_A2 );
            break;
        default:
            image->setInternalFormat( Frame::BUFFER_COLOR, 
                                      EQ_COMPRESSOR_DATATYPE_RGBA );
    }

    return image;
}

void FrameData::readback( const Frame& frame,
                          util::ObjectManager< const void* >* glObjects,
                          const DrawableConfig& config  )
{
    if( _data.buffers == Frame::BUFFER_NONE )
        return;

    PixelViewport absPVP = _data.pvp + frame.getOffset();
    if( !absPVP.isValid( ))
        return;

    const Zoom& zoom = frame.getZoom();

    if( !zoom.isValid( ))
    {
        EQWARN << "Invalid zoom factor, skipping frame" << std::endl;
        return;
    }

    PixelViewports pvps;

    if( _data.buffers & Frame::BUFFER_DEPTH && zoom == Zoom::NONE )
        pvps = _roiFinder->findRegions( _data.buffers, absPVP, zoom,
//                    frame.getAssemblyStage(), frame.getFrameID(), glObjects );
                    0, 0, glObjects );
    else
        pvps.push_back( absPVP );

    for( uint32_t i = 0; i < pvps.size(); i++ )
    {
        PixelViewport pvp = pvps[ i ];
        pvp.intersect( absPVP );

        Image* image = newImage( _data.frameType, config );
        image->readback( _data.buffers, pvp, zoom, glObjects );
        image->setOffset( pvp.x, pvp.y );
        // eile why? image->setOffset( pvp.x, pvp.y );
        // tribal-tec because it works; below code does not set any offset
        // image->setOffset( pvp.x - absPVP.x, pvp.y - absPVP.y );

#ifndef NDEBUG
        if( getenv( "EQ_DUMP_IMAGES" ))
        {
            static co::base::a_int32_t counter;
            std::ostringstream stringstream;

            stringstream << "Image_" << std::setfill( '0' ) << std::setw(5)
                         << ++counter;
            image->writeImages( stringstream.str( ));
        }
#endif
    }
    // @bug? Why did it move to channel?
    //setReady();
}

void FrameData::setVersion( const uint64_t version )
{
    EQASSERTINFO( _version <= version, _version << " > " << version );
    _version = version;
    EQLOG( LOG_ASSEMBLY ) << "New v" << version << std::endl;
}

void FrameData::waitReady() const 
{
    // TODO: Use Config::getTimeout() cf. compositor.cpp
    if( co::base::Global::getIAttribute( co::base::Global::IATTR_ROBUSTNESS ) )
    { 
        if( !_readyVersion.timedWaitGE( 
                       _version, co::base::Global::getIAttribute( 
                                    co::base::Global::IATTR_TIMEOUT_DEFAULT )))
        {
            throw Exception( Exception::TIMEOUT_INPUTFRAME );
        }
    }
    else
    {
        _readyVersion.waitGE( _version );
    }
}

void FrameData::setReady()
{
    _setReady( _version );
}

void FrameData::setReady( const NodeFrameDataReadyPacket* packet )
{
    clear();
    EQASSERT(  packet->frameData.version.high() == 0 );
    EQASSERT( _readyVersion < packet->frameData.version.low( ));
    EQASSERT( _readyVersion == 0 ||
              _readyVersion + 1 == packet->frameData.version.low( ));
    EQASSERT( _version == packet->frameData.version.low( ));

    _images.swap( _pendingImages );
    _data = packet->data;
    _setReady( packet->frameData.version.low());

    EQLOG( LOG_ASSEMBLY ) << this << " applied v" 
                          << packet->frameData.version.low() << std::endl;
}

void FrameData::_setReady( const uint64_t version )
{
    
    EQASSERTINFO( _readyVersion <= version,
                  "v" << _version << " ready " << _readyVersion << " new "
                      << version );

    co::base::ScopedMutex< co::base::SpinLock > mutex( _listeners );
    if( _readyVersion >= version )
        return;

    _readyVersion = version;
    EQLOG( LOG_ASSEMBLY ) << "set ready " << this << ", " << _listeners->size()
                          << " monitoring" << std::endl;

    for( Listeners::iterator i= _listeners->begin();
         i != _listeners->end(); ++i )
    {
        Listener* listener = *i;
        ++(*listener);
    }
}

void FrameData::addListener( co::base::Monitor<uint32_t>& listener )
{
    co::base::ScopedMutex< co::base::SpinLock > mutex( _listeners );

    _listeners->push_back( &listener );
    if( _readyVersion >= _version )
        ++listener;
}

void FrameData::removeListener( co::base::Monitor<uint32_t>& listener )
{
    co::base::ScopedMutex< co::base::SpinLock > mutex( _listeners );

    Listeners::iterator i = std::find( _listeners->begin(), _listeners->end(),
                                      &listener );
    EQASSERT( i != _listeners->end( ));
    _listeners->erase( i );
}

bool FrameData::addImage( const NodeFrameDataTransmitPacket* packet )
{
    Image* image = _allocImage( Frame::TYPE_MEMORY, DrawableConfig(),
                                false /* set quality */ );

    // Note on the const_cast: since the PixelData structure stores non-const
    // pointers, we have to go non-const at some point, even though we do not
    // modify the data.
    uint8_t* data  = const_cast< uint8_t* >( packet->data );

    image->setPixelViewport( packet->pvp );
    image->setAlphaUsage( packet->useAlpha );

    Frame::Buffer buffers[] = { Frame::BUFFER_COLOR, Frame::BUFFER_DEPTH };
    for( unsigned i = 0; i < 2; ++i )
    {
        const Frame::Buffer buffer = buffers[i];
        
        if( packet->buffers & buffer )
        {
            PixelData pixelData;
            const ImageHeader* header = reinterpret_cast<ImageHeader*>( data );
            pixelData.internalFormat  = header->internalFormat;
            pixelData.externalFormat  = header->externalFormat;
            pixelData.pixelSize       = header->pixelSize;
            pixelData.pvp             = header->pvp;
            pixelData.compressorName  = header->compressorName;
            pixelData.compressorFlags = header->compressorFlags;
            pixelData.isCompressed =
                pixelData.compressorName > EQ_COMPRESSOR_NONE;

            const uint32_t nChunks    = header->nChunks;
            data += sizeof( ImageHeader );

            if( pixelData.isCompressed )
            {
                pixelData.compressedSize.resize( nChunks );
                pixelData.compressedData.resize( nChunks );

                for( uint32_t j = 0; j < nChunks; ++j )
                {
                    const uint64_t size = *reinterpret_cast< uint64_t*>( data );
                    data += sizeof( uint64_t );
                    
                    pixelData.compressedSize[j] = size; 
                    pixelData.compressedData[j] = data;
                    data += size;
                }
            }
            else
            {
                const uint64_t size = *reinterpret_cast< uint64_t*>( data );
                data += sizeof( uint64_t );
                pixelData.pixels = data;
                data += size;
                EQASSERT( size == pixelData.pvp.getArea()*pixelData.pixelSize );
            }

            image->setQuality( buffer, header->quality );
            image->setPixelData( buffer, pixelData );
        }
    }

    EQASSERT( _readyVersion < packet->frameData.version.low( ));
    _pendingImages.push_back( image );
    return true;
}

std::ostream& operator << ( std::ostream& os, const FrameData* data )
{
    os << "frame data id " << data->getID() << "." << data->getInstanceID()
       << " v" << data->getVersion() << ' ' << data->getImages().size()
       << " images, ready " << ( data->isReady() ? 'y' :'n' );
    return os;
}

}<|MERGE_RESOLUTION|>--- conflicted
+++ resolved
@@ -97,11 +97,7 @@
     EQLOG( LOG_ASSEMBLY ) << "applied " << this << std::endl;
 }
 
-<<<<<<< HEAD
-FrameData::Data& FrameData::Data::operator=( const Data& rhs )
-=======
 FrameData::Data& FrameData::Data::operator = ( const Data& rhs )
->>>>>>> c65c23f4
 {
     if( this != &rhs )
     {
