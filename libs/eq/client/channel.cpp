
/* Copyright (c) 2005-2012, Stefan Eilemann <eile@equalizergraphics.com> 
 *                    2011, Cedric Stalder <cedric.stalder@gmail.com>
 *
 * This library is free software; you can redistribute it and/or modify it under
 * the terms of the GNU Lesser General Public License version 2.1 as published
 * by the Free Software Foundation.
 *  
 * This library is distributed in the hope that it will be useful, but WITHOUT
 * ANY WARRANTY; without even the implied warranty of MERCHANTABILITY or FITNESS
 * FOR A PARTICULAR PURPOSE.  See the GNU Lesser General Public License for more
 * details.
 * 
 * You should have received a copy of the GNU Lesser General Public License
 * along with this library; if not, write to the Free Software Foundation, Inc.,
 * 51 Franklin Street, Fifth Floor, Boston, MA 02110-1301 USA.
 */

#include "channel.h"

#include "channelPackets.h"
#include "channelStatistics.h"
#include "client.h"
#include "compositor.h"
#include "config.h"
#include "configEvent.h"
#include "error.h"
#include "frame.h"
#include "frameData.h"
#include "global.h"
#include "image.h"
#include "jitter.h"
#include "log.h"
#include "node.h"
#include "nodeFactory.h"
#include "nodePackets.h"
#include "pipe.h"
#include "server.h"
#include "systemWindow.h"
#include "windowPackets.h"

#include <eq/util/accum.h>
#include <eq/util/frameBufferObject.h>
#include <eq/util/objectManager.h>
#include <eq/fabric/commands.h>
#include <eq/fabric/task.h>

#include <co/command.h>
#include <co/connectionDescription.h>
#include <co/exception.h>
#include <co/queueSlave.h>
#include <co/base/rng.h>
#include <co/base/scopedMutex.h>

#include <set>

#include "detail/channel.ipp"

namespace eq
{
/** @cond IGNORE */
typedef fabric::Channel< Window, Channel > Super;
typedef co::CommandFunc<Channel> CmdFunc;
using detail::STATE_STOPPED;
using detail::STATE_INITIALIZING;
using detail::STATE_RUNNING;
using detail::STATE_FAILED;
/** @endcond */

Channel::Channel( Window* parent )
        : Super( parent )
        , _impl( new detail::Channel )
{}

Channel::~Channel()
{
    delete _impl;
}

void Channel::attach( const co::base::UUID& id, const uint32_t instanceID )
{
    Super::attach( id, instanceID );
    co::CommandQueue* queue = getPipeThreadQueue();
    co::CommandQueue* commandQ = getCommandThreadQueue();
    co::CommandQueue* transmitQ = &getNode()->transmitter.getQueue();

    registerCommand( fabric::CMD_CHANNEL_CONFIG_INIT, 
                     CmdFunc( this, &Channel::_cmdConfigInit ), queue );
    registerCommand( fabric::CMD_CHANNEL_CONFIG_EXIT, 
                     CmdFunc( this, &Channel::_cmdConfigExit ), queue );
    registerCommand( fabric::CMD_CHANNEL_FRAME_START,
                     CmdFunc( this, &Channel::_cmdFrameStart ), queue );
    registerCommand( fabric::CMD_CHANNEL_FRAME_FINISH,
                     CmdFunc( this, &Channel::_cmdFrameFinish ), queue );
    registerCommand( fabric::CMD_CHANNEL_FRAME_CLEAR, 
                     CmdFunc( this, &Channel::_cmdFrameClear ), queue );
    registerCommand( fabric::CMD_CHANNEL_FRAME_DRAW, 
                     CmdFunc( this, &Channel::_cmdFrameDraw ), queue );
    registerCommand( fabric::CMD_CHANNEL_FRAME_DRAW_FINISH, 
                     CmdFunc( this, &Channel::_cmdFrameDrawFinish ), queue );
    registerCommand( fabric::CMD_CHANNEL_FRAME_ASSEMBLE, 
                     CmdFunc( this, &Channel::_cmdFrameAssemble ), queue );
    registerCommand( fabric::CMD_CHANNEL_FRAME_READBACK, 
                     CmdFunc( this, &Channel::_cmdFrameReadback ), queue );
    registerCommand( fabric::CMD_CHANNEL_FRAME_FINISH_READBACK, 
                     CmdFunc( this, &Channel::_cmdFrameFinishReadback ), queue );
    registerCommand( fabric::CMD_CHANNEL_FRAME_TRANSMIT_IMAGE_ASYNC,
                     CmdFunc( this, &Channel::_cmdFrameTransmitImageAsync ),
                     transmitQ );
    registerCommand( fabric::CMD_CHANNEL_FRAME_SET_READY,
                     CmdFunc( this, &Channel::_cmdFrameSetReady ), transmitQ );
    registerCommand( fabric::CMD_CHANNEL_FRAME_VIEW_START, 
                     CmdFunc( this, &Channel::_cmdFrameViewStart ), queue );
    registerCommand( fabric::CMD_CHANNEL_FRAME_VIEW_FINISH, 
                     CmdFunc( this, &Channel::_cmdFrameViewFinish ), queue );
    registerCommand( fabric::CMD_CHANNEL_STOP_FRAME, 
                     CmdFunc( this, &Channel::_cmdStopFrame ), commandQ );
    registerCommand( fabric::CMD_CHANNEL_FRAME_TILES,
                     CmdFunc( this, &Channel::_cmdFrameTiles ), queue );
}

co::CommandQueue* Channel::getPipeThreadQueue()
{ 
    return getWindow()->getPipeThreadQueue(); 
}

co::CommandQueue* Channel::getCommandThreadQueue()
{ 
    return getWindow()->getCommandThreadQueue(); 
}

uint32_t Channel::getCurrentFrame() const
{
    return getPipe()->getCurrentFrame();
}

Pipe* Channel::getPipe()
{
    Window* window = getWindow();
    EQASSERT( window );
    return ( window ? window->getPipe() : 0 );
}

const Pipe* Channel::getPipe() const
{
    const Window* window = getWindow();
    EQASSERT( window );
    return ( window ? window->getPipe() : 0 );
}

Node* Channel::getNode()
{
    Window* window = getWindow();
    EQASSERT( window );
    return ( window ? window->getNode() : 0 );
}
const Node* Channel::getNode() const
{
    const Window* window = getWindow();
    EQASSERT( window );
    return ( window ? window->getNode() : 0 );
}

Config* Channel::getConfig()
{
    Window* window = getWindow();
    EQASSERT( window );
    return ( window ? window->getConfig() : 0 );
}
const Config* Channel::getConfig() const
{
    const Window* window = getWindow();
    EQASSERT( window );
    return ( window ? window->getConfig() : 0 );
}

ServerPtr Channel::getServer()
{
    Window* window = getWindow();
    EQASSERT( window );
    return ( window ? window->getServer() : 0 );
}

Window::ObjectManager* Channel::getObjectManager()
{
    Window* window = getWindow();
    EQASSERT( window );
    return window->getObjectManager();
}

const DrawableConfig& Channel::getDrawableConfig() const
{
    const Window* window = getWindow();
    EQASSERT( window );
    if( _impl->fbo )
        return _impl->drawableConfig;

    return window->getDrawableConfig();
}

const GLEWContext* Channel::glewGetContext() const
{
    const Window* window = getWindow();
    EQASSERT( window );
    return window->glewGetContext();
}

bool Channel::configExit()
{
    delete _impl->fbo;
    _impl->fbo = 0;
    return true;
}
bool Channel::configInit( const uint128_t& )
{ 
    return _configInitFBO(); 
}

bool Channel::_configInitFBO()
{
    const uint32_t drawable = getDrawable();
    if( drawable == FB_WINDOW )
        return true;
    
    const Window* window = getWindow();
    if( !window->getSystemWindow()  ||
        !GLEW_ARB_texture_non_power_of_two || !GLEW_EXT_framebuffer_object )
    {
        setError( ERROR_FBO_UNSUPPORTED );
        return false;
    }
        
    // needs glew initialized (see above)
    _impl->fbo = new util::FrameBufferObject( glewGetContext( ));

    int depthSize = 0;
    if( drawable & FBO_DEPTH )
    {
        depthSize = window->getIAttribute( Window::IATTR_PLANES_DEPTH );
        if( depthSize < 1 )
            depthSize = 24;
    }

    int stencilSize = 0;
    if( drawable & FBO_STENCIL )
    {
        stencilSize = window->getIAttribute( Window::IATTR_PLANES_STENCIL );
        if( stencilSize < 1 )
            stencilSize = 1;
    }

    const PixelViewport& pvp = getNativePixelViewport();
    if( _impl->fbo->init( pvp.w, pvp.h, window->getColorFormat(), depthSize,
                          stencilSize ))
    {
        return true;
    }
    // else

    setError( _impl->fbo->getError( ));
    delete _impl->fbo;
    _impl->fbo = 0;
    return false;
}

void Channel::_initDrawableConfig()
{
    const Window* window = getWindow();
    _impl->drawableConfig = window->getDrawableConfig();
    if( !_impl->fbo )
        return;

    const util::Textures& colors = _impl->fbo->getColorTextures();
    if( !colors.empty( ))
    {
        switch( colors.front()->getType( ))
        {
            case GL_FLOAT:
                _impl->drawableConfig.colorBits = 32;
                break;
            case GL_HALF_FLOAT:
                _impl->drawableConfig.colorBits = 16;
                break;
            case GL_UNSIGNED_INT_10_10_10_2:
                _impl->drawableConfig.colorBits = 10;
                break;

            default:
                EQUNIMPLEMENTED;
            case GL_UNSIGNED_BYTE:
                _impl->drawableConfig.colorBits = 8;
                break;
        }
    }
}


void Channel::notifyViewportChanged()
{
    const PixelViewport oldPVP = getPixelViewport();
    Super::notifyViewportChanged();
    const PixelViewport& newPVP = getPixelViewport();

    if( newPVP == oldPVP )
        return;

    Event event;
    event.type       = Event::CHANNEL_RESIZE;
    event.originator = getID();
    event.serial     = getSerial();
    EQASSERT( event.originator != co::base::UUID::ZERO );
    event.resize.x   = newPVP.x;
    event.resize.y   = newPVP.y;
    event.resize.w   = newPVP.w;
    event.resize.h   = newPVP.h;

    processEvent( event );
}

void Channel::addStatistic( Event& event )
{
    {
        const uint32_t frameNumber = event.statistic.frameNumber;
        const size_t index = frameNumber % _impl->statistics->size();
        EQASSERT( index < _impl->statistics->size( ));
        EQASSERT( _impl->statistics.data[ index ].used > 0 );

        co::base::ScopedFastWrite mutex( _impl->statistics );
        Statistics& statistics = _impl->statistics.data[ index ].data;
        statistics.push_back( event.statistic );
    }
    processEvent( event );
}

//---------------------------------------------------------------------------
// operations
//---------------------------------------------------------------------------

void Channel::frameClear( const uint128_t& )
{
    resetRegion();
    EQ_GL_CALL( applyBuffer( ));
    EQ_GL_CALL( applyViewport( ));

#ifndef NDEBUG
    if( getenv( "EQ_TAINT_CHANNELS" ))
    {
        const Vector3ub color = getUniqueColor();
        glClearColor( color.r()/255.0f,
                      color.g()/255.0f,
                      color.b()/255.0f, 1.0f );
    }
#endif // NDEBUG

    EQ_GL_CALL( glClear( GL_COLOR_BUFFER_BIT | GL_DEPTH_BUFFER_BIT ));
}

void Channel::frameDraw( const uint128_t& )
{
    EQ_GL_CALL( applyBuffer( ));
    EQ_GL_CALL( applyViewport( ));
    
    EQ_GL_CALL( glMatrixMode( GL_PROJECTION ));
    EQ_GL_CALL( glLoadIdentity( ));
    EQ_GL_CALL( applyFrustum( ));

    EQ_GL_CALL( glMatrixMode( GL_MODELVIEW ));
    EQ_GL_CALL( glLoadIdentity( ));
    EQ_GL_CALL( applyHeadTransform( ));
}

void Channel::frameAssemble( const uint128_t& )
{
    EQ_GL_CALL( applyBuffer( ));
    EQ_GL_CALL( applyViewport( ));
    EQ_GL_CALL( setupAssemblyState( ));
    try
    {
        Compositor::assembleFrames( getInputFrames(), this, 0 );
    }
    catch( const co::Exception& e )
    {
        EQWARN << e.what() << std::endl;
    }
    EQ_GL_CALL( resetAssemblyState( ));
}

void Channel::frameReadback( const uint128_t& )
{
    const PixelViewport& region = getRegion();
    if( !region.hasArea( ))
        return;

    EQ_GL_CALL( applyBuffer( ));
    EQ_GL_CALL( applyViewport( ));
    EQ_GL_CALL( setupAssemblyState( ));

    Window::ObjectManager* glObjects = getObjectManager();
    const DrawableConfig& drawable = getDrawableConfig();
    const Frames& frames = getOutputFrames();

    for( FramesCIter i = frames.begin(); i != frames.end(); ++i )
    {
        Frame* frame = *i;
        eq::FrameData* data = frame->getData();

        if( data->getType() == eq::Frame::TYPE_TEXTURE )
            frame->readback( glObjects, drawable );
        else
        {
            // ROI readback
            EQASSERT( data->getType() == eq::Frame::TYPE_MEMORY );
            const eq::PixelViewport& framePVP = data->getPixelViewport();
            eq::PixelViewport area = framePVP + frame->getOffset();

            area.intersect( region );
            if( !area.hasArea( ))
                continue;

            eq::Image* image = data->newImage( data->getType(), drawable );
            image->readback( data->getBuffers(), area, frame->getZoom(),
                             glObjects );

            const eq::Pixel& pixel = getPixel();
            area -= frame->getOffset();
            image->setOffset( (area.x - framePVP.x) * pixel.w,
                              (area.y - framePVP.y) * pixel.h );
        }
    }

    EQ_GL_CALL( resetAssemblyState( ));
}


void Channel::frameStartReadback( const uint128_t& )
{
    EQ_GL_CALL( applyBuffer( ));
    EQ_GL_CALL( applyViewport( ));
    EQ_GL_CALL( setupAssemblyState( ));

    Window::ObjectManager* glObjects = getObjectManager();
    const DrawableConfig& drawableConfig = getDrawableConfig();

    const Frames& frames = getOutputFrames();
    for( Frames::const_iterator i = frames.begin(); i != frames.end(); ++i )
    {
        Frame* frame = *i;
        frame->startReadback( glObjects, drawableConfig );
    }

    EQ_GL_CALL( resetAssemblyState( ));
}

void Channel::frameFinishReadback( const uint128_t&,
                                   const GLEWContext* glewContext )
{
    const Frames& frames = getOutputFrames();
    for( Frames::const_iterator i = frames.begin(); i != frames.end(); ++i )
    {
        Frame* frame = *i;
        frame->finishReadback( glewContext );
    }
}


void Channel::startFrame( const uint32_t ) { /* nop */ }
void Channel::releaseFrame( const uint32_t ) { /* nop */ }
void Channel::releaseFrameLocal( const uint32_t ) { /* nop */ }

void Channel::frameStart( const uint128_t&, const uint32_t frameNumber ) 
{
    resetRegion();
    startFrame( frameNumber );
}
void Channel::frameFinish( const uint128_t&, const uint32_t frameNumber ) 
{
    releaseFrame( frameNumber );
}
void Channel::frameDrawFinish( const uint128_t&, const uint32_t frameNumber )
{
    releaseFrameLocal( frameNumber );
}
void Channel::frameViewStart( const uint128_t& ) { /* nop */ }
void Channel::frameViewFinish( const uint128_t& ) { /* nop */ }

void Channel::setupAssemblyState()
{
    const PixelViewport& pvp = getPixelViewport();
    Compositor::setupAssemblyState( pvp, glewGetContext( ));
}

void Channel::resetAssemblyState()
{
    Compositor::resetAssemblyState();
}

void Channel::_setRenderContext( RenderContext& context )
{
    overrideContext( context );
    Window* window = getWindow();
    window->_addRenderContext( context );
}

Frustumf Channel::getScreenFrustum() const
{
    const Pixel& pixel = getPixel();
    PixelViewport pvp( getPixelViewport( ));
    const Viewport& vp( getViewport( ));

    pvp.x = static_cast<int32_t>( pvp.w / vp.w * vp.x );
    pvp.y = static_cast<int32_t>( pvp.h / vp.h * vp.y );
    pvp.unapply( pixel );

    return eq::Frustumf( static_cast< float >( pvp.x ),
                         static_cast< float >( pvp.getXEnd( )),
                         static_cast< float >( pvp.y ),
                         static_cast< float >( pvp.getYEnd( )),
                         -1.f, 1.f );
}

util::FrameBufferObject* Channel::getFrameBufferObject()
{
    return _impl->fbo;
}

View* Channel::getView()
{
    EQ_TS_THREAD( _pipeThread );
    Pipe* pipe = getPipe();
    return pipe->getView( getContext().view );
}

const View* Channel::getView() const
{
    EQ_TS_THREAD( _pipeThread );
    const Pipe* pipe = getPipe();
    return pipe->getView( getContext().view );
}

co::QueueSlave* Channel::_getQueue( const co::ObjectVersion& queueVersion )
{
    EQ_TS_THREAD( _pipeThread );
    Pipe* pipe = getPipe();
    return pipe->getQueue( queueVersion );
}

View* Channel::getNativeView()
{
    EQ_TS_THREAD( _pipeThread );
    Pipe* pipe = getPipe();
    return pipe->getView( getNativeContext().view );
}

const View* Channel::getNativeView() const
{
    EQ_TS_THREAD( _pipeThread );
    const Pipe* pipe = getPipe();
    return pipe->getView( getNativeContext().view );
}

void Channel::changeLatency( const uint32_t latency )
{
#ifndef NDEBUG
    for( detail::Channel::StatisticsRBCIter i = _impl->statistics->begin();
         i != _impl->statistics->end(); ++i )
    {
        EQASSERT( (*i).used == 0 );
    }
#endif //NDEBUG
    _impl->statistics->resize( latency + 1 );
}

//---------------------------------------------------------------------------
// apply convenience methods
//---------------------------------------------------------------------------
void Channel::applyFrameBufferObject()
{
    EQ_TS_THREAD( _pipeThread );
    if( _impl->fbo )
    {
        const PixelViewport& pvp = getNativePixelViewport();
        _impl->fbo->resize( pvp.w, pvp.h );
        _impl->fbo->bind(); 
    }
    else if( GLEW_EXT_framebuffer_object )
        glBindFramebufferEXT( GL_FRAMEBUFFER_EXT, 0 );
}

void Channel::applyBuffer()
{
    EQ_TS_THREAD( _pipeThread );
    const Window* window = getWindow();
    if( !_impl->fbo && window->getSystemWindow()->getFrameBufferObject() == 0 )
    {
        EQ_GL_CALL( glReadBuffer( getReadBuffer( )));
        EQ_GL_CALL( glDrawBuffer( getDrawBuffer( )));
    }
    
    applyColorMask();
}

void Channel::bindFrameBuffer()
{
    EQ_TS_THREAD( _pipeThread );
    const Window* window = getWindow();
    if( !window->getSystemWindow( ))
       return;
        
   if( _impl->fbo )
       applyFrameBufferObject();
   else
       window->bindFrameBuffer();
}

void Channel::applyColorMask() const
{
    EQ_TS_THREAD( _pipeThread );
    const ColorMask& colorMask = getDrawBufferMask();
    glColorMask( colorMask.red, colorMask.green, colorMask.blue, true );
}

void Channel::applyViewport() const
{
    EQ_TS_THREAD( _pipeThread );
    const PixelViewport& pvp = getPixelViewport();
    // TODO: OPT return if vp unchanged

    if( !pvp.hasArea( ))
    {
        EQERROR << "Can't apply viewport " << pvp << std::endl;
        return;
    }

    EQ_GL_CALL( glViewport( pvp.x, pvp.y, pvp.w, pvp.h ));
    EQ_GL_CALL( glScissor( pvp.x, pvp.y, pvp.w, pvp.h ));
}

void Channel::applyFrustum() const
{
    EQ_TS_THREAD( _pipeThread );
    if( useOrtho( ))
        applyOrtho();
    else
        applyPerspective();
}

void Channel::applyPerspective() const
{
    EQ_TS_THREAD( _pipeThread );
    Frustumf frustum = getPerspective();
    const Vector2f jitter = getJitter();

    frustum.apply_jitter( jitter );
    EQ_GL_CALL( glFrustum( frustum.left(), frustum.right(),
                           frustum.bottom(), frustum.top(),
                           frustum.near_plane(), frustum.far_plane() )); 
}

void Channel::applyOrtho() const
{
    EQ_TS_THREAD( _pipeThread );
    Frustumf ortho = getOrtho();
    const Vector2f jitter = getJitter();

    ortho.apply_jitter( jitter );
    EQ_GL_CALL( glOrtho( ortho.left(), ortho.right(),
                         ortho.bottom(), ortho.top(),
                         ortho.near_plane(), ortho.far_plane() )); 
}

void Channel::applyScreenFrustum() const
{
    EQ_TS_THREAD( _pipeThread );
    const Frustumf frustum = getScreenFrustum();
    EQ_GL_CALL( glOrtho( frustum.left(), frustum.right(),
                         frustum.bottom(), frustum.top(),
                         frustum.near_plane(), frustum.far_plane() ));
}

void Channel::applyHeadTransform() const
{
    EQ_TS_THREAD( _pipeThread );
    if( useOrtho( ))
        applyOrthoTransform();
    else
        applyPerspectiveTransform();
}

void Channel::applyPerspectiveTransform() const
{
    EQ_TS_THREAD( _pipeThread );
    const Matrix4f& xfm = getPerspectiveTransform();
    EQ_GL_CALL( glMultMatrixf( xfm.array ));
}

void Channel::applyOrthoTransform() const
{
    EQ_TS_THREAD( _pipeThread );
    const Matrix4f& xfm = getOrthoTransform();
    EQ_GL_CALL( glMultMatrixf( xfm.array ));
}

namespace
{
static Vector2f* _lookupJitterTable( const uint32_t size )
{
    switch( size )
    {
        case 2:
            return Jitter::j2;
        case 3:
            return Jitter::j3;
        case 4:
            return Jitter::j4;
        case 8:
            return Jitter::j8;
        case 15:
            return Jitter::j15;
        case 24:
            return Jitter::j24;
        case 66:
            return Jitter::j66;
        default:
            break;
    }
    return 0;
}
}

Vector2f Channel::getJitter() const
{
    const SubPixel& subpixel = getSubPixel();
    if( subpixel == SubPixel::ALL )
        return Vector2f::ZERO;
        
    // Compute a pixel size
    const PixelViewport& pvp = getPixelViewport();
    const float pvp_w = static_cast<float>( pvp.w );
    const float pvp_h = static_cast<float>( pvp.h );

    const Frustumf& frustum = getFrustum();
    const float frustum_w = frustum.get_width();
    const float frustum_h = frustum.get_height();

    const float pixel_w = frustum_w / pvp_w;
    const float pixel_h = frustum_h / pvp_h;

    const Vector2f pixelSize( pixel_w, pixel_h );

    Vector2f* table = _lookupJitterTable( subpixel.size );
    Vector2f jitter;
    if( !table )
    {
        static co::base::RNG rng;
        jitter.x() = rng.get< float >();
        jitter.y() = rng.get< float >();
    }
    else
        jitter = table[ subpixel.index ];

    const Pixel& pixel = getPixel();
    jitter.x() /= static_cast<float>( pixel.w );
    jitter.y() /= static_cast<float>( pixel.h );

    return jitter * pixelSize;
}

bool Channel::isStopped() const { return _impl->state == STATE_STOPPED; }
const Frames& Channel::getInputFrames() { return _impl->inputFrames; }
const Frames& Channel::getOutputFrames() { return _impl->outputFrames; }
const Vector3ub& Channel::getUniqueColor() const { return _impl->color; }

void Channel::resetRegion()
{
    _impl->region.invalidate();
}

void Channel::declareRegion( const eq::Viewport& vp )
{
    eq::PixelViewport region = getPixelViewport();
    region.x = 0;
    region.y = 0;

    region.apply( vp );
    declareRegion( region );
}

void Channel::declareRegion( const eq::PixelViewport& region )
{
    if( region.hasArea( ))
    {
        _impl->region.merge( region );
        
        eq::PixelViewport pvp = getPixelViewport();
        pvp.x = 0;
        pvp.y = 0;
        _impl->region.intersect( pvp );
    }
    else if( !_impl->region.isValid( )) // set on first declaration of empty ROI
    {
        _impl->region.w = 0;
        _impl->region.h = 0;
    }
}

const PixelViewport& Channel::getRegion() const
{
    return _impl->region;
}

bool Channel::processEvent( const Event& event )
{
    ConfigEvent configEvent;
    configEvent.data = event;

    switch( event.type )
    {
        case Event::CHANNEL_POINTER_MOTION:
        case Event::CHANNEL_POINTER_BUTTON_PRESS:
        case Event::CHANNEL_POINTER_BUTTON_RELEASE:
        case Event::STATISTIC:
            break;

        case Event::CHANNEL_RESIZE:
        {
            const co::base::UUID& viewID = getNativeContext().view.identifier;
            if( viewID == co::base::UUID::ZERO )
                return true;

            // transform to view event, which is meaningful for the config 
            configEvent.data.type       = Event::VIEW_RESIZE;
            configEvent.data.originator = viewID;

            ResizeEvent& resize = configEvent.data.resize;
            resize.dw = resize.w / float( _impl->initialSize.x( ));
            resize.dh = resize.h / float( _impl->initialSize.y( ));
            break;
        }

        default:
            EQWARN << "Unhandled channel event of type " << event.type
                   << std::endl;
            EQUNIMPLEMENTED;
    }

    Config* config = getConfig();
    config->sendEvent( configEvent );
    return true;
}

namespace
{
#define HEIGHT 12
#define SPACE  2

struct EntityData
{
    EntityData() : yPos( 0 ), doubleHeight( false ) {}
    uint32_t yPos;
    bool doubleHeight;
    std::string name;
    std::set< uint32_t > downloaders;
    std::set< uint32_t > compressors;
};

struct IdleData
{
    IdleData() : idle( 0 ), nIdle( 0 ) {}
    uint32_t idle;
    uint32_t nIdle;
    std::string name;
};

static bool _compare( const Statistic& stat1, const Statistic& stat2 )
{ return stat1.type < stat2.type; }

}

void Channel::drawStatistics()
{
    const PixelViewport& pvp = getPixelViewport();
    EQASSERT( pvp.hasArea( ));
    if( !pvp.hasArea( ))
        return;

    Config* config = getConfig();
    EQASSERT( config );

    std::vector< eq::FrameStatistics > statistics;
    config->getStatistics( statistics );

    if( statistics.empty( )) 
        return;

    //----- setup
    EQ_GL_CALL( applyBuffer( ));
    EQ_GL_CALL( applyViewport( ));
    EQ_GL_CALL( setupAssemblyState( ));

    glMatrixMode( GL_PROJECTION );
    glLoadIdentity();
    applyScreenFrustum();

    glMatrixMode( GL_MODELVIEW );
    glDisable( GL_LIGHTING );
    
    Window* window = getWindow();
    const Window::Font* font = window->getSmallFont();

    //----- find min/max time
    int64_t xMax = 0;
    int64_t xMin = std::numeric_limits< int64_t >::max();

    std::map< uint32_t, EntityData > entities;
    std::map< uint32_t, IdleData >   idles;

    for( std::vector< eq::FrameStatistics >::iterator i = statistics.begin();
         i != statistics.end(); ++i )
    {
        eq::FrameStatistics& frameStats  = *i;
        SortedStatistics& configStats = frameStats.second;

        for( SortedStatistics::iterator j = configStats.begin();
             j != configStats.end(); ++j )
        {
            const uint32_t id = j->first;
            Statistics& stats = j->second;
            std::sort( stats.begin(), stats.end(), _compare );

            for( Statistics::const_iterator k = stats.begin(); 
                 k != stats.end(); ++k )
            {
                const Statistic& stat = *k;

                switch( stat.type )
                {
                  case Statistic::PIPE_IDLE:
                  {
                    IdleData& data = idles[ id ];
                    data.name = stat.resourceName;
                    data.idle += (stat.idleTime * 100ll / stat.totalTime);
                    ++data.nIdle;
                    continue;
                  }

                  case Statistic::WINDOW_FPS:
                    continue;

                  case Statistic::CHANNEL_FRAME_TRANSMIT:
                  case Statistic::CHANNEL_FRAME_COMPRESS:
                  case Statistic::CHANNEL_FRAME_WAIT_SENDTOKEN:
                    entities[ id ].doubleHeight = true;
                    break;
                  default:
                    break;
                }

                xMax = EQ_MAX( xMax, stat.endTime );
                xMin = EQ_MIN( xMin, stat.startTime );

                if( entities.find( id ) == entities.end( ))
                {
                    EntityData& data = entities[ id ];
                    data.name = stats.front().resourceName;
                }
            }
        }
    }
    const Viewport& vp = getViewport();
    const uint32_t width = uint32_t( pvp.w/vp.w );
    uint32_t scale = 1;

    while( (xMax - xMin) / scale > width )
        scale *= 10;

    xMax  /= scale;
    int64_t xStart = xMax - width + SPACE;

    const uint32_t height = uint32_t( pvp.h / vp.h);
    uint32_t nextY = height - SPACE;

    //----- statistics
    float dim = 0.0f;
    for( std::vector< eq::FrameStatistics >::reverse_iterator 
             i = statistics.rbegin(); i != statistics.rend(); ++i )
    {
        const eq::FrameStatistics& frameStats  = *i;
        const SortedStatistics& configStats = frameStats.second;

        int64_t     frameMin = xMax;
        int64_t     frameMax = 0;

        // draw stats
        for( SortedStatistics::const_iterator j = configStats.begin();
             j != configStats.end(); ++j )
        {
            const uint32_t id = j->first;
            const Statistics& stats = j->second;

            if( stats.empty( ))
                continue;

            std::map< uint32_t, EntityData >::iterator l = entities.find( id );
            if( l == entities.end( ))
                continue;

            EntityData& data = l->second;
            if( data.yPos == 0 )
            {
                data.yPos = nextY;
                nextY -= (HEIGHT + SPACE);
                if( data.doubleHeight )
                    nextY -= (HEIGHT + SPACE);
            }

            uint32_t y = data.yPos;

            for( Statistics::const_iterator k = stats.begin(); 
                 k != stats.end(); ++k )
            {
                const Statistic& stat = *k;

                switch( stat.type )
                {
                  case Statistic::PIPE_IDLE:
                  case Statistic::WINDOW_FPS:
                    continue;

                  case Statistic::CHANNEL_FRAME_TRANSMIT:
                  case Statistic::CHANNEL_FRAME_COMPRESS:
                  case Statistic::CHANNEL_FRAME_WAIT_SENDTOKEN:
                    y = data.yPos - (HEIGHT + SPACE);
                    break;
                default:
                    break;
                }

                const int64_t startTime = stat.startTime / scale;
                const int64_t endTime   = stat.endTime   / scale;

                frameMin = EQ_MIN( frameMin, startTime );
                frameMax = EQ_MAX( frameMax, endTime   );

                if( endTime < xStart || endTime == startTime )
                    continue;

                float y1 = static_cast< float >( y );
                float y2 = static_cast< float >( y - HEIGHT );
                const float x1 = static_cast< float >( startTime - xStart );
                const float x2 = static_cast< float >( endTime   - xStart );
                std::stringstream text;
                
                switch( stat.type )
                {
                  case Statistic::CONFIG_WAIT_FINISH_FRAME:
                  case Statistic::CHANNEL_FRAME_WAIT_READY:
                  case Statistic::CHANNEL_FRAME_WAIT_SENDTOKEN:
                    y1 -= SPACE;
                    y2 += SPACE;
                    break;

                  case Statistic::CHANNEL_FRAME_COMPRESS:
                    y1 -= SPACE;
                    y2 += SPACE;
                    text << unsigned( 100.f * stat.ratio ) << '%';
                    if( stat.plugins[ 0 ]  > EQ_COMPRESSOR_NONE )
                        data.compressors.insert( stat.plugins[0] );
                    if( stat.plugins[ 1 ]  > EQ_COMPRESSOR_NONE )
                        data.compressors.insert( stat.plugins[1] );
                    break;

                  case Statistic::CHANNEL_READBACK:
                    text << unsigned( 100.f * stat.ratio ) << '%';
                    if( stat.plugins[ 0 ]  > EQ_COMPRESSOR_NONE )
                        data.downloaders.insert( stat.plugins[0] );
                    if( stat.plugins[ 1 ]  > EQ_COMPRESSOR_NONE )
                        data.downloaders.insert( stat.plugins[1] );
                    break;

                default:
                    break;
                }
                
                const Vector3f color( Statistic::getColor( stat.type ) - dim );
                glColor3fv( color.array );

                glBegin( GL_QUADS );
                    glVertex3f( x2, y1, 0.f );
                    glVertex3f( x1, y1, 0.f );
                    glVertex3f( x1, y2, 0.f);
                    glVertex3f( x2, y2, 0.f );
                glEnd();

                if( !text.str().empty( ))
                {
                    glColor3f( 1.f, 1.f, 1.f );
                    glRasterPos3f( x1+1, y2, 0.f );
                    font->draw( text.str( ));
                }
            }
        }

        frameMin -= xStart;
        frameMax -= xStart;

        float x = static_cast< float >( frameMin );
        const float y1 = static_cast< float >( nextY );
        const float y2 = static_cast< float >( height );

        glBegin( GL_LINES );
            glColor3f( .5f-dim, 1.0f-dim, .5f-dim );
            glVertex3f( x, y1, 0.3f );
            glVertex3f( x, y2, 0.3f );

            x = static_cast< float >( frameMax );
            glColor3f( .5f-dim, .5f-dim, .5f-dim );
            glVertex3f( x, y1, 0.3f );
            glVertex3f( x, y2, 0.3f );
        glEnd();

        dim += .1f;
    }

    //----- Entitity names
    for( std::map< uint32_t, EntityData >::const_iterator i = entities.begin();
         i != entities.end(); ++i )
    {
        const EntityData& data = i->second;

        glColor3f( 1.f, 1.f, 1.f );
        glRasterPos3f( 60.f, data.yPos-SPACE-12.0f, 0.99f );
        font->draw( data.name );

        std::stringstream downloaders;
        for( std::set<uint32_t>::const_iterator j = data.downloaders.begin();
             j != data.downloaders.end(); ++j )
        {
            downloaders << " 0x" << std::hex << *j << std::dec;
        }
        if( !downloaders.str().empty( ))
            font->draw( std::string( ", r" ) + downloaders.str( ));

        std::stringstream compressors;
        for( std::set<uint32_t>::const_iterator j = data.compressors.begin();
             j != data.compressors.end(); ++j )
        {
            compressors << " 0x" << std::hex << *j << std::dec;
        }
        if( !compressors.str().empty( ))
        {
            glRasterPos3f( 80.f, data.yPos - HEIGHT - 2*SPACE - 12.0f, 0.99f );
            font->draw( std::string( "compressors" ) + compressors.str( ));
        }
    }

    //----- Global stats (scale, GPU idle)
    glColor3f( 1.f, 1.f, 1.f );
    nextY -= (HEIGHT + SPACE);
    glRasterPos3f( 60.f, static_cast< float >( nextY ), 0.99f );
    std::ostringstream text;
    text << scale << "ms/pixel";

    if( !idles.empty( ))
        text << ", Idle:";

    for( std::map< uint32_t, IdleData >::const_iterator i = idles.begin();
         i != idles.end(); ++i )
    {
        const IdleData& data = i->second;
        EQASSERT( data.nIdle > 0 );

        text << " " << data.name << ":" << data.idle / data.nIdle << "%";
    }

    font->draw( text.str( ));
    
    //----- Legend
    nextY -= SPACE;
    float x = 0.f;

    glRasterPos3f( x+1.f, nextY-12.f, 0.f );
    glColor3f( 1.f, 1.f, 1.f );
    font->draw( "channel" );

    for( size_t i = 1; i < Statistic::CONFIG_START_FRAME; ++i )
    {
        const Statistic::Type type = static_cast< Statistic::Type >( i );
        if( type == Statistic::CHANNEL_DRAW_FINISH ||
            type == Statistic::PIPE_IDLE || type == Statistic::WINDOW_FPS )
        {
            continue;
        }

        switch( type )
        {
          case Statistic::CHANNEL_FRAME_TRANSMIT:
            x = 0.f;
            nextY -= (HEIGHT + SPACE);

            glColor3f( 1.f, 1.f, 1.f );
            glRasterPos3f( x+1.f, nextY-12.f, 0.f );
            break;

          case Statistic::WINDOW_FINISH:
            x = 0.f;
            nextY -= (HEIGHT + SPACE);

            glColor3f( 1.f, 1.f, 1.f );
            glRasterPos3f( x+1.f, nextY-12.f, 0.f );
            font->draw( "window" );
            break;

          case Statistic::NODE_FRAME_DECOMPRESS:
            x = 0.f;
            nextY -= (HEIGHT + SPACE);

            glColor3f( 1.f, 1.f, 1.f );
            glRasterPos3f( x+1.f, nextY-12.f, 0.f );
            font->draw( "node" );
            break;

          default:
            break;
        }

        x += 60.f;
        const float x2 = x + 60.f - SPACE; 
        const float y1 = static_cast< float >( nextY );
        const float y2 = static_cast< float >( nextY - HEIGHT );

        glColor3fv( Statistic::getColor( type ).array );
        glBegin( GL_QUADS );
            glVertex3f( x2, y1, 0.f );
            glVertex3f( x,  y1, 0.f );
            glVertex3f( x,  y2, 0.f );
            glVertex3f( x2, y2, 0.f );
        glEnd();

        glColor3f( 0.f, 0.f, 0.f );
        glRasterPos3f( x+1.f, nextY-12.f, 0.f );
        font->draw( Statistic::getName( type ));
    }
    // nextY -= (HEIGHT + SPACE);
    
    glColor3f( 1.f, 1.f, 1.f );
    window->drawFPS();
    EQ_GL_CALL( resetAssemblyState( ));
}

void Channel::outlineViewport()
{
    setupAssemblyState();

    const PixelViewport& pvp = getPixelViewport();
    glDisable( GL_LIGHTING );
    glColor3f( 1.0f, 1.0f, 1.0f );
    glBegin( GL_LINE_LOOP );
    {
        glVertex3f( pvp.x + .5f,         pvp.y + .5f,         0.f );
        glVertex3f( pvp.getXEnd() - .5f, pvp.y + .5f,         0.f );
        glVertex3f( pvp.getXEnd() - .5f, pvp.getYEnd() - .5f, 0.f );
        glVertex3f( pvp.x + .5f,         pvp.getYEnd() - .5f, 0.f );
    } 
    glEnd();

    resetAssemblyState();
}

void Channel::_unrefFrame( const uint32_t frameNumber )
{
    const size_t index = frameNumber % _impl->statistics->size();
    detail::Channel::FrameStatistics& stats = _impl->statistics.data[ index ];
    if( --stats.used != 0 ) // Frame still in use
        return;

    ChannelFrameFinishReplyPacket reply;
    reply.nStatistics = uint32_t( stats.data.size( ));
    reply.frameNumber = frameNumber;
    reply.objectID = getID();
    getServer()->send( reply, stats.data );
    stats.data.clear();
}

void Channel::_transmitImage( Image* image,
                              const ChannelFrameTransmitImagePacket* request )
{
    if ( image->getStorageType() == Frame::TYPE_TEXTURE )
    {
        EQWARN << "Can't transmit image of type TEXTURE" << std::endl;
        EQUNIMPLEMENTED;
        return;
    }

    co::LocalNodePtr localNode = getLocalNode();
    co::NodePtr toNode = localNode->connect( request->netNodeID );
    if( !toNode || !toNode->isConnected( ))
    {
        EQWARN << "Can't connect node " << request->netNodeID
               << " to send image data" << std::endl;
        return;
    }

    co::ConnectionPtr connection = toNode->getConnection();
    co::ConnectionDescriptionPtr description = connection->getDescription();

    // use compression on links up to 2 GBit/s
    const bool useCompression = ( description->bandwidth <= 262144 );

    NodeFrameDataTransmitPacket packet;
    const uint64_t packetSize = sizeof( packet ) - 8 * sizeof( uint8_t );

    packet.objectID    = request->clientNodeID;
    packet.frameData   = request->frameData;
    packet.frameNumber = request->frameNumber;

    std::vector< const PixelData* > pixelDatas;
    std::vector< float > qualities;

    packet.size = packetSize;
    packet.buffers = Frame::BUFFER_NONE;
    packet.pvp = image->getPixelViewport();
    packet.useAlpha = image->getAlphaUsage();
    packet.zoom = image->getZoom();
    EQASSERT( packet.pvp.isValid( ));

    {
        uint64_t rawSize( 0 );
        ChannelStatistics compressEvent( Statistic::CHANNEL_FRAME_COMPRESS, 
                                         this, request->frameNumber );
        compressEvent.event.data.statistic.task = request->context.taskID;
        compressEvent.event.data.statistic.ratio = 1.0f;
        compressEvent.event.data.statistic.plugins[0] = EQ_COMPRESSOR_NONE;
        compressEvent.event.data.statistic.plugins[1] = EQ_COMPRESSOR_NONE;

        if( !useCompression ) // don't send event
            compressEvent.event.data.statistic.frameNumber = 0;

        // Prepare image pixel data
        Frame::Buffer buffers[] = {Frame::BUFFER_COLOR,Frame::BUFFER_DEPTH};

        // for each image attachment
        for( unsigned j = 0; j < 2; ++j )
        {
            Frame::Buffer buffer = buffers[j];
            if( image->hasPixelData( buffer ))
            {
                // format, type, nChunks, compressor name
                packet.size += sizeof( FrameData::ImageHeader ); 

                const PixelData& data = useCompression ?
                    image->compressPixelData( buffer ) : 
                    image->getPixelData( buffer );
                pixelDatas.push_back( &data );
                qualities.push_back( image->getQuality( buffer ));

                if( data.isCompressed )
                {
                    const uint32_t nElements = 
                        uint32_t( data.compressedSize.size( ));
                    for( uint32_t k = 0 ; k < nElements; ++k )
                    {
                        packet.size += sizeof( uint64_t );
                        packet.size += data.compressedSize[ k ];
                    }
                    compressEvent.event.data.statistic.plugins[j] =
                        data.compressorName;
                }
                else
                {
                    packet.size += sizeof( uint64_t );
                    packet.size += image->getPixelDataSize( buffer );
                }

                packet.buffers |= buffer;
                rawSize += image->getPixelDataSize( buffer );
            }
        }

        if( rawSize > 0 )
            compressEvent.event.data.statistic.ratio =
            static_cast< float >( packet.size ) /
            static_cast< float >( rawSize );
    }

    if( pixelDatas.empty( ))
        return;

    // send image pixel data packet
    co::LocalNode::SendToken token;
    if( getIAttribute( IATTR_HINT_SENDTOKEN ) == ON )
    {
        ChannelStatistics waitEvent( Statistic::CHANNEL_FRAME_WAIT_SENDTOKEN,
                                     this, request->frameNumber );
        waitEvent.event.data.statistic.task = request->context.taskID;
        token = getLocalNode()->acquireSendToken( toNode );
    }

    connection->lockSend();
    connection->send( &packet, packetSize, true );
#ifndef NDEBUG
    size_t sentBytes = packetSize;
#endif

    for( uint32_t j=0; j < pixelDatas.size(); ++j )
    {
#ifndef NDEBUG
        sentBytes += sizeof( FrameData::ImageHeader );
#endif
        const PixelData* data = pixelDatas[j];
        const FrameData::ImageHeader header =
              { data->internalFormat, data->externalFormat,
                data->pixelSize, data->pvp,
                useCompression ? data->compressorName : EQ_COMPRESSOR_NONE,
                data->compressorFlags, 
                data->isCompressed ? uint32_t( data->compressedSize.size()) : 1,
                qualities[ j ] };

        connection->send( &header, sizeof( header ), true );

        if( data->isCompressed )
        {
            for( uint32_t k = 0 ; k < data->compressedSize.size(); ++k )
            {
                const uint64_t dataSize = data->compressedSize[k];
                connection->send( &dataSize, sizeof( dataSize ), true );
                if( dataSize > 0 )
                    connection->send( data->compressedData[k], 
                                      dataSize, true );
#ifndef NDEBUG
                sentBytes += sizeof( dataSize ) + dataSize;
#endif
            }
        }
        else
        {
            const uint64_t dataSize = data->pvp.getArea() * 
                data->pixelSize;
            connection->send( &dataSize, sizeof( dataSize ), true );
            connection->send( data->pixels, dataSize, true );
#ifndef NDEBUG
            sentBytes += sizeof( dataSize ) + dataSize;
#endif
        }
    }
#ifndef NDEBUG
    EQASSERTINFO( sentBytes == packet.size,
        sentBytes << " != " << packet.size );
#endif

    connection->unlockSend();
    getLocalNode()->releaseSendToken( token );
}

void Channel::_sendFrameDataReady( const ChannelFrameTransmitImagePacket* req )
{
    co::LocalNodePtr localNode = getLocalNode();
    co::NodePtr toNode = localNode->connect( req->netNodeID );
    const FrameData* frameData = getNode()->getFrameData( req->frameData );
    NodeFrameDataReadyPacket packet( frameData );

    packet.objectID = req->clientNodeID;
    toNode->send( packet );
}

void Channel::_transmitImages( const RenderContext& context, Frame* frame,
                               const size_t startPos )
{
    const Eye eye = getEye();
    const std::vector<uint128_t>& toNodes = frame->getInputNodes( eye );
    if( toNodes.empty( ))
        return;

    const std::vector< uint128_t >& toNetNodes = frame->getInputNetNodes( eye );
    std::vector< uint128_t >::const_iterator j = toNetNodes.begin();
    for( std::vector< uint128_t >::const_iterator i = toNodes.begin();
         i != toNodes.end(); ++i, ++j )
    {
        for( size_t k = startPos; k < frame->getImages().size(); ++k )
        {
            ChannelFrameTransmitImagePacket packet;
            packet.command = fabric::CMD_CHANNEL_FRAME_TRANSMIT_IMAGE_ASYNC;
            packet.context   = context;
            packet.frameData = frame->getDataVersion( context.eye );
            packet.clientNodeID = *i;
            packet.netNodeID = *j;
            packet.frameNumber = getCurrentFrame();
            packet.imageIndex = k;

            send( getNode()->getLocalNode(), packet );
        }
    }
}

void Channel::_setOutputFrames( uint32_t nFrames, co::ObjectVersion* frames )
{
    for( uint32_t i=0; i<nFrames; ++i )
    {
        Pipe*  pipe  = getPipe();
        Frame* frame = pipe->getFrame( frames[i], getEye(), true );
        _impl->outputFrames.push_back( frame );
    }
}

void Channel::_resetOutputFrames( const RenderContext& context )
{
    for( FramesCIter i = _impl->outputFrames.begin();
         i != _impl->outputFrames.end(); ++i )
    {
        Frame* frame = *i;    
        frame->setReady();

        const Eye eye = getEye();
        const std::vector<uint128_t>& toNodes = frame->getInputNodes( eye );
        const std::vector<uint128_t>& toNetNodes = frame->getInputNetNodes(eye);
        std::vector<uint128_t>::const_iterator k = toNetNodes.begin();
        for( std::vector<uint128_t>::const_iterator j = toNodes.begin();
             j != toNodes.end(); ++j, ++k )
        {
            const size_t frameNumber = getCurrentFrame();
            const size_t index = frameNumber % _impl->statistics->size();
            ++_impl->statistics.data[ index ].used;

            ChannelFrameSetReadyPacket setReadyPacket;
            setReadyPacket.frameData = frame->getDataVersion( context.eye );
            setReadyPacket.clientNodeID = *j;
            setReadyPacket.netNodeID = *k;
            setReadyPacket.frameNumber = frameNumber;

            send( getLocalNode(), setReadyPacket );
        }
    }
    _impl->outputFrames.clear();
}

void Channel::_frameReadback( const uint128_t& frameID, uint32_t nFrames,
                              co::ObjectVersion* frames )
{
    ChannelStatistics event( Statistic::CHANNEL_READBACK, this );
    _setOutputFrames( nFrames, frames );
    std::vector< size_t > nImages( nFrames, 0 );
    for( size_t i = 0; i < nFrames; ++i )
        nImages[i] = _impl->outputFrames[i]->getImages().size();

    frameReadback( frameID );

    size_t in = 0;
    size_t out = 0;
    const DrawableConfig& dc = getDrawableConfig();
    const size_t colorBytes = ( 3 * dc.colorBits + dc.alphaBits ) / 8;

    event.event.data.statistic.plugins[0] = EQ_COMPRESSOR_NONE;
    event.event.data.statistic.plugins[1] = EQ_COMPRESSOR_NONE;

    for( FramesCIter i = _impl->outputFrames.begin();
         i != _impl->outputFrames.end(); ++i )
    {
        Frame* frame = *i;
        const Images& images = frame->getImages();
        for( ImagesCIter j = images.begin(); j != images.end(); ++j )
        {
            const Image* image = *j;
            if( image->hasPixelData( Frame::BUFFER_COLOR ))
            {
                in += colorBytes * image->getPixelViewport().getArea();
                out += image->getPixelDataSize( Frame::BUFFER_COLOR );
                event.event.data.statistic.plugins[0] =
                    image->getDownloaderName( Frame::BUFFER_COLOR );
            }
            if( image->hasPixelData( Frame::BUFFER_DEPTH ))
            {
                in += 4 * image->getPixelViewport().getArea();
                out += image->getPixelDataSize( Frame::BUFFER_DEPTH );
                event.event.data.statistic.plugins[1] =
                    image->getDownloaderName( Frame::BUFFER_DEPTH );
            }
        }
    }

    if( in > 0 && out > 0 )
        event.event.data.statistic.ratio = float( out ) / float( in );
    else
        event.event.data.statistic.ratio = 1.0f;

    for( size_t i = 0; i < nFrames; ++i )
<<<<<<< HEAD
        _transmitImages( getContext(), _outputFrames[i], nImages[i] );
    _resetOutputFrames( getContext() );
}

void Channel::_frameStartReadback(  const uint128_t& frameID, uint32_t nFrames,
                                    co::ObjectVersion* frames )
{
    _setOutputFrames( nFrames, frames );

    // start readback
    frameStartReadback( frameID );
    getPipe()->startAsyncRB( this, frameID );
}

void Channel::_frameFinishReadback( const uint128_t& frameID )
{
// this one is called from the RB thread:
    frameFinishReadback( frameID, getObjectManager()->glewGetContext( ));

    ChannelStatistics event( Statistic::CHANNEL_READBACK, this );

    const uint32_t nFrames = _outputFrames.size();

    std::vector< size_t > nImages( nFrames, 0 );
    for( size_t i = 0; i < nFrames; ++i )
        nImages[i] = _outputFrames[i]->getImages().size();

    size_t in = 0;
    size_t out = 0;
    const DrawableConfig& dc = getDrawableConfig();
    const size_t colorBytes = ( 3 * dc.colorBits + dc.alphaBits ) / 8;

    event.event.data.statistic.plugins[0] = EQ_COMPRESSOR_NONE;
    event.event.data.statistic.plugins[1] = EQ_COMPRESSOR_NONE;

    for( FramesCIter i = _outputFrames.begin(); i != _outputFrames.end(); ++i )
    {
        Frame* frame = *i;
        const Images& images = frame->getImages();
        for( ImagesCIter j = images.begin(); j != images.end(); ++j )
        {
            const Image* image = *j;
            if( image->hasPixelData( Frame::BUFFER_COLOR ))
            {
                in += colorBytes * image->getPixelViewport().getArea();
                out += image->getPixelDataSize( Frame::BUFFER_COLOR );
                event.event.data.statistic.plugins[0] =
                    image->getDownloaderName( Frame::BUFFER_COLOR );
            }
            if( image->hasPixelData( Frame::BUFFER_DEPTH ))
            {
                in += 4 * image->getPixelViewport().getArea();
                out += image->getPixelDataSize( Frame::BUFFER_DEPTH );
                event.event.data.statistic.plugins[1] =
                    image->getDownloaderName( Frame::BUFFER_DEPTH );
            }
        }
    }

    if( in > 0 && out > 0 )
        event.event.data.statistic.ratio = float( out ) / float( in );
    else
        event.event.data.statistic.ratio = 1.0f;

    for( size_t i = 0; i < nFrames; ++i )
        _transmitImages( getContext(), _outputFrames[i], nImages[i] );
    _resetOutputFrames( getContext() );
=======
        _transmitImages( getContext(), _impl->outputFrames[i], nImages[i] );
    _resetOutputFrames( getContext() );    
>>>>>>> 0646f78d
}


//---------------------------------------------------------------------------
// command handlers
//---------------------------------------------------------------------------
bool Channel::_cmdConfigInit( co::Command& command )
{
    const ChannelConfigInitPacket* packet = 
        command.get<ChannelConfigInitPacket>();
    EQLOG( LOG_INIT ) << "TASK channel config init " << packet << std::endl;

    const Config* config = getConfig();
    changeLatency( config->getLatency( ));

    ChannelConfigInitReplyPacket reply;
    setError( ERROR_NONE );

    const Window* window = getWindow();
    if( window->isRunning( ))
    {
        _impl->state = STATE_INITIALIZING;

        const PixelViewport& pvp = getPixelViewport();
        EQASSERT( pvp.hasArea( ));
        _impl->initialSize.x() = pvp.w;
        _impl->initialSize.y() = pvp.h;

        reply.result = configInit( packet->initID );

        if( reply.result )
        {
            _initDrawableConfig();
            _impl->state = STATE_RUNNING;
        }
    }
    else
    {
        setError( ERROR_CHANNEL_WINDOW_NOTRUNNING );
        reply.result = false;
    }

    EQLOG( LOG_INIT ) << "TASK channel config init reply " << &reply
                      << std::endl;
    commit();
    send( command.getNode(), reply );
    return true;
}

bool Channel::_cmdConfigExit( co::Command& command )
{
    const ChannelConfigExitPacket* packet =
        command.get<ChannelConfigExitPacket>();
    EQLOG( LOG_INIT ) << "Exit channel " << packet << std::endl;

    if( _impl->state != STATE_STOPPED )
        _impl->state = configExit() ? STATE_STOPPED : STATE_FAILED;

    WindowDestroyChannelPacket destroyPacket( getID( ));
    getWindow()->send( getLocalNode(), destroyPacket );
    return true;
}

bool Channel::_cmdFrameStart( co::Command& command )
{
    ChannelFrameStartPacket* packet = 
        command.getModifiable< ChannelFrameStartPacket >();
    EQVERB << "handle channel frame start " << packet << std::endl;

    //_grabFrame( packet->frameNumber ); single-threaded
    sync( packet->version );

    overrideContext( packet->context );
    bindFrameBuffer();
    frameStart( packet->context.frameID, packet->frameNumber );

    const size_t index = packet->frameNumber % _impl->statistics->size();
    detail::Channel::FrameStatistics& statistic = _impl->statistics.data[index];
    EQASSERT( statistic.data.empty( ));
    EQASSERT( statistic.used == 0 );
    statistic.used = 1;

    resetRenderContext();
    return true;
}

bool Channel::_cmdFrameFinish( co::Command& command )
{
    ChannelFrameFinishPacket* packet =
        command.getModifiable< ChannelFrameFinishPacket >();
    EQLOG( LOG_TASKS ) << "TASK frame finish " << getName() <<  " " << packet
                       << std::endl;

    overrideContext( packet->context );
    frameFinish( packet->context.frameID, packet->frameNumber );
    resetRenderContext();

    _unrefFrame( packet->frameNumber );
    return true;
}

bool Channel::_cmdFrameClear( co::Command& command )
{
    EQASSERT( _impl->state == STATE_RUNNING );
    ChannelFrameClearPacket* packet = 
        command.getModifiable< ChannelFrameClearPacket >();
    EQLOG( LOG_TASKS ) << "TASK clear " << getName() <<  " " << packet
                       << std::endl;

    _setRenderContext( packet->context );
    ChannelStatistics event( Statistic::CHANNEL_CLEAR, this );
    frameClear( packet->context.frameID );
    resetRenderContext();

    return true;
}

bool Channel::_cmdFrameDraw( co::Command& command )
{
    ChannelFrameDrawPacket* packet = 
        command.getModifiable< ChannelFrameDrawPacket >();
    EQLOG( LOG_TASKS ) << "TASK draw " << getName() <<  " " << packet
                       << std::endl;

    _setRenderContext( packet->context );
    ChannelStatistics event( Statistic::CHANNEL_DRAW, this, getCurrentFrame(),
                             packet->finish ? NICEST : AUTO );

    frameDraw( packet->context.frameID );
    if( !_impl->region.isValid( ))
        declareRegion( getPixelViewport( ));

    resetRenderContext();

    return true;
}

bool Channel::_cmdFrameDrawFinish( co::Command& command )
{
    const ChannelFrameDrawFinishPacket* packet = 
        command.get< ChannelFrameDrawFinishPacket >();
    EQLOG( LOG_TASKS ) << "TASK draw finish " << getName() <<  " " << packet
                       << std::endl;

    ChannelStatistics event( Statistic::CHANNEL_DRAW_FINISH, this );
    frameDrawFinish( packet->frameID, packet->frameNumber );

    return true;
}

bool Channel::_cmdFrameAssemble( co::Command& command )
{
    ChannelFrameAssemblePacket* packet = 
        command.getModifiable< ChannelFrameAssemblePacket >();
    EQLOG( LOG_TASKS | LOG_ASSEMBLY ) << "TASK assemble " << getName() <<  " " 
                                       << packet << std::endl;

    _setRenderContext( packet->context );
    ChannelStatistics event( Statistic::CHANNEL_ASSEMBLE, this );
    for( uint32_t i=0; i<packet->nFrames; ++i )
    {
        Pipe*  pipe  = getPipe();
        Frame* frame = pipe->getFrame( packet->frames[i], getEye(), false );
        _impl->inputFrames.push_back( frame );
    }

    frameAssemble( packet->context.frameID );

    for( FramesCIter i = _impl->inputFrames.begin();
         i != _impl->inputFrames.end(); ++i )
    {
        // Unset the frame data on input frames, so that they only get flushed
        // once by the output frames during exit.
        (*i)->setData( 0 );
    }
    _impl->inputFrames.clear();
    resetRenderContext();

    return true;
}

bool Channel::_cmdFrameReadback( co::Command& command )
{
    ChannelFrameReadbackPacket* packet = 
        command.getModifiable< ChannelFrameReadbackPacket >();
    EQLOG( LOG_TASKS | LOG_ASSEMBLY ) << "TASK readback " << getName() <<  " "
                                      << packet << std::endl;

    _setRenderContext( packet->context );
#if 1
    _frameReadback( packet->context.frameID, packet->nFrames,
                    packet->frames );
#else
    _frameStartReadback( packet->context.frameID, packet->nFrames,
                    packet->frames );
#endif
    resetRenderContext();
    return true;
}


bool Channel::_cmdFrameFinishReadback( co::Command& command )
{
    ChannelFrameFinishReadbackPacket* packet =
        command.getModifiable< ChannelFrameFinishReadbackPacket >();
    EQLOG( LOG_TASKS | LOG_ASSEMBLY ) << "TASK finish readback " << getName()
                                      <<  " " << packet << std::endl;

    _frameFinishReadback( packet->context.frameID );
    return true;
}


bool Channel::_cmdFrameTransmitImageAsync( co::Command& command )
{
    const ChannelFrameTransmitImagePacket* packet = 
        command.get<ChannelFrameTransmitImagePacket>();

    FrameData* frameData = getNode()->getFrameData( packet->frameData ); 
    EQASSERT( frameData );

    if( frameData->getBuffers() == 0 )
    {
        EQWARN << "No buffers for frame data" << std::endl;
        return true;
    }

    ChannelStatistics transmitEvent( Statistic::CHANNEL_FRAME_TRANSMIT, this );
    transmitEvent.event.data.statistic.task = packet->context.taskID;

    const Images& images = frameData->getImages();
    EQASSERT( images.size() > packet->imageIndex );
    _transmitImage( images[ packet->imageIndex ], packet );
    return true;
}

bool Channel::_cmdFrameSetReady( co::Command& command )
{
    const ChannelFrameSetReadyPacket* packet = 
        command.get<ChannelFrameSetReadyPacket>();

    _sendFrameDataReady( packet );
    _unrefFrame( packet->frameNumber );
    return true;
}

bool Channel::_cmdFrameViewStart( co::Command& command )
{
    ChannelFrameViewStartPacket* packet = 
        command.getModifiable< ChannelFrameViewStartPacket >();
    EQLOG( LOG_TASKS | LOG_ASSEMBLY ) << "TASK view start " << getName() <<  " "
                                       << packet << std::endl;

    _setRenderContext( packet->context );
    frameViewStart( packet->context.frameID );
    resetRenderContext();

    return true;
}

bool Channel::_cmdFrameViewFinish( co::Command& command )
{
    ChannelFrameViewFinishPacket* packet = 
        command.getModifiable< ChannelFrameViewFinishPacket >();
    EQLOG( LOG_TASKS | LOG_ASSEMBLY ) << "TASK view finish " << getName()
                                      <<  " " << packet << std::endl;

    _setRenderContext( packet->context );
    ChannelStatistics event( Statistic::CHANNEL_VIEW_FINISH, this );
    frameViewFinish( packet->context.frameID );
    resetRenderContext();

    return true;
}

bool Channel::_cmdStopFrame( co::Command& command )
{
    const ChannelStopFramePacket* packet = 
        command.get<ChannelStopFramePacket>();
    EQLOG( LOG_TASKS | LOG_ASSEMBLY ) << "TASK channel stop frame " << getName()
                                      <<  " " << packet << std::endl;
    
    notifyStopFrame( packet->lastFrameNumber );
    return true;
}

bool Channel::_cmdFrameTiles( co::Command& command )
{
    ChannelFrameTilesPacket* packet =
        command.getModifiable< ChannelFrameTilesPacket >();
    EQLOG( LOG_TASKS | LOG_ASSEMBLY ) << "TASK channel frame tiles "
                                      << getName() <<  " " << packet
                                      << std::endl;

    RenderContext context = packet->context;
    _setRenderContext( context );

    frameTilesStart( packet->context.frameID );

    if( packet->tasks & fabric::TASK_READBACK )
        _setOutputFrames( packet->nFrames, packet->frames );

    int64_t startTime = getConfig()->getTime();
    int64_t clearTime = 0;
    int64_t drawTime = 0;
    int64_t readbackTime = 0;

    co::QueueSlave* queue = _getQueue( packet->queueVersion );
    EQASSERT( queue );
    for( co::Command* queuePacket = queue->pop(); queuePacket;
         queuePacket = queue->pop( ))
    {
        const TileTaskPacket* tilePacket = queuePacket->get<TileTaskPacket>();
        context.frustum = tilePacket->frustum;
        context.ortho = tilePacket->ortho;
        context.pvp = tilePacket->pvp;
        context.vp = tilePacket->vp;

        if ( !packet->isLocal )
        {
            context.pvp.x = 0;
            context.pvp.y = 0;
        }

        if( packet->tasks & fabric::TASK_CLEAR )
        {
            const int64_t time = getConfig()->getTime();
            frameClear( packet->context.frameID );
            clearTime += getConfig()->getTime() - time;
        }

        if( packet->tasks & fabric::TASK_DRAW )
        {
            const int64_t time = getConfig()->getTime();
            frameDraw( packet->context.frameID );
            drawTime += getConfig()->getTime() - time;
        }

        if( packet->tasks & fabric::TASK_READBACK )
        {
            const int64_t time = getConfig()->getTime();

            const Frames& frames = getOutputFrames();
            const size_t nFrames = frames.size();
            std::vector< size_t > nImages( nFrames, 0 );
            for( size_t i = 0; i < nFrames; ++i )
            {
                nImages[i] = frames[i]->getImages().size();
                frames[i]->getData()->setPixelViewport( getPixelViewport() );
            }
            frameReadback( packet->context.frameID );
            readbackTime += getConfig()->getTime() - time;

            for( size_t i = 0; i < nFrames; ++i )
            {
                const Frame* frame = frames[i];
                const Images& images = frame->getImages();
                for( size_t index = nImages[i]; index < images.size(); ++index )
                {
                    Image* image = images[index];
                    const PixelViewport& pvp = image->getPixelViewport();
                    image->setOffset( pvp.x + tilePacket->pvp.x,
                                      pvp.y + tilePacket->pvp.y );
                }
                _transmitImages( getContext(), frames[i], nImages[i] );
            }
        }
        queuePacket->release();
    }

    if( packet->tasks & fabric::TASK_CLEAR )
    {
        ChannelStatistics event( Statistic::CHANNEL_CLEAR, this );
        event.event.data.statistic.startTime = startTime;
        startTime += clearTime;
        event.event.data.statistic.endTime = startTime;
    }

    if( packet->tasks & fabric::TASK_DRAW )
    {
        ChannelStatistics event( Statistic::CHANNEL_DRAW, this );
        event.event.data.statistic.startTime = startTime;
        startTime += drawTime;
        event.event.data.statistic.endTime = startTime;
    }

    if( packet->tasks & fabric::TASK_READBACK )
    {
        ChannelStatistics event( Statistic::CHANNEL_READBACK, this );
        event.event.data.statistic.startTime = startTime;
        startTime += readbackTime;
        event.event.data.statistic.endTime = startTime;

        _resetOutputFrames( context );
    }

    frameTilesFinish( packet->context.frameID );
    resetRenderContext();
    return true;
}

}

#include "../fabric/channel.ipp"
template class eq::fabric::Channel< eq::Window, eq::Channel >;

/** @cond IGNORE */
template EQFABRIC_API std::ostream& eq::fabric::operator << ( std::ostream&,
                                                 const eq::Super& );
/** @endcond */<|MERGE_RESOLUTION|>--- conflicted
+++ resolved
@@ -1582,8 +1582,7 @@
         event.event.data.statistic.ratio = 1.0f;
 
     for( size_t i = 0; i < nFrames; ++i )
-<<<<<<< HEAD
-        _transmitImages( getContext(), _outputFrames[i], nImages[i] );
+        _transmitImages( getContext(), _impl->outputFrames[i], nImages[i] );
     _resetOutputFrames( getContext() );
 }
 
@@ -1604,11 +1603,11 @@
 
     ChannelStatistics event( Statistic::CHANNEL_READBACK, this );
 
-    const uint32_t nFrames = _outputFrames.size();
+    const uint32_t nFrames = _impl->outputFrames.size();
 
     std::vector< size_t > nImages( nFrames, 0 );
     for( size_t i = 0; i < nFrames; ++i )
-        nImages[i] = _outputFrames[i]->getImages().size();
+        nImages[i] = _impl->outputFrames[i]->getImages().size();
 
     size_t in = 0;
     size_t out = 0;
@@ -1618,7 +1617,8 @@
     event.event.data.statistic.plugins[0] = EQ_COMPRESSOR_NONE;
     event.event.data.statistic.plugins[1] = EQ_COMPRESSOR_NONE;
 
-    for( FramesCIter i = _outputFrames.begin(); i != _outputFrames.end(); ++i )
+    for( FramesCIter i  = _impl->outputFrames.begin(); 
+                     i != _impl->outputFrames.end(); ++i )
     {
         Frame* frame = *i;
         const Images& images = frame->getImages();
@@ -1648,12 +1648,8 @@
         event.event.data.statistic.ratio = 1.0f;
 
     for( size_t i = 0; i < nFrames; ++i )
-        _transmitImages( getContext(), _outputFrames[i], nImages[i] );
+        _transmitImages( getContext(), _impl->outputFrames[i], nImages[i] );
     _resetOutputFrames( getContext() );
-=======
-        _transmitImages( getContext(), _impl->outputFrames[i], nImages[i] );
-    _resetOutputFrames( getContext() );    
->>>>>>> 0646f78d
 }
 
 
