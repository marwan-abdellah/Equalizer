--- conflicted
+++ resolved
@@ -1918,7 +1918,6 @@
     return true;
 }
 
-<<<<<<< HEAD
 
 bool Channel::_cmdFinishImageReadback( co::Command& command )
 {
@@ -1951,7 +1950,7 @@
     if( !packet->isLocal && image->hasPixelData( ))
     {
         ChannelFrameTransmitImagePacket tPacket = *packet;
-        tPacket.command = fabric::CMD_CHANNEL_FRAME_TRANSMIT_IMAGE_ASYNC;
+        tPacket.command = fabric::CMD_CHANNEL_FRAME_TRANSMIT_IMAGE;
         send( getNode()->getLocalNode(), tPacket );
 
         // TODO: send set ready packet
@@ -1961,10 +1960,7 @@
 }
 
 
-bool Channel::_cmdFrameTransmitImageAsync( co::Command& command )
-=======
 bool Channel::_cmdFrameTransmitImage( co::Command& command )
->>>>>>> ef6cd0de
 {
     const ChannelFrameTransmitImagePacket* packet = 
         command.get<ChannelFrameTransmitImagePacket>();
