
/* Copyright (c) 2005-2012, Stefan Eilemann <eile@equalizergraphics.com> 
 *                    2011, Cedric Stalder <cedric.stalder@gmail.com>
 *
 * This library is free software; you can redistribute it and/or modify it under
 * the terms of the GNU Lesser General Public License version 2.1 as published
 * by the Free Software Foundation.
 *  
 * This library is distributed in the hope that it will be useful, but WITHOUT
 * ANY WARRANTY; without even the implied warranty of MERCHANTABILITY or FITNESS
 * FOR A PARTICULAR PURPOSE.  See the GNU Lesser General Public License for more
 * details.
 * 
 * You should have received a copy of the GNU Lesser General Public License
 * along with this library; if not, write to the Free Software Foundation, Inc.,
 * 51 Franklin Street, Fifth Floor, Boston, MA 02110-1301 USA.
 */

#include "channel.h"

#include "channelPackets.h"
#include "channelStatistics.h"
#include "client.h"
#include "compositor.h"
#include "config.h"
#include "configEvent.h"
#include "error.h"
#include "frame.h"
#include "frameData.h"
#include "global.h"
#include "image.h"
#include "jitter.h"
#include "log.h"
#include "node.h"
#include "nodeFactory.h"
#include "nodePackets.h"
#include "pipe.h"
#include "server.h"
#include "systemWindow.h"
#include "windowPackets.h"

#include <eq/util/accum.h>
#include <eq/util/frameBufferObject.h>
#include <eq/util/objectManager.h>
#include <eq/fabric/commands.h>
#include <eq/fabric/task.h>

#include <co/command.h>
#include <co/connectionDescription.h>
#include <co/exception.h>
#include <co/queueSlave.h>
#include <co/base/rng.h>
#include <co/base/scopedMutex.h>

#include <set>

#include "detail/channel.ipp"

namespace eq
{
/** @cond IGNORE */
typedef fabric::Channel< Window, Channel > Super;
typedef co::CommandFunc<Channel> CmdFunc;
using detail::STATE_STOPPED;
using detail::STATE_INITIALIZING;
using detail::STATE_RUNNING;
using detail::STATE_FAILED;
/** @endcond */

Channel::Channel( Window* parent )
        : Super( parent )
        , _impl( new detail::Channel )
{}

Channel::~Channel()
{
    delete _impl;
}

void Channel::attach( const co::base::UUID& id, const uint32_t instanceID )
{
    Super::attach( id, instanceID );
    co::CommandQueue* queue = getPipeThreadQueue();
    co::CommandQueue* commandQ = getCommandThreadQueue();
    co::CommandQueue* transmitQ = &getNode()->transmitter.getQueue();

    registerCommand( fabric::CMD_CHANNEL_CONFIG_INIT, 
                     CmdFunc( this, &Channel::_cmdConfigInit ), queue );
    registerCommand( fabric::CMD_CHANNEL_CONFIG_EXIT, 
                     CmdFunc( this, &Channel::_cmdConfigExit ), queue );
    registerCommand( fabric::CMD_CHANNEL_FRAME_START,
                     CmdFunc( this, &Channel::_cmdFrameStart ), queue );
    registerCommand( fabric::CMD_CHANNEL_FRAME_FINISH,
                     CmdFunc( this, &Channel::_cmdFrameFinish ), queue );
    registerCommand( fabric::CMD_CHANNEL_FRAME_CLEAR, 
                     CmdFunc( this, &Channel::_cmdFrameClear ), queue );
    registerCommand( fabric::CMD_CHANNEL_FRAME_DRAW, 
                     CmdFunc( this, &Channel::_cmdFrameDraw ), queue );
    registerCommand( fabric::CMD_CHANNEL_FRAME_DRAW_FINISH, 
                     CmdFunc( this, &Channel::_cmdFrameDrawFinish ), queue );
    registerCommand( fabric::CMD_CHANNEL_FRAME_ASSEMBLE, 
                     CmdFunc( this, &Channel::_cmdFrameAssemble ), queue );
    registerCommand( fabric::CMD_CHANNEL_FRAME_READBACK, 
                     CmdFunc( this, &Channel::_cmdFrameReadback ), queue );
    registerCommand( fabric::CMD_CHANNEL_FRAME_TRANSMIT_IMAGE,
                     CmdFunc( this, &Channel::_cmdFrameTransmitImage ),
                     transmitQ );
    registerCommand( fabric::CMD_CHANNEL_FRAME_SET_READY,
                     CmdFunc( this, &Channel::_cmdFrameSetReady ), transmitQ );
    registerCommand( fabric::CMD_CHANNEL_FRAME_VIEW_START, 
                     CmdFunc( this, &Channel::_cmdFrameViewStart ), queue );
    registerCommand( fabric::CMD_CHANNEL_FRAME_VIEW_FINISH, 
                     CmdFunc( this, &Channel::_cmdFrameViewFinish ), queue );
    registerCommand( fabric::CMD_CHANNEL_STOP_FRAME, 
                     CmdFunc( this, &Channel::_cmdStopFrame ), commandQ );
    registerCommand( fabric::CMD_CHANNEL_FRAME_TILES,
                     CmdFunc( this, &Channel::_cmdFrameTiles ), queue );
}

co::CommandQueue* Channel::getPipeThreadQueue()
{ 
    return getWindow()->getPipeThreadQueue(); 
}

co::CommandQueue* Channel::getCommandThreadQueue()
{ 
    return getWindow()->getCommandThreadQueue(); 
}

uint32_t Channel::getCurrentFrame() const
{
    return getPipe()->getCurrentFrame();
}

Pipe* Channel::getPipe()
{
    Window* window = getWindow();
    EQASSERT( window );
    return ( window ? window->getPipe() : 0 );
}

const Pipe* Channel::getPipe() const
{
    const Window* window = getWindow();
    EQASSERT( window );
    return ( window ? window->getPipe() : 0 );
}

Node* Channel::getNode()
{
    Window* window = getWindow();
    EQASSERT( window );
    return ( window ? window->getNode() : 0 );
}
const Node* Channel::getNode() const
{
    const Window* window = getWindow();
    EQASSERT( window );
    return ( window ? window->getNode() : 0 );
}

Config* Channel::getConfig()
{
    Window* window = getWindow();
    EQASSERT( window );
    return ( window ? window->getConfig() : 0 );
}
const Config* Channel::getConfig() const
{
    const Window* window = getWindow();
    EQASSERT( window );
    return ( window ? window->getConfig() : 0 );
}

ServerPtr Channel::getServer()
{
    Window* window = getWindow();
    EQASSERT( window );
    return ( window ? window->getServer() : 0 );
}

Window::ObjectManager* Channel::getObjectManager()
{
    Window* window = getWindow();
    EQASSERT( window );
    return window->getObjectManager();
}

const DrawableConfig& Channel::getDrawableConfig() const
{
    const Window* window = getWindow();
    EQASSERT( window );
    if( _impl->fbo )
        return _impl->drawableConfig;

    return window->getDrawableConfig();
}

const GLEWContext* Channel::glewGetContext() const
{
    const Window* window = getWindow();
    EQASSERT( window );
    return window->glewGetContext();
}

bool Channel::configExit()
{
    delete _impl->fbo;
    _impl->fbo = 0;
    return true;
}
bool Channel::configInit( const uint128_t& )
{ 
    return _configInitFBO(); 
}

bool Channel::_configInitFBO()
{
    const uint32_t drawable = getDrawable();
    if( drawable == FB_WINDOW )
        return true;
    
    const Window* window = getWindow();
    if( !window->getSystemWindow()  ||
        !GLEW_ARB_texture_non_power_of_two || !GLEW_EXT_framebuffer_object )
    {
        setError( ERROR_FBO_UNSUPPORTED );
        return false;
    }
        
    // needs glew initialized (see above)
    _impl->fbo = new util::FrameBufferObject( glewGetContext( ));

    int depthSize = 0;
    if( drawable & FBO_DEPTH )
    {
        depthSize = window->getIAttribute( Window::IATTR_PLANES_DEPTH );
        if( depthSize < 1 )
            depthSize = 24;
    }

    int stencilSize = 0;
    if( drawable & FBO_STENCIL )
    {
        stencilSize = window->getIAttribute( Window::IATTR_PLANES_STENCIL );
        if( stencilSize < 1 )
            stencilSize = 1;
    }

    const PixelViewport& pvp = getNativePixelViewport();
    if( _impl->fbo->init( pvp.w, pvp.h, window->getColorFormat(), depthSize,
                          stencilSize ))
    {
        return true;
    }
    // else

    setError( _impl->fbo->getError( ));
    delete _impl->fbo;
    _impl->fbo = 0;
    return false;
}

void Channel::_initDrawableConfig()
{
    const Window* window = getWindow();
    _impl->drawableConfig = window->getDrawableConfig();
    if( !_impl->fbo )
        return;

    const util::Textures& colors = _impl->fbo->getColorTextures();
    if( !colors.empty( ))
    {
        switch( colors.front()->getType( ))
        {
            case GL_FLOAT:
                _impl->drawableConfig.colorBits = 32;
                break;
            case GL_HALF_FLOAT:
                _impl->drawableConfig.colorBits = 16;
                break;
            case GL_UNSIGNED_INT_10_10_10_2:
                _impl->drawableConfig.colorBits = 10;
                break;

            default:
                EQUNIMPLEMENTED;
            case GL_UNSIGNED_BYTE:
                _impl->drawableConfig.colorBits = 8;
                break;
        }
    }
}


void Channel::notifyViewportChanged()
{
    const PixelViewport oldPVP = getPixelViewport();
    Super::notifyViewportChanged();
    const PixelViewport& newPVP = getPixelViewport();

    if( newPVP == oldPVP )
        return;

    Event event;
    event.type       = Event::CHANNEL_RESIZE;
    event.originator = getID();
    event.serial     = getSerial();
    EQASSERT( event.originator != co::base::UUID::ZERO );
    event.resize.x   = newPVP.x;
    event.resize.y   = newPVP.y;
    event.resize.w   = newPVP.w;
    event.resize.h   = newPVP.h;

    processEvent( event );
}

void Channel::addStatistic( Event& event )
{
    {
        const uint32_t frameNumber = event.statistic.frameNumber;
        const size_t index = frameNumber % _impl->statistics->size();
        EQASSERT( index < _impl->statistics->size( ));
        EQASSERT( _impl->statistics.data[ index ].used > 0 );

        co::base::ScopedFastWrite mutex( _impl->statistics );
        Statistics& statistics = _impl->statistics.data[ index ].data;
        statistics.push_back( event.statistic );
    }
    processEvent( event );
}

//---------------------------------------------------------------------------
// operations
//---------------------------------------------------------------------------

void Channel::frameClear( const uint128_t& )
{
    resetRegion();
    EQ_GL_CALL( applyBuffer( ));
    EQ_GL_CALL( applyViewport( ));

#ifndef NDEBUG
    if( getenv( "EQ_TAINT_CHANNELS" ))
    {
        const Vector3ub color = getUniqueColor();
        glClearColor( color.r()/255.0f,
                      color.g()/255.0f,
                      color.b()/255.0f, 1.0f );
    }
#endif // NDEBUG

    EQ_GL_CALL( glClear( GL_COLOR_BUFFER_BIT | GL_DEPTH_BUFFER_BIT ));
}

void Channel::frameDraw( const uint128_t& )
{
    EQ_GL_CALL( applyBuffer( ));
    EQ_GL_CALL( applyViewport( ));
    
    EQ_GL_CALL( glMatrixMode( GL_PROJECTION ));
    EQ_GL_CALL( glLoadIdentity( ));
    EQ_GL_CALL( applyFrustum( ));

    EQ_GL_CALL( glMatrixMode( GL_MODELVIEW ));
    EQ_GL_CALL( glLoadIdentity( ));
    EQ_GL_CALL( applyHeadTransform( ));
}

void Channel::frameAssemble( const uint128_t& )
{
    EQ_GL_CALL( applyBuffer( ));
    EQ_GL_CALL( applyViewport( ));
    EQ_GL_CALL( setupAssemblyState( ));
    try
    {
        Compositor::assembleFrames( getInputFrames(), this, 0 );
    }
    catch( const co::Exception& e )
    {
        EQWARN << e.what() << std::endl;
    }
    EQ_GL_CALL( resetAssemblyState( ));
}

void Channel::frameReadback( const uint128_t& )
{
    const PixelViewport& region = getRegion();
    if( !region.hasArea( ))
        return;

    EQ_GL_CALL( applyBuffer( ));
    EQ_GL_CALL( applyViewport( ));
    EQ_GL_CALL( setupAssemblyState( ));

    Window::ObjectManager* glObjects = getObjectManager();
    const DrawableConfig& drawable = getDrawableConfig();
    const Frames& frames = getOutputFrames();

    for( FramesCIter i = frames.begin(); i != frames.end(); ++i )
    {
        Frame* frame = *i;
        eq::FrameData* data = frame->getData();

        if( data->getType() == eq::Frame::TYPE_TEXTURE )
            frame->readback( glObjects, drawable );
        else
        {
            // ROI readback
            EQASSERT( data->getType() == eq::Frame::TYPE_MEMORY );
            const eq::PixelViewport& framePVP = data->getPixelViewport();
            eq::PixelViewport area = framePVP + frame->getOffset();

            area.intersect( region );
            if( !area.hasArea( ))
                continue;

            eq::Image* image = data->newImage( data->getType(), drawable );
            image->readback( data->getBuffers(), area, frame->getZoom(),
                             glObjects );

            const eq::Pixel& pixel = getPixel();
            area -= frame->getOffset();
            image->setOffset( (area.x - framePVP.x) * pixel.w,
                              (area.y - framePVP.y) * pixel.h );
        }
    }

    EQ_GL_CALL( resetAssemblyState( ));
}

void Channel::startFrame( const uint32_t ) { /* nop */ }
void Channel::releaseFrame( const uint32_t ) { /* nop */ }
void Channel::releaseFrameLocal( const uint32_t ) { /* nop */ }

void Channel::frameStart( const uint128_t&, const uint32_t frameNumber ) 
{
    resetRegion();
    startFrame( frameNumber );
}
void Channel::frameFinish( const uint128_t&, const uint32_t frameNumber ) 
{
    releaseFrame( frameNumber );
}
void Channel::frameDrawFinish( const uint128_t&, const uint32_t frameNumber )
{
    releaseFrameLocal( frameNumber );
}
void Channel::frameViewStart( const uint128_t& ) { /* nop */ }
void Channel::frameViewFinish( const uint128_t& ) { /* nop */ }

void Channel::setupAssemblyState()
{
    const PixelViewport& pvp = getPixelViewport();
    Compositor::setupAssemblyState( pvp, glewGetContext( ));
}

void Channel::resetAssemblyState()
{
    Compositor::resetAssemblyState();
}

void Channel::_setRenderContext( RenderContext& context )
{
    overrideContext( context );
    Window* window = getWindow();
    window->_addRenderContext( context );
}

Frustumf Channel::getScreenFrustum() const
{
    const Pixel& pixel = getPixel();
    PixelViewport pvp( getPixelViewport( ));
    const Viewport& vp( getViewport( ));

    pvp.x = static_cast<int32_t>( pvp.w / vp.w * vp.x );
    pvp.y = static_cast<int32_t>( pvp.h / vp.h * vp.y );
    pvp.unapply( pixel );

    return eq::Frustumf( static_cast< float >( pvp.x ),
                         static_cast< float >( pvp.getXEnd( )),
                         static_cast< float >( pvp.y ),
                         static_cast< float >( pvp.getYEnd( )),
                         -1.f, 1.f );
}

util::FrameBufferObject* Channel::getFrameBufferObject()
{
    return _impl->fbo;
}

View* Channel::getView()
{
    EQ_TS_THREAD( _pipeThread );
    Pipe* pipe = getPipe();
    return pipe->getView( getContext().view );
}

const View* Channel::getView() const
{
    EQ_TS_THREAD( _pipeThread );
    const Pipe* pipe = getPipe();
    return pipe->getView( getContext().view );
}

co::QueueSlave* Channel::_getQueue( const co::ObjectVersion& queueVersion )
{
    EQ_TS_THREAD( _pipeThread );
    Pipe* pipe = getPipe();
    return pipe->getQueue( queueVersion );
}

View* Channel::getNativeView()
{
    EQ_TS_THREAD( _pipeThread );
    Pipe* pipe = getPipe();
    return pipe->getView( getNativeContext().view );
}

const View* Channel::getNativeView() const
{
    EQ_TS_THREAD( _pipeThread );
    const Pipe* pipe = getPipe();
    return pipe->getView( getNativeContext().view );
}

void Channel::changeLatency( const uint32_t latency )
{
#ifndef NDEBUG
    for( detail::Channel::StatisticsRBCIter i = _impl->statistics->begin();
         i != _impl->statistics->end(); ++i )
    {
        EQASSERT( (*i).used == 0 );
    }
#endif //NDEBUG
    _impl->statistics->resize( latency + 1 );
}

//---------------------------------------------------------------------------
// apply convenience methods
//---------------------------------------------------------------------------
void Channel::applyFrameBufferObject()
{
    EQ_TS_THREAD( _pipeThread );
    if( _impl->fbo )
    {
        const PixelViewport& pvp = getNativePixelViewport();
        _impl->fbo->resize( pvp.w, pvp.h );
        _impl->fbo->bind(); 
    }
    else if( GLEW_EXT_framebuffer_object )
        glBindFramebufferEXT( GL_FRAMEBUFFER_EXT, 0 );
}

void Channel::applyBuffer()
{
    EQ_TS_THREAD( _pipeThread );
    const Window* window = getWindow();
    if( !_impl->fbo && window->getSystemWindow()->getFrameBufferObject() == 0 )
    {
        EQ_GL_CALL( glReadBuffer( getReadBuffer( )));
        EQ_GL_CALL( glDrawBuffer( getDrawBuffer( )));
    }
    
    applyColorMask();
}

void Channel::bindFrameBuffer()
{
    EQ_TS_THREAD( _pipeThread );
    const Window* window = getWindow();
    if( !window->getSystemWindow( ))
       return;
        
   if( _impl->fbo )
       applyFrameBufferObject();
   else
       window->bindFrameBuffer();
}

void Channel::applyColorMask() const
{
    EQ_TS_THREAD( _pipeThread );
    const ColorMask& colorMask = getDrawBufferMask();
    glColorMask( colorMask.red, colorMask.green, colorMask.blue, true );
}

void Channel::applyViewport() const
{
    EQ_TS_THREAD( _pipeThread );
    const PixelViewport& pvp = getPixelViewport();
    // TODO: OPT return if vp unchanged

    if( !pvp.hasArea( ))
    {
        EQERROR << "Can't apply viewport " << pvp << std::endl;
        return;
    }

    EQ_GL_CALL( glViewport( pvp.x, pvp.y, pvp.w, pvp.h ));
    EQ_GL_CALL( glScissor( pvp.x, pvp.y, pvp.w, pvp.h ));
}

void Channel::applyFrustum() const
{
    EQ_TS_THREAD( _pipeThread );
    if( useOrtho( ))
        applyOrtho();
    else
        applyPerspective();
}

void Channel::applyPerspective() const
{
    EQ_TS_THREAD( _pipeThread );
    Frustumf frustum = getPerspective();
    const Vector2f jitter = getJitter();

    frustum.apply_jitter( jitter );
    EQ_GL_CALL( glFrustum( frustum.left(), frustum.right(),
                           frustum.bottom(), frustum.top(),
                           frustum.near_plane(), frustum.far_plane() )); 
}

void Channel::applyOrtho() const
{
    EQ_TS_THREAD( _pipeThread );
    Frustumf ortho = getOrtho();
    const Vector2f jitter = getJitter();

    ortho.apply_jitter( jitter );
    EQ_GL_CALL( glOrtho( ortho.left(), ortho.right(),
                         ortho.bottom(), ortho.top(),
                         ortho.near_plane(), ortho.far_plane() )); 
}

void Channel::applyScreenFrustum() const
{
    EQ_TS_THREAD( _pipeThread );
    const Frustumf frustum = getScreenFrustum();
    EQ_GL_CALL( glOrtho( frustum.left(), frustum.right(),
                         frustum.bottom(), frustum.top(),
                         frustum.near_plane(), frustum.far_plane() ));
}

void Channel::applyHeadTransform() const
{
    EQ_TS_THREAD( _pipeThread );
    if( useOrtho( ))
        applyOrthoTransform();
    else
        applyPerspectiveTransform();
}

void Channel::applyPerspectiveTransform() const
{
    EQ_TS_THREAD( _pipeThread );
    const Matrix4f& xfm = getPerspectiveTransform();
    EQ_GL_CALL( glMultMatrixf( xfm.array ));
}

void Channel::applyOrthoTransform() const
{
    EQ_TS_THREAD( _pipeThread );
    const Matrix4f& xfm = getOrthoTransform();
    EQ_GL_CALL( glMultMatrixf( xfm.array ));
}

namespace
{
static Vector2f* _lookupJitterTable( const uint32_t size )
{
    switch( size )
    {
        case 2:
            return Jitter::j2;
        case 3:
            return Jitter::j3;
        case 4:
            return Jitter::j4;
        case 8:
            return Jitter::j8;
        case 15:
            return Jitter::j15;
        case 24:
            return Jitter::j24;
        case 66:
            return Jitter::j66;
        default:
            break;
    }
    return 0;
}
}

Vector2f Channel::getJitter() const
{
    const SubPixel& subpixel = getSubPixel();
    if( subpixel == SubPixel::ALL )
        return Vector2f::ZERO;
        
    // Compute a pixel size
    const PixelViewport& pvp = getPixelViewport();
    const float pvp_w = static_cast<float>( pvp.w );
    const float pvp_h = static_cast<float>( pvp.h );

    const Frustumf& frustum = getFrustum();
    const float frustum_w = frustum.get_width();
    const float frustum_h = frustum.get_height();

    const float pixel_w = frustum_w / pvp_w;
    const float pixel_h = frustum_h / pvp_h;

    const Vector2f pixelSize( pixel_w, pixel_h );

    Vector2f* table = _lookupJitterTable( subpixel.size );
    Vector2f jitter;
    if( !table )
    {
        static co::base::RNG rng;
        jitter.x() = rng.get< float >();
        jitter.y() = rng.get< float >();
    }
    else
        jitter = table[ subpixel.index ];

    const Pixel& pixel = getPixel();
    jitter.x() /= static_cast<float>( pixel.w );
    jitter.y() /= static_cast<float>( pixel.h );

    return jitter * pixelSize;
}

bool Channel::isStopped() const { return _impl->state == STATE_STOPPED; }

const Frames& Channel::getInputFrames()
{
    EQ_TS_THREAD( _pipeThread );
    return _impl->inputFrames;
}

const Frames& Channel::getOutputFrames()
{
    EQ_TS_THREAD( _pipeThread );
    return _impl->outputFrames;
}

const Vector3ub& Channel::getUniqueColor() const { return _impl->color; }

void Channel::resetRegion()
{
    _impl->region.invalidate();
}

void Channel::declareRegion( const eq::Viewport& vp )
{
    eq::PixelViewport region = getPixelViewport();
    region.x = 0;
    region.y = 0;

    region.apply( vp );
    declareRegion( region );
}

void Channel::declareRegion( const eq::PixelViewport& region )
{
    if( region.hasArea( ))
    {
        _impl->region.merge( region );
        
        eq::PixelViewport pvp = getPixelViewport();
        pvp.x = 0;
        pvp.y = 0;
        _impl->region.intersect( pvp );
    }
    else if( !_impl->region.isValid( )) // set on first declaration of empty ROI
    {
        _impl->region.w = 0;
        _impl->region.h = 0;
    }
}

const PixelViewport& Channel::getRegion() const
{
    return _impl->region;
}

bool Channel::processEvent( const Event& event )
{
    ConfigEvent configEvent;
    configEvent.data = event;

    switch( event.type )
    {
        case Event::CHANNEL_POINTER_MOTION:
        case Event::CHANNEL_POINTER_BUTTON_PRESS:
        case Event::CHANNEL_POINTER_BUTTON_RELEASE:
        case Event::STATISTIC:
            break;

        case Event::CHANNEL_RESIZE:
        {
            const co::base::UUID& viewID = getNativeContext().view.identifier;
            if( viewID == co::base::UUID::ZERO )
                return true;

            // transform to view event, which is meaningful for the config 
            configEvent.data.type       = Event::VIEW_RESIZE;
            configEvent.data.originator = viewID;

            ResizeEvent& resize = configEvent.data.resize;
            resize.dw = resize.w / float( _impl->initialSize.x( ));
            resize.dh = resize.h / float( _impl->initialSize.y( ));
            break;
        }

        default:
            EQWARN << "Unhandled channel event of type " << event.type
                   << std::endl;
            EQUNIMPLEMENTED;
    }

    Config* config = getConfig();
    config->sendEvent( configEvent );
    return true;
}

namespace
{
#define HEIGHT 12
#define SPACE  2

struct EntityData
{
    EntityData() : yPos( 0 ), doubleHeight( false ) {}
    uint32_t yPos;
    bool doubleHeight;
    std::string name;
    std::set< uint32_t > downloaders;
    std::set< uint32_t > compressors;
};

struct IdleData
{
    IdleData() : idle( 0 ), nIdle( 0 ) {}
    uint32_t idle;
    uint32_t nIdle;
    std::string name;
};

static bool _compare( const Statistic& stat1, const Statistic& stat2 )
{ return stat1.type < stat2.type; }

}

void Channel::drawStatistics()
{
    const PixelViewport& pvp = getPixelViewport();
    EQASSERT( pvp.hasArea( ));
    if( !pvp.hasArea( ))
        return;

    Config* config = getConfig();
    EQASSERT( config );

    std::vector< eq::FrameStatistics > statistics;
    config->getStatistics( statistics );

    if( statistics.empty( )) 
        return;

    //----- setup
    EQ_GL_CALL( applyBuffer( ));
    EQ_GL_CALL( applyViewport( ));
    EQ_GL_CALL( setupAssemblyState( ));

    glMatrixMode( GL_PROJECTION );
    glLoadIdentity();
    applyScreenFrustum();

    glMatrixMode( GL_MODELVIEW );
    glDisable( GL_LIGHTING );
    
    Window* window = getWindow();
    const Window::Font* font = window->getSmallFont();

    //----- find min/max time
    int64_t xMax = 0;
    int64_t xMin = std::numeric_limits< int64_t >::max();

    std::map< uint32_t, EntityData > entities;
    std::map< uint32_t, IdleData >   idles;

    for( std::vector< eq::FrameStatistics >::iterator i = statistics.begin();
         i != statistics.end(); ++i )
    {
        eq::FrameStatistics& frameStats  = *i;
        SortedStatistics& configStats = frameStats.second;

        for( SortedStatistics::iterator j = configStats.begin();
             j != configStats.end(); ++j )
        {
            const uint32_t id = j->first;
            Statistics& stats = j->second;
            std::sort( stats.begin(), stats.end(), _compare );

            for( Statistics::const_iterator k = stats.begin(); 
                 k != stats.end(); ++k )
            {
                const Statistic& stat = *k;

                switch( stat.type )
                {
                  case Statistic::PIPE_IDLE:
                  {
                    IdleData& data = idles[ id ];
                    data.name = stat.resourceName;
                    data.idle += (stat.idleTime * 100ll / stat.totalTime);
                    ++data.nIdle;
                    continue;
                  }

                  case Statistic::WINDOW_FPS:
                    continue;

                  case Statistic::CHANNEL_FRAME_TRANSMIT:
                  case Statistic::CHANNEL_FRAME_COMPRESS:
                  case Statistic::CHANNEL_FRAME_WAIT_SENDTOKEN:
                    entities[ id ].doubleHeight = true;
                    break;
                  default:
                    break;
                }

                xMax = EQ_MAX( xMax, stat.endTime );
                xMin = EQ_MIN( xMin, stat.startTime );

                if( entities.find( id ) == entities.end( ))
                {
                    EntityData& data = entities[ id ];
                    data.name = stats.front().resourceName;
                }
            }
        }
    }
    const Viewport& vp = getViewport();
    const uint32_t width = uint32_t( pvp.w/vp.w );
    uint32_t scale = 1;

    while( (xMax - xMin) / scale > width )
        scale *= 10;

    xMax  /= scale;
    int64_t xStart = xMax - width + SPACE;

    const uint32_t height = uint32_t( pvp.h / vp.h);
    uint32_t nextY = height - SPACE;

    //----- statistics
    float dim = 0.0f;
    for( std::vector< eq::FrameStatistics >::reverse_iterator 
             i = statistics.rbegin(); i != statistics.rend(); ++i )
    {
        const eq::FrameStatistics& frameStats  = *i;
        const SortedStatistics& configStats = frameStats.second;

        int64_t     frameMin = xMax;
        int64_t     frameMax = 0;

        // draw stats
        for( SortedStatistics::const_iterator j = configStats.begin();
             j != configStats.end(); ++j )
        {
            const uint32_t id = j->first;
            const Statistics& stats = j->second;

            if( stats.empty( ))
                continue;

            std::map< uint32_t, EntityData >::iterator l = entities.find( id );
            if( l == entities.end( ))
                continue;

            EntityData& data = l->second;
            if( data.yPos == 0 )
            {
                data.yPos = nextY;
                nextY -= (HEIGHT + SPACE);
                if( data.doubleHeight )
                    nextY -= (HEIGHT + SPACE);
            }

            uint32_t y = data.yPos;

            for( Statistics::const_iterator k = stats.begin(); 
                 k != stats.end(); ++k )
            {
                const Statistic& stat = *k;

                switch( stat.type )
                {
                  case Statistic::PIPE_IDLE:
                  case Statistic::WINDOW_FPS:
                    continue;

                  case Statistic::CHANNEL_FRAME_TRANSMIT:
                  case Statistic::CHANNEL_FRAME_COMPRESS:
                  case Statistic::CHANNEL_FRAME_WAIT_SENDTOKEN:
                    y = data.yPos - (HEIGHT + SPACE);
                    break;
                default:
                    break;
                }

                const int64_t startTime = stat.startTime / scale;
                const int64_t endTime   = stat.endTime   / scale;

                frameMin = EQ_MIN( frameMin, startTime );
                frameMax = EQ_MAX( frameMax, endTime   );

                if( endTime < xStart || endTime == startTime )
                    continue;

                float y1 = static_cast< float >( y );
                float y2 = static_cast< float >( y - HEIGHT );
                const float x1 = static_cast< float >( startTime - xStart );
                const float x2 = static_cast< float >( endTime   - xStart );
                std::stringstream text;
                
                switch( stat.type )
                {
                  case Statistic::CONFIG_WAIT_FINISH_FRAME:
                  case Statistic::CHANNEL_FRAME_WAIT_READY:
                  case Statistic::CHANNEL_FRAME_WAIT_SENDTOKEN:
                    y1 -= SPACE;
                    y2 += SPACE;
                    break;

                  case Statistic::CHANNEL_FRAME_COMPRESS:
                    y1 -= SPACE;
                    y2 += SPACE;
                    text << unsigned( 100.f * stat.ratio ) << '%';
                    if( stat.plugins[ 0 ]  > EQ_COMPRESSOR_NONE )
                        data.compressors.insert( stat.plugins[0] );
                    if( stat.plugins[ 1 ]  > EQ_COMPRESSOR_NONE )
                        data.compressors.insert( stat.plugins[1] );
                    break;

                  case Statistic::CHANNEL_READBACK:
                    text << unsigned( 100.f * stat.ratio ) << '%';
                    if( stat.plugins[ 0 ]  > EQ_COMPRESSOR_NONE )
                        data.downloaders.insert( stat.plugins[0] );
                    if( stat.plugins[ 1 ]  > EQ_COMPRESSOR_NONE )
                        data.downloaders.insert( stat.plugins[1] );
                    break;

                default:
                    break;
                }
                
                const Vector3f color( Statistic::getColor( stat.type ) - dim );
                glColor3fv( color.array );

                glBegin( GL_QUADS );
                    glVertex3f( x2, y1, 0.f );
                    glVertex3f( x1, y1, 0.f );
                    glVertex3f( x1, y2, 0.f);
                    glVertex3f( x2, y2, 0.f );
                glEnd();

                if( !text.str().empty( ))
                {
                    glColor3f( 1.f, 1.f, 1.f );
                    glRasterPos3f( x1+1, y2, 0.f );
                    font->draw( text.str( ));
                }
            }
        }

        frameMin -= xStart;
        frameMax -= xStart;

        float x = static_cast< float >( frameMin );
        const float y1 = static_cast< float >( nextY );
        const float y2 = static_cast< float >( height );

        glBegin( GL_LINES );
            glColor3f( .5f-dim, 1.0f-dim, .5f-dim );
            glVertex3f( x, y1, 0.3f );
            glVertex3f( x, y2, 0.3f );

            x = static_cast< float >( frameMax );
            glColor3f( .5f-dim, .5f-dim, .5f-dim );
            glVertex3f( x, y1, 0.3f );
            glVertex3f( x, y2, 0.3f );
        glEnd();

        dim += .1f;
    }

    //----- Entitity names
    for( std::map< uint32_t, EntityData >::const_iterator i = entities.begin();
         i != entities.end(); ++i )
    {
        const EntityData& data = i->second;

        glColor3f( 1.f, 1.f, 1.f );
        glRasterPos3f( 60.f, data.yPos-SPACE-12.0f, 0.99f );
        font->draw( data.name );

        std::stringstream downloaders;
        for( std::set<uint32_t>::const_iterator j = data.downloaders.begin();
             j != data.downloaders.end(); ++j )
        {
            downloaders << " 0x" << std::hex << *j << std::dec;
        }
        if( !downloaders.str().empty( ))
            font->draw( std::string( ", r" ) + downloaders.str( ));

        std::stringstream compressors;
        for( std::set<uint32_t>::const_iterator j = data.compressors.begin();
             j != data.compressors.end(); ++j )
        {
            compressors << " 0x" << std::hex << *j << std::dec;
        }
        if( !compressors.str().empty( ))
        {
            glRasterPos3f( 80.f, data.yPos - HEIGHT - 2*SPACE - 12.0f, 0.99f );
            font->draw( std::string( "compressors" ) + compressors.str( ));
        }
    }

    //----- Global stats (scale, GPU idle)
    glColor3f( 1.f, 1.f, 1.f );
    nextY -= (HEIGHT + SPACE);
    glRasterPos3f( 60.f, static_cast< float >( nextY ), 0.99f );
    std::ostringstream text;
    text << scale << "ms/pixel";

    if( !idles.empty( ))
        text << ", Idle:";

    for( std::map< uint32_t, IdleData >::const_iterator i = idles.begin();
         i != idles.end(); ++i )
    {
        const IdleData& data = i->second;
        EQASSERT( data.nIdle > 0 );

        text << " " << data.name << ":" << data.idle / data.nIdle << "%";
    }

    font->draw( text.str( ));
    
    //----- Legend
    nextY -= SPACE;
    float x = 0.f;

    glRasterPos3f( x+1.f, nextY-12.f, 0.f );
    glColor3f( 1.f, 1.f, 1.f );
    font->draw( "channel" );

    for( size_t i = 1; i < Statistic::CONFIG_START_FRAME; ++i )
    {
        const Statistic::Type type = static_cast< Statistic::Type >( i );
        if( type == Statistic::CHANNEL_DRAW_FINISH ||
            type == Statistic::PIPE_IDLE || type == Statistic::WINDOW_FPS )
        {
            continue;
        }

        switch( type )
        {
          case Statistic::CHANNEL_FRAME_TRANSMIT:
            x = 0.f;
            nextY -= (HEIGHT + SPACE);

            glColor3f( 1.f, 1.f, 1.f );
            glRasterPos3f( x+1.f, nextY-12.f, 0.f );
            break;

          case Statistic::WINDOW_FINISH:
            x = 0.f;
            nextY -= (HEIGHT + SPACE);

            glColor3f( 1.f, 1.f, 1.f );
            glRasterPos3f( x+1.f, nextY-12.f, 0.f );
            font->draw( "window" );
            break;

          case Statistic::NODE_FRAME_DECOMPRESS:
            x = 0.f;
            nextY -= (HEIGHT + SPACE);

            glColor3f( 1.f, 1.f, 1.f );
            glRasterPos3f( x+1.f, nextY-12.f, 0.f );
            font->draw( "node" );
            break;

          default:
            break;
        }

        x += 60.f;
        const float x2 = x + 60.f - SPACE; 
        const float y1 = static_cast< float >( nextY );
        const float y2 = static_cast< float >( nextY - HEIGHT );

        glColor3fv( Statistic::getColor( type ).array );
        glBegin( GL_QUADS );
            glVertex3f( x2, y1, 0.f );
            glVertex3f( x,  y1, 0.f );
            glVertex3f( x,  y2, 0.f );
            glVertex3f( x2, y2, 0.f );
        glEnd();

        glColor3f( 0.f, 0.f, 0.f );
        glRasterPos3f( x+1.f, nextY-12.f, 0.f );
        font->draw( Statistic::getName( type ));
    }
    // nextY -= (HEIGHT + SPACE);
    
    glColor3f( 1.f, 1.f, 1.f );
    window->drawFPS();
    EQ_GL_CALL( resetAssemblyState( ));
}

void Channel::outlineViewport()
{
    setupAssemblyState();

    const PixelViewport& pvp = getPixelViewport();
    glDisable( GL_LIGHTING );
    glColor3f( 1.0f, 1.0f, 1.0f );
    glBegin( GL_LINE_LOOP );
    {
        glVertex3f( pvp.x + .5f,         pvp.y + .5f,         0.f );
        glVertex3f( pvp.getXEnd() - .5f, pvp.y + .5f,         0.f );
        glVertex3f( pvp.getXEnd() - .5f, pvp.getYEnd() - .5f, 0.f );
        glVertex3f( pvp.x + .5f,         pvp.getYEnd() - .5f, 0.f );
    } 
    glEnd();

    resetAssemblyState();
}

void Channel::_unrefFrame( const uint32_t frameNumber )
{
    const size_t index = frameNumber % _impl->statistics->size();
    detail::Channel::FrameStatistics& stats = _impl->statistics.data[ index ];
    if( --stats.used != 0 ) // Frame still in use
        return;

    ChannelFrameFinishReplyPacket reply;
    reply.nStatistics = uint32_t( stats.data.size( ));
    reply.frameNumber = frameNumber;
    reply.objectID = getID();
    reply.region = stats.region;
    getServer()->send( reply, stats.data );

    stats.data.clear();
    stats.region = Viewport::FULL;
}

void Channel::_transmitImage( Image* image,
                              const ChannelFrameTransmitImagePacket* request )
{
    if ( image->getStorageType() == Frame::TYPE_TEXTURE )
    {
        EQWARN << "Can't transmit image of type TEXTURE" << std::endl;
        EQUNIMPLEMENTED;
        return;
    }

    co::LocalNodePtr localNode = getLocalNode();
    co::NodePtr toNode = localNode->connect( request->netNodeID );
    if( !toNode || !toNode->isConnected( ))
    {
        EQWARN << "Can't connect node " << request->netNodeID
               << " to send image data" << std::endl;
        return;
    }

    co::ConnectionPtr connection = toNode->getConnection();
    co::ConnectionDescriptionPtr description = connection->getDescription();

    // use compression on links up to 2 GBit/s
    const bool useCompression = ( description->bandwidth <= 262144 );

    NodeFrameDataTransmitPacket packet;
    const uint64_t packetSize = sizeof( packet ) - 8 * sizeof( uint8_t );

    packet.objectID    = request->clientNodeID;
    packet.frameData   = request->frameData;
    packet.frameNumber = request->frameNumber;

    std::vector< const PixelData* > pixelDatas;
    std::vector< float > qualities;

    packet.size = packetSize;
    packet.buffers = Frame::BUFFER_NONE;
    packet.pvp = image->getPixelViewport();
    packet.useAlpha = image->getAlphaUsage();
    packet.zoom = image->getZoom();
    EQASSERT( packet.pvp.isValid( ));

    {
        uint64_t rawSize( 0 );
        ChannelStatistics compressEvent( Statistic::CHANNEL_FRAME_COMPRESS, 
                                         this, request->frameNumber );
        compressEvent.event.data.statistic.task = request->context.taskID;
        compressEvent.event.data.statistic.ratio = 1.0f;
        compressEvent.event.data.statistic.plugins[0] = EQ_COMPRESSOR_NONE;
        compressEvent.event.data.statistic.plugins[1] = EQ_COMPRESSOR_NONE;

        if( !useCompression ) // don't send event
            compressEvent.event.data.statistic.frameNumber = 0;

        // Prepare image pixel data
        Frame::Buffer buffers[] = {Frame::BUFFER_COLOR,Frame::BUFFER_DEPTH};

        // for each image attachment
        for( unsigned j = 0; j < 2; ++j )
        {
            Frame::Buffer buffer = buffers[j];
            if( image->hasPixelData( buffer ))
            {
                // format, type, nChunks, compressor name
                packet.size += sizeof( FrameData::ImageHeader ); 

                const PixelData& data = useCompression ?
                    image->compressPixelData( buffer ) : 
                    image->getPixelData( buffer );
                pixelDatas.push_back( &data );
                qualities.push_back( image->getQuality( buffer ));

                if( data.isCompressed )
                {
                    const uint32_t nElements = 
                        uint32_t( data.compressedSize.size( ));
                    for( uint32_t k = 0 ; k < nElements; ++k )
                    {
                        packet.size += sizeof( uint64_t );
                        packet.size += data.compressedSize[ k ];
                    }
                    compressEvent.event.data.statistic.plugins[j] =
                        data.compressorName;
                }
                else
                {
                    packet.size += sizeof( uint64_t );
                    packet.size += image->getPixelDataSize( buffer );
                }

                packet.buffers |= buffer;
                rawSize += image->getPixelDataSize( buffer );
            }
        }

        if( rawSize > 0 )
            compressEvent.event.data.statistic.ratio =
            static_cast< float >( packet.size ) /
            static_cast< float >( rawSize );
    }

    if( pixelDatas.empty( ))
        return;

    // send image pixel data packet
    co::LocalNode::SendToken token;
    if( getIAttribute( IATTR_HINT_SENDTOKEN ) == ON )
    {
        ChannelStatistics waitEvent( Statistic::CHANNEL_FRAME_WAIT_SENDTOKEN,
                                     this, request->frameNumber );
        waitEvent.event.data.statistic.task = request->context.taskID;
        token = getLocalNode()->acquireSendToken( toNode );
    }

    connection->lockSend();
    connection->send( &packet, packetSize, true );
#ifndef NDEBUG
    size_t sentBytes = packetSize;
#endif

    for( uint32_t j=0; j < pixelDatas.size(); ++j )
    {
#ifndef NDEBUG
        sentBytes += sizeof( FrameData::ImageHeader );
#endif
        const PixelData* data = pixelDatas[j];
        const FrameData::ImageHeader header =
              { data->internalFormat, data->externalFormat,
                data->pixelSize, data->pvp,
                useCompression ? data->compressorName : EQ_COMPRESSOR_NONE,
                data->compressorFlags, 
                data->isCompressed ? uint32_t( data->compressedSize.size()) : 1,
                qualities[ j ] };

        connection->send( &header, sizeof( header ), true );

        if( data->isCompressed )
        {
            for( uint32_t k = 0 ; k < data->compressedSize.size(); ++k )
            {
                const uint64_t dataSize = data->compressedSize[k];
                connection->send( &dataSize, sizeof( dataSize ), true );
                if( dataSize > 0 )
                    connection->send( data->compressedData[k], 
                                      dataSize, true );
#ifndef NDEBUG
                sentBytes += sizeof( dataSize ) + dataSize;
#endif
            }
        }
        else
        {
            const uint64_t dataSize = data->pvp.getArea() * 
                data->pixelSize;
            connection->send( &dataSize, sizeof( dataSize ), true );
            connection->send( data->pixels, dataSize, true );
#ifndef NDEBUG
            sentBytes += sizeof( dataSize ) + dataSize;
#endif
        }
    }
#ifndef NDEBUG
    EQASSERTINFO( sentBytes == packet.size,
        sentBytes << " != " << packet.size );
#endif

    connection->unlockSend();
    getLocalNode()->releaseSendToken( token );
}

void Channel::_sendFrameDataReady( const ChannelFrameTransmitImagePacket* req )
{
    co::LocalNodePtr localNode = getLocalNode();
    co::NodePtr toNode = localNode->connect( req->netNodeID );
    const FrameData* frameData = getNode()->getFrameData( req->frameData );
    NodeFrameDataReadyPacket packet( frameData );

    packet.objectID = req->clientNodeID;
    toNode->send( packet );
}

void Channel::_transmitImages( const RenderContext& context, Frame* frame,
                               const size_t startPos )
{
    const Eye eye = getEye();
    const std::vector<uint128_t>& toNodes = frame->getInputNodes( eye );
    if( toNodes.empty( ))
        return;

    const std::vector< uint128_t >& toNetNodes = frame->getInputNetNodes( eye );
    std::vector< uint128_t >::const_iterator j = toNetNodes.begin();
    for( std::vector< uint128_t >::const_iterator i = toNodes.begin();
         i != toNodes.end(); ++i, ++j )
    {
        for( size_t k = startPos; k < frame->getImages().size(); ++k )
        {
            ChannelFrameTransmitImagePacket packet;
            packet.context   = context;
            packet.frameData = frame->getDataVersion( context.eye );
            packet.clientNodeID = *i;
            packet.netNodeID = *j;
            packet.frameNumber = getCurrentFrame();
            packet.imageIndex = k;

            send( getNode()->getLocalNode(), packet );
        }
    }
}

void Channel::_setOutputFrames( uint32_t nFrames, co::ObjectVersion* frames )
{
    EQ_TS_THREAD( _pipeThread );
    for( uint32_t i=0; i<nFrames; ++i )
    {
        Pipe*  pipe  = getPipe();
        Frame* frame = pipe->getFrame( frames[i], getEye(), true );
        _impl->outputFrames.push_back( frame );
    }
}

void Channel::_resetOutputFrames()
{
    EQ_TS_THREAD( _pipeThread );
    _setOutputFramesReady();
    _impl->outputFrames.clear();
}

void Channel::_setOutputFramesReady()
{
    for( FramesCIter i = _impl->outputFrames.begin();
         i != _impl->outputFrames.end(); ++i )
    {
        Frame* frame = *i;    
        frame->setReady();

        const Eye eye = getEye();
        const std::vector<uint128_t>& toNodes = frame->getInputNodes( eye );
        const std::vector<uint128_t>& toNetNodes = frame->getInputNetNodes(eye);
        std::vector<uint128_t>::const_iterator k = toNetNodes.begin();
        for( std::vector<uint128_t>::const_iterator j = toNodes.begin();
             j != toNodes.end(); ++j, ++k )
        {
<<<<<<< HEAD
            const size_t frameNumber = getCurrentFrame();
            const size_t index = frameNumber % _impl->statistics->size();
            ++_impl->statistics.data[ index ].used;
=======
            EQASSERT( _statistics.data[ _statisticsIndex ].used > 0 );
            ++_statistics.data[ _statisticsIndex ].used;
>>>>>>> 8fbbb39c

            ChannelFrameSetReadyPacket setReadyPacket;
            setReadyPacket.frameData = frame->getDataVersion( eye );
            setReadyPacket.clientNodeID = *j;
            setReadyPacket.netNodeID = *k;
            setReadyPacket.frameNumber = frameNumber;

            send( getLocalNode(), setReadyPacket );
        }
    }
}

void Channel::_frameReadback( const uint128_t& frameID, uint32_t nFrames,
                              co::ObjectVersion* frames )
{
    ChannelStatistics event( Statistic::CHANNEL_READBACK, this );
    _setOutputFrames( nFrames, frames );
    std::vector< size_t > nImages( nFrames, 0 );
    for( size_t i = 0; i < nFrames; ++i )
        nImages[i] = _impl->outputFrames[i]->getImages().size();

    frameReadback( frameID );

    size_t in = 0;
    size_t out = 0;
    const DrawableConfig& dc = getDrawableConfig();
    const size_t colorBytes = ( 3 * dc.colorBits + dc.alphaBits ) / 8;

    event.event.data.statistic.plugins[0] = EQ_COMPRESSOR_NONE;
    event.event.data.statistic.plugins[1] = EQ_COMPRESSOR_NONE;

    for( FramesCIter i = _impl->outputFrames.begin();
         i != _impl->outputFrames.end(); ++i )
    {
        Frame* frame = *i;
        const Images& images = frame->getImages();
        for( ImagesCIter j = images.begin(); j != images.end(); ++j )
        {
            const Image* image = *j;
            if( image->hasPixelData( Frame::BUFFER_COLOR ))
            {
                in += colorBytes * image->getPixelViewport().getArea();
                out += image->getPixelDataSize( Frame::BUFFER_COLOR );
                event.event.data.statistic.plugins[0] =
                    image->getDownloaderName( Frame::BUFFER_COLOR );
            }
            if( image->hasPixelData( Frame::BUFFER_DEPTH ))
            {
                in += 4 * image->getPixelViewport().getArea();
                out += image->getPixelDataSize( Frame::BUFFER_DEPTH );
                event.event.data.statistic.plugins[1] =
                    image->getDownloaderName( Frame::BUFFER_DEPTH );
            }
        }
    }

    if( in > 0 && out > 0 )
        event.event.data.statistic.ratio = float( out ) / float( in );
    else
        event.event.data.statistic.ratio = 1.0f;

    for( size_t i = 0; i < nFrames; ++i )
        _transmitImages( getContext(), _impl->outputFrames[i], nImages[i] );
    _resetOutputFrames();    
}

//---------------------------------------------------------------------------
// command handlers
//---------------------------------------------------------------------------
bool Channel::_cmdConfigInit( co::Command& command )
{
    const ChannelConfigInitPacket* packet = 
        command.get<ChannelConfigInitPacket>();
    EQLOG( LOG_INIT ) << "TASK channel config init " << packet << std::endl;

    const Config* config = getConfig();
    changeLatency( config->getLatency( ));

    ChannelConfigInitReplyPacket reply;
    setError( ERROR_NONE );

    const Window* window = getWindow();
    if( window->isRunning( ))
    {
        _impl->state = STATE_INITIALIZING;

        const PixelViewport& pvp = getPixelViewport();
        EQASSERT( pvp.hasArea( ));
        _impl->initialSize.x() = pvp.w;
        _impl->initialSize.y() = pvp.h;

        reply.result = configInit( packet->initID );

        if( reply.result )
        {
            _initDrawableConfig();
            _impl->state = STATE_RUNNING;
        }
    }
    else
    {
        setError( ERROR_CHANNEL_WINDOW_NOTRUNNING );
        reply.result = false;
    }

    EQLOG( LOG_INIT ) << "TASK channel config init reply " << &reply
                      << std::endl;
    commit();
    send( command.getNode(), reply );
    return true;
}

bool Channel::_cmdConfigExit( co::Command& command )
{
    const ChannelConfigExitPacket* packet =
        command.get<ChannelConfigExitPacket>();
    EQLOG( LOG_INIT ) << "Exit channel " << packet << std::endl;

    if( _impl->state != STATE_STOPPED )
        _impl->state = configExit() ? STATE_STOPPED : STATE_FAILED;

    WindowDestroyChannelPacket destroyPacket( getID( ));
    getWindow()->send( getLocalNode(), destroyPacket );
    return true;
}

bool Channel::_cmdFrameStart( co::Command& command )
{
    ChannelFrameStartPacket* packet = 
        command.getModifiable< ChannelFrameStartPacket >();
    EQVERB << "handle channel frame start " << packet << std::endl;

    //_grabFrame( packet->frameNumber ); single-threaded
    sync( packet->version );

    overrideContext( packet->context );
    bindFrameBuffer();
    frameStart( packet->context.frameID, packet->frameNumber );

    const size_t index = packet->frameNumber % _impl->statistics->size();
    detail::Channel::FrameStatistics& statistic = _impl->statistics.data[index];
    EQASSERT( statistic.data.empty( ));
    EQASSERT( statistic.used == 0 );
    statistic.used = 1;

    resetRenderContext();
    return true;
}

bool Channel::_cmdFrameFinish( co::Command& command )
{
    ChannelFrameFinishPacket* packet =
        command.getModifiable< ChannelFrameFinishPacket >();
    EQLOG( LOG_TASKS ) << "TASK frame finish " << getName() <<  " " << packet
                       << std::endl;

    overrideContext( packet->context );
    frameFinish( packet->context.frameID, packet->frameNumber );
    resetRenderContext();

    _unrefFrame( packet->frameNumber );
    return true;
}

bool Channel::_cmdFrameClear( co::Command& command )
{
    EQASSERT( _impl->state == STATE_RUNNING );
    ChannelFrameClearPacket* packet = 
        command.getModifiable< ChannelFrameClearPacket >();
    EQLOG( LOG_TASKS ) << "TASK clear " << getName() <<  " " << packet
                       << std::endl;

    _setRenderContext( packet->context );
    ChannelStatistics event( Statistic::CHANNEL_CLEAR, this );
    frameClear( packet->context.frameID );
    resetRenderContext();

    return true;
}

bool Channel::_cmdFrameDraw( co::Command& command )
{
    ChannelFrameDrawPacket* packet = 
        command.getModifiable< ChannelFrameDrawPacket >();
    EQLOG( LOG_TASKS ) << "TASK draw " << getName() <<  " " << packet
                       << std::endl;

    _setRenderContext( packet->context );
    ChannelStatistics event( Statistic::CHANNEL_DRAW, this, getCurrentFrame(),
                             packet->finish ? NICEST : AUTO );
    frameDraw( packet->context.frameID );

    // Update ROI for server equalizers
    if( !_impl->region.isValid( ))
        declareRegion( getPixelViewport( ));
    const uint32_t frameNumber = getCurrentFrame();
    const size_t index = frameNumber % _impl->statistics->size();
    _impl->statistics.data[ index ].region = getRegion() / getPixelViewport();

    resetRenderContext();

    return true;
}

bool Channel::_cmdFrameDrawFinish( co::Command& command )
{
    const ChannelFrameDrawFinishPacket* packet = 
        command.get< ChannelFrameDrawFinishPacket >();
    EQLOG( LOG_TASKS ) << "TASK draw finish " << getName() <<  " " << packet
                       << std::endl;

    ChannelStatistics event( Statistic::CHANNEL_DRAW_FINISH, this );
    frameDrawFinish( packet->frameID, packet->frameNumber );

    return true;
}

bool Channel::_cmdFrameAssemble( co::Command& command )
{
    ChannelFrameAssemblePacket* packet = 
        command.getModifiable< ChannelFrameAssemblePacket >();
    EQLOG( LOG_TASKS | LOG_ASSEMBLY ) << "TASK assemble " << getName() <<  " " 
                                       << packet << std::endl;

    _setRenderContext( packet->context );
    ChannelStatistics event( Statistic::CHANNEL_ASSEMBLE, this );
    for( uint32_t i=0; i<packet->nFrames; ++i )
    {
        Pipe*  pipe  = getPipe();
        Frame* frame = pipe->getFrame( packet->frames[i], getEye(), false );
        _impl->inputFrames.push_back( frame );
    }

    frameAssemble( packet->context.frameID );

    for( FramesCIter i = _impl->inputFrames.begin();
         i != _impl->inputFrames.end(); ++i )
    {
        // Unset the frame data on input frames, so that they only get flushed
        // once by the output frames during exit.
        (*i)->setData( 0 );
    }
    _impl->inputFrames.clear();
    resetRenderContext();

    return true;
}

bool Channel::_cmdFrameReadback( co::Command& command )
{
    ChannelFrameReadbackPacket* packet = 
        command.getModifiable< ChannelFrameReadbackPacket >();
    EQLOG( LOG_TASKS | LOG_ASSEMBLY ) << "TASK readback " << getName() <<  " " 
                                       << packet << std::endl;

    _setRenderContext( packet->context );
    _frameReadback( packet->context.frameID, packet->nFrames,
                    packet->frames );
    resetRenderContext();
    return true;
}

bool Channel::_cmdFrameTransmitImage( co::Command& command )
{
    const ChannelFrameTransmitImagePacket* packet = 
        command.get<ChannelFrameTransmitImagePacket>();

    FrameData* frameData = getNode()->getFrameData( packet->frameData ); 
    EQASSERT( frameData );

    if( frameData->getBuffers() == 0 )
    {
        EQWARN << "No buffers for frame data" << std::endl;
        return true;
    }

    ChannelStatistics transmitEvent( Statistic::CHANNEL_FRAME_TRANSMIT, this );
    transmitEvent.event.data.statistic.task = packet->context.taskID;

    const Images& images = frameData->getImages();
    EQASSERT( images.size() > packet->imageIndex );
    _transmitImage( images[ packet->imageIndex ], packet );
    return true;
}

bool Channel::_cmdFrameSetReady( co::Command& command )
{
    const ChannelFrameSetReadyPacket* packet = 
        command.get<ChannelFrameSetReadyPacket>();

    _sendFrameDataReady( packet );
    _unrefFrame( packet->frameNumber );
    return true;
}

bool Channel::_cmdFrameViewStart( co::Command& command )
{
    ChannelFrameViewStartPacket* packet = 
        command.getModifiable< ChannelFrameViewStartPacket >();
    EQLOG( LOG_TASKS | LOG_ASSEMBLY ) << "TASK view start " << getName() <<  " "
                                       << packet << std::endl;

    _setRenderContext( packet->context );
    frameViewStart( packet->context.frameID );
    resetRenderContext();

    return true;
}

bool Channel::_cmdFrameViewFinish( co::Command& command )
{
    ChannelFrameViewFinishPacket* packet = 
        command.getModifiable< ChannelFrameViewFinishPacket >();
    EQLOG( LOG_TASKS | LOG_ASSEMBLY ) << "TASK view finish " << getName()
                                      <<  " " << packet << std::endl;

    _setRenderContext( packet->context );
    ChannelStatistics event( Statistic::CHANNEL_VIEW_FINISH, this );
    frameViewFinish( packet->context.frameID );
    resetRenderContext();

    return true;
}

bool Channel::_cmdStopFrame( co::Command& command )
{
    const ChannelStopFramePacket* packet = 
        command.get<ChannelStopFramePacket>();
    EQLOG( LOG_TASKS | LOG_ASSEMBLY ) << "TASK channel stop frame " << getName()
                                      <<  " " << packet << std::endl;
    
    notifyStopFrame( packet->lastFrameNumber );
    return true;
}

bool Channel::_cmdFrameTiles( co::Command& command )
{
    ChannelFrameTilesPacket* packet =
        command.getModifiable< ChannelFrameTilesPacket >();
    EQLOG( LOG_TASKS | LOG_ASSEMBLY ) << "TASK channel frame tiles "
                                      << getName() <<  " " << packet
                                      << std::endl;

    RenderContext context = packet->context;
    _setRenderContext( context );

    frameTilesStart( packet->context.frameID );

    if( packet->tasks & fabric::TASK_READBACK )
        _setOutputFrames( packet->nFrames, packet->frames );

    int64_t startTime = getConfig()->getTime();
    int64_t clearTime = 0;
    int64_t drawTime = 0;
    int64_t readbackTime = 0;

    co::QueueSlave* queue = _getQueue( packet->queueVersion );
    EQASSERT( queue );
    for( co::Command* queuePacket = queue->pop(); queuePacket;
         queuePacket = queue->pop( ))
    {
        const TileTaskPacket* tilePacket = queuePacket->get<TileTaskPacket>();
        context.frustum = tilePacket->frustum;
        context.ortho = tilePacket->ortho;
        context.pvp = tilePacket->pvp;
        context.vp = tilePacket->vp;

        if ( !packet->isLocal )
        {
            context.pvp.x = 0;
            context.pvp.y = 0;
        }

        if( packet->tasks & fabric::TASK_CLEAR )
        {
            const int64_t time = getConfig()->getTime();
            frameClear( packet->context.frameID );
            clearTime += getConfig()->getTime() - time;
        }

        if( packet->tasks & fabric::TASK_DRAW )
        {
            const int64_t time = getConfig()->getTime();
            frameDraw( packet->context.frameID );
            drawTime += getConfig()->getTime() - time;
        }

        if( packet->tasks & fabric::TASK_READBACK )
        {
            const int64_t time = getConfig()->getTime();

            const Frames& frames = getOutputFrames();
            const size_t nFrames = frames.size();
            std::vector< size_t > nImages( nFrames, 0 );
            for( size_t i = 0; i < nFrames; ++i )
            {
                nImages[i] = frames[i]->getImages().size();
                frames[i]->getData()->setPixelViewport( getPixelViewport() );
            }
            frameReadback( packet->context.frameID );
            readbackTime += getConfig()->getTime() - time;

            for( size_t i = 0; i < nFrames; ++i )
            {
                const Frame* frame = frames[i];
                const Images& images = frame->getImages();
                for( size_t index = nImages[i]; index < images.size(); ++index )
                {
                    Image* image = images[index];
                    const PixelViewport& pvp = image->getPixelViewport();
                    image->setOffset( pvp.x + tilePacket->pvp.x,
                                      pvp.y + tilePacket->pvp.y );
                }
                _transmitImages( getContext(), frames[i], nImages[i] );
            }
        }
        queuePacket->release();
    }

    if( packet->tasks & fabric::TASK_CLEAR )
    {
        ChannelStatistics event( Statistic::CHANNEL_CLEAR, this );
        event.event.data.statistic.startTime = startTime;
        startTime += clearTime;
        event.event.data.statistic.endTime = startTime;
    }

    if( packet->tasks & fabric::TASK_DRAW )
    {
        ChannelStatistics event( Statistic::CHANNEL_DRAW, this );
        event.event.data.statistic.startTime = startTime;
        startTime += drawTime;
        event.event.data.statistic.endTime = startTime;
    }

    if( packet->tasks & fabric::TASK_READBACK )
    {
        ChannelStatistics event( Statistic::CHANNEL_READBACK, this );
        event.event.data.statistic.startTime = startTime;
        startTime += readbackTime;
        event.event.data.statistic.endTime = startTime;

        _resetOutputFrames();
    }

    frameTilesFinish( packet->context.frameID );
    resetRenderContext();
    return true;
}

}

#include "../fabric/channel.ipp"
template class eq::fabric::Channel< eq::Window, eq::Channel >;

/** @cond IGNORE */
template EQFABRIC_API std::ostream& eq::fabric::operator << ( std::ostream&,
                                                 const eq::Super& );
/** @endcond */<|MERGE_RESOLUTION|>--- conflicted
+++ resolved
@@ -1503,14 +1503,11 @@
         for( std::vector<uint128_t>::const_iterator j = toNodes.begin();
              j != toNodes.end(); ++j, ++k )
         {
-<<<<<<< HEAD
             const size_t frameNumber = getCurrentFrame();
             const size_t index = frameNumber % _impl->statistics->size();
+
+            EQASSERT( _impl->statistics.data[ index ].used );
             ++_impl->statistics.data[ index ].used;
-=======
-            EQASSERT( _statistics.data[ _statisticsIndex ].used > 0 );
-            ++_statistics.data[ _statisticsIndex ].used;
->>>>>>> 8fbbb39c
 
             ChannelFrameSetReadyPacket setReadyPacket;
             setReadyPacket.frameData = frame->getDataVersion( eye );
