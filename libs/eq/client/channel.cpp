
/* Copyright (c) 2005-2012, Stefan Eilemann <eile@equalizergraphics.com> 
 *                    2011, Cedric Stalder <cedric.stalder@gmail.com>
 *
 * This library is free software; you can redistribute it and/or modify it under
 * the terms of the GNU Lesser General Public License version 2.1 as published
 * by the Free Software Foundation.
 *  
 * This library is distributed in the hope that it will be useful, but WITHOUT
 * ANY WARRANTY; without even the implied warranty of MERCHANTABILITY or FITNESS
 * FOR A PARTICULAR PURPOSE.  See the GNU Lesser General Public License for more
 * details.
 * 
 * You should have received a copy of the GNU Lesser General Public License
 * along with this library; if not, write to the Free Software Foundation, Inc.,
 * 51 Franklin Street, Fifth Floor, Boston, MA 02110-1301 USA.
 */

#include "channel.h"

#include "channelPackets.h"
#include "channelStatistics.h"
#include "client.h"
#include "compositor.h"
#include "config.h"
#include "configEvent.h"
#include "error.h"
#include "frame.h"
#include "frameData.h"
#include "global.h"
#include "image.h"
#include "jitter.h"
#include "log.h"
#include "node.h"
#include "nodeFactory.h"
#include "nodePackets.h"
#include "pipe.h"
#include "server.h"
#include "systemWindow.h"
#include "windowPackets.h"

#include <eq/util/accum.h>
#include <eq/util/frameBufferObject.h>
#include <eq/util/objectManager.h>
#include <eq/fabric/commands.h>
#include <eq/fabric/task.h>

#include <co/command.h>
#include <co/connectionDescription.h>
#include <co/exception.h>
#include <co/queueSlave.h>
#include <lunchbox/rng.h>
#include <lunchbox/scopedMutex.h>

#include <set>

#include "detail/channel.ipp"

namespace eq
{
/** @cond IGNORE */
typedef fabric::Channel< Window, Channel > Super;
typedef co::CommandFunc<Channel> CmdFunc;
using detail::STATE_STOPPED;
using detail::STATE_INITIALIZING;
using detail::STATE_RUNNING;
using detail::STATE_FAILED;
/** @endcond */

Channel::Channel( Window* parent )
        : Super( parent )
        , _impl( new detail::Channel )
{}

Channel::~Channel()
{
    delete _impl;
}

void Channel::attach( const UUID& id, const uint32_t instanceID )
{
    Super::attach( id, instanceID );
    co::CommandQueue* queue = getPipeThreadQueue();
    co::CommandQueue* commandQ = getCommandThreadQueue();
    co::CommandQueue* tmitQ = &getNode()->transmitter.getQueue();
    co::CommandQueue* asyncRBQ = getPipe()->getAsyncRBThreadQueue();

    registerCommand( fabric::CMD_CHANNEL_CONFIG_INIT, 
                     CmdFunc( this, &Channel::_cmdConfigInit ), queue );
    registerCommand( fabric::CMD_CHANNEL_CONFIG_EXIT, 
                     CmdFunc( this, &Channel::_cmdConfigExit ), queue );
    registerCommand( fabric::CMD_CHANNEL_FRAME_START,
                     CmdFunc( this, &Channel::_cmdFrameStart ), queue );
    registerCommand( fabric::CMD_CHANNEL_FRAME_FINISH,
                     CmdFunc( this, &Channel::_cmdFrameFinish ), queue );
    registerCommand( fabric::CMD_CHANNEL_FRAME_CLEAR, 
                     CmdFunc( this, &Channel::_cmdFrameClear ), queue );
    registerCommand( fabric::CMD_CHANNEL_FRAME_DRAW, 
                     CmdFunc( this, &Channel::_cmdFrameDraw ), queue );
    registerCommand( fabric::CMD_CHANNEL_FRAME_DRAW_FINISH, 
                     CmdFunc( this, &Channel::_cmdFrameDrawFinish ), queue );
    registerCommand( fabric::CMD_CHANNEL_FRAME_ASSEMBLE, 
                     CmdFunc( this, &Channel::_cmdFrameAssemble ), queue );
    registerCommand( fabric::CMD_CHANNEL_FRAME_READBACK, 
                     CmdFunc( this, &Channel::_cmdFrameReadback ), queue );
    registerCommand( fabric::CMD_CHANNEL_FRAME_TRANSMIT_IMAGE,
                     CmdFunc( this, &Channel::_cmdFrameTransmitImage ), tmitQ );
    registerCommand( fabric::CMD_CHANNEL_FRAME_SET_READY_NODE,
                     CmdFunc( this, &Channel::_cmdFrameSetReadyNode ), tmitQ );
    registerCommand( fabric::CMD_CHANNEL_FRAME_VIEW_START, 
                     CmdFunc( this, &Channel::_cmdFrameViewStart ), queue );
    registerCommand( fabric::CMD_CHANNEL_FRAME_VIEW_FINISH, 
                     CmdFunc( this, &Channel::_cmdFrameViewFinish ), queue );
    registerCommand( fabric::CMD_CHANNEL_STOP_FRAME, 
                     CmdFunc( this, &Channel::_cmdStopFrame ), commandQ );
    registerCommand( fabric::CMD_CHANNEL_FRAME_TILES,
                     CmdFunc( this, &Channel::_cmdFrameTiles ), queue );
    registerCommand( fabric::CMD_CHANNEL_FINISH_READBACK,
                     CmdFunc( this, &Channel::_cmdFinishReadback ), asyncRBQ );
    registerCommand( fabric::CMD_CHANNEL_FRAME_SET_READY,
                     CmdFunc( this, &Channel::_cmdFrameSetReady ), asyncRBQ );
    registerCommand( fabric::CMD_CHANNEL_DELETE_ASYNC_CONTEXT,
                     CmdFunc( this,&Channel::_cmdDeleteAsyncContext), asyncRBQ);
}

co::CommandQueue* Channel::getPipeThreadQueue()
{ 
    return getWindow()->getPipeThreadQueue(); 
}

co::CommandQueue* Channel::getCommandThreadQueue()
{ 
    return getWindow()->getCommandThreadQueue(); 
}

uint32_t Channel::getCurrentFrame() const
{
    return getPipe()->getCurrentFrame();
}

Pipe* Channel::getPipe()
{
    Window* window = getWindow();
    EQASSERT( window );
    return ( window ? window->getPipe() : 0 );
}

const Pipe* Channel::getPipe() const
{
    const Window* window = getWindow();
    EQASSERT( window );
    return ( window ? window->getPipe() : 0 );
}

Node* Channel::getNode()
{
    Window* window = getWindow();
    EQASSERT( window );
    return ( window ? window->getNode() : 0 );
}
const Node* Channel::getNode() const
{
    const Window* window = getWindow();
    EQASSERT( window );
    return ( window ? window->getNode() : 0 );
}

Config* Channel::getConfig()
{
    Window* window = getWindow();
    EQASSERT( window );
    return ( window ? window->getConfig() : 0 );
}
const Config* Channel::getConfig() const
{
    const Window* window = getWindow();
    EQASSERT( window );
    return ( window ? window->getConfig() : 0 );
}

ServerPtr Channel::getServer()
{
    Window* window = getWindow();
    EQASSERT( window );
    return ( window ? window->getServer() : 0 );
}

Window::ObjectManager* Channel::getObjectManager()
{
    Window* window = getWindow();
    EQASSERT( window );
    return window->getObjectManager();
}

const DrawableConfig& Channel::getDrawableConfig() const
{
    const Window* window = getWindow();
    EQASSERT( window );
    if( _impl->fbo )
        return _impl->drawableConfig;

    return window->getDrawableConfig();
}

const GLEWContext* Channel::glewGetContext() const
{
    const Window* window = getWindow();
    EQASSERT( window );
    return window->glewGetContext();
}

bool Channel::configExit()
{
    delete _impl->fbo;
    _impl->fbo = 0;
    return true;
}
bool Channel::configInit( const uint128_t& )
{ 
    return _configInitFBO(); 
}

bool Channel::_configInitFBO()
{
    const uint32_t drawable = getDrawable();
    if( drawable == FB_WINDOW )
        return true;
    
    const Window* window = getWindow();
    if( !window->getSystemWindow()  ||
        !GLEW_ARB_texture_non_power_of_two || !GLEW_EXT_framebuffer_object )
    {
        setError( ERROR_FBO_UNSUPPORTED );
        return false;
    }
        
    // needs glew initialized (see above)
    _impl->fbo = new util::FrameBufferObject( glewGetContext( ));

    int depthSize = 0;
    if( drawable & FBO_DEPTH )
    {
        depthSize = window->getIAttribute( Window::IATTR_PLANES_DEPTH );
        if( depthSize < 1 )
            depthSize = 24;
    }

    int stencilSize = 0;
    if( drawable & FBO_STENCIL )
    {
        stencilSize = window->getIAttribute( Window::IATTR_PLANES_STENCIL );
        if( stencilSize < 1 )
            stencilSize = 1;
    }

    const PixelViewport& pvp = getNativePixelViewport();
    if( _impl->fbo->init( pvp.w, pvp.h, window->getColorFormat(), depthSize,
                          stencilSize ))
    {
        return true;
    }
    // else

    setError( _impl->fbo->getError( ));
    delete _impl->fbo;
    _impl->fbo = 0;
    return false;
}

void Channel::_initDrawableConfig()
{
    const Window* window = getWindow();
    _impl->drawableConfig = window->getDrawableConfig();
    if( !_impl->fbo )
        return;

    const util::Textures& colors = _impl->fbo->getColorTextures();
    if( !colors.empty( ))
    {
        switch( colors.front()->getType( ))
        {
            case GL_FLOAT:
                _impl->drawableConfig.colorBits = 32;
                break;
            case GL_HALF_FLOAT:
                _impl->drawableConfig.colorBits = 16;
                break;
            case GL_UNSIGNED_INT_10_10_10_2:
                _impl->drawableConfig.colorBits = 10;
                break;

            default:
                EQUNIMPLEMENTED;
            case GL_UNSIGNED_BYTE:
                _impl->drawableConfig.colorBits = 8;
                break;
        }
    }
}


void Channel::notifyViewportChanged()
{
    const PixelViewport oldPVP = getPixelViewport();
    Super::notifyViewportChanged();
    const PixelViewport& newPVP = getPixelViewport();

    if( newPVP == oldPVP )
        return;

    Event event;
    event.type       = Event::CHANNEL_RESIZE;
    event.originator = getID();
    event.serial     = getSerial();
    EQASSERT( event.originator != UUID::ZERO );
    event.resize.x   = newPVP.x;
    event.resize.y   = newPVP.y;
    event.resize.w   = newPVP.w;
    event.resize.h   = newPVP.h;

    processEvent( event );
}

void Channel::addStatistic( Event& event )
{
    {
        const uint32_t frameNumber = event.statistic.frameNumber;
        const size_t index = frameNumber % _impl->statistics->size();
        EQASSERT( index < _impl->statistics->size( ));
        EQASSERTINFO( _impl->statistics.data[ index ].used > 0, frameNumber );

        lunchbox::ScopedFastWrite mutex( _impl->statistics );
        Statistics& statistics = _impl->statistics.data[ index ].data;
        statistics.push_back( event.statistic );
    }
    processEvent( event );
}

//---------------------------------------------------------------------------
// operations
//---------------------------------------------------------------------------

void Channel::frameClear( const uint128_t& )
{
    resetRegions();
    EQ_GL_CALL( applyBuffer( ));
    EQ_GL_CALL( applyViewport( ));

#ifndef NDEBUG
    if( getenv( "EQ_TAINT_CHANNELS" ))
    {
        const Vector3ub color = getUniqueColor();
        glClearColor( color.r()/255.0f,
                      color.g()/255.0f,
                      color.b()/255.0f, 1.0f );
    }
#endif // NDEBUG

    EQ_GL_CALL( glClear( GL_COLOR_BUFFER_BIT | GL_DEPTH_BUFFER_BIT ));
}

void Channel::frameDraw( const uint128_t& )
{
    EQ_GL_CALL( applyBuffer( ));
    EQ_GL_CALL( applyViewport( ));
    
    EQ_GL_CALL( glMatrixMode( GL_PROJECTION ));
    EQ_GL_CALL( glLoadIdentity( ));
    EQ_GL_CALL( applyFrustum( ));

    EQ_GL_CALL( glMatrixMode( GL_MODELVIEW ));
    EQ_GL_CALL( glLoadIdentity( ));
    EQ_GL_CALL( applyHeadTransform( ));
}

void Channel::frameAssemble( const uint128_t& )
{
    EQ_GL_CALL( applyBuffer( ));
    EQ_GL_CALL( applyViewport( ));
    EQ_GL_CALL( setupAssemblyState( ));
    try
    {
        Compositor::assembleFrames( getInputFrames(), this, 0 );
    }
    catch( const co::Exception& e )
    {
        EQWARN << e.what() << std::endl;
    }
    EQ_GL_CALL( resetAssemblyState( ));
}

void Channel::frameReadback( const uint128_t& )
{
    const PixelViewport& region = getRegion();
    if( !region.hasArea( ))
        return;

    EQ_GL_CALL( applyBuffer( ));
    EQ_GL_CALL( applyViewport( ));
    EQ_GL_CALL( setupAssemblyState( ));

    Window::ObjectManager*  glObjects   = getObjectManager();
    const DrawableConfig&   drawable    = getDrawableConfig();
    const Frames&           frames      = getOutputFrames();
    const PixelViewports&   regions     = getRegions();

    for( FramesCIter i = frames.begin(); i != frames.end(); ++i )
    {
        Frame* frame = *i;
        frame->startReadback( glObjects, drawable, regions );
    }

    EQ_GL_CALL( resetAssemblyState( ));
}

void Channel::startFrame( const uint32_t ) { /* nop */ }
void Channel::releaseFrame( const uint32_t ) { /* nop */ }
void Channel::releaseFrameLocal( const uint32_t ) { /* nop */ }

void Channel::frameStart( const uint128_t&, const uint32_t frameNumber ) 
{
    resetRegions();
    startFrame( frameNumber );
}
void Channel::frameFinish( const uint128_t&, const uint32_t frameNumber ) 
{
    releaseFrame( frameNumber );
}
void Channel::frameDrawFinish( const uint128_t&, const uint32_t frameNumber )
{
    releaseFrameLocal( frameNumber );
}
void Channel::frameViewStart( const uint128_t& ) { /* nop */ }
void Channel::frameViewFinish( const uint128_t& ) { /* nop */ }

void Channel::setupAssemblyState()
{
    const PixelViewport& pvp = getPixelViewport();
    Compositor::setupAssemblyState( pvp, glewGetContext( ));
}

void Channel::resetAssemblyState()
{
    Compositor::resetAssemblyState();
}

void Channel::_setRenderContext( RenderContext& context )
{
    overrideContext( context );
    Window* window = getWindow();
    window->_addRenderContext( context );
}

Frustumf Channel::getScreenFrustum() const
{
    const Pixel& pixel = getPixel();
    PixelViewport pvp( getPixelViewport( ));
    const Viewport& vp( getViewport( ));

    pvp.x = static_cast<int32_t>( pvp.w / vp.w * vp.x );
    pvp.y = static_cast<int32_t>( pvp.h / vp.h * vp.y );
    pvp.unapply( pixel );

    return eq::Frustumf( static_cast< float >( pvp.x ),
                         static_cast< float >( pvp.getXEnd( )),
                         static_cast< float >( pvp.y ),
                         static_cast< float >( pvp.getYEnd( )),
                         -1.f, 1.f );
}

util::FrameBufferObject* Channel::getFrameBufferObject()
{
    return _impl->fbo;
}

View* Channel::getView()
{
    LB_TS_THREAD( _pipeThread );
    Pipe* pipe = getPipe();
    return pipe->getView( getContext().view );
}

const View* Channel::getView() const
{
    LB_TS_THREAD( _pipeThread );
    const Pipe* pipe = getPipe();
    return pipe->getView( getContext().view );
}

co::QueueSlave* Channel::_getQueue( const co::ObjectVersion& queueVersion )
{
    LB_TS_THREAD( _pipeThread );
    Pipe* pipe = getPipe();
    return pipe->getQueue( queueVersion );
}

View* Channel::getNativeView()
{
    LB_TS_THREAD( _pipeThread );
    Pipe* pipe = getPipe();
    return pipe->getView( getNativeContext().view );
}

const View* Channel::getNativeView() const
{
    LB_TS_THREAD( _pipeThread );
    const Pipe* pipe = getPipe();
    return pipe->getView( getNativeContext().view );
}

void Channel::changeLatency( const uint32_t latency )
{
#ifndef NDEBUG
    for( detail::Channel::StatisticsRBCIter i = _impl->statistics->begin();
         i != _impl->statistics->end(); ++i )
    {
        EQASSERT( (*i).used == 0 );
    }
#endif //NDEBUG
    _impl->statistics->resize( latency + 1 );
}

//---------------------------------------------------------------------------
// apply convenience methods
//---------------------------------------------------------------------------
void Channel::applyFrameBufferObject()
{
    LB_TS_THREAD( _pipeThread );
    if( _impl->fbo )
    {
        const PixelViewport& pvp = getNativePixelViewport();
        _impl->fbo->resize( pvp.w, pvp.h );
        _impl->fbo->bind(); 
    }
    else if( GLEW_EXT_framebuffer_object )
        glBindFramebufferEXT( GL_FRAMEBUFFER_EXT, 0 );
}

void Channel::applyBuffer()
{
    LB_TS_THREAD( _pipeThread );
    const Window* window = getWindow();
    if( !_impl->fbo && window->getSystemWindow()->getFrameBufferObject() == 0 )
    {
        EQ_GL_CALL( glReadBuffer( getReadBuffer( )));
        EQ_GL_CALL( glDrawBuffer( getDrawBuffer( )));
    }
    
    applyColorMask();
}

void Channel::bindFrameBuffer()
{
    LB_TS_THREAD( _pipeThread );
    const Window* window = getWindow();
    if( !window->getSystemWindow( ))
       return;
        
   if( _impl->fbo )
       applyFrameBufferObject();
   else
       window->bindFrameBuffer();
}

void Channel::applyColorMask() const
{
    LB_TS_THREAD( _pipeThread );
    const ColorMask& colorMask = getDrawBufferMask();
    glColorMask( colorMask.red, colorMask.green, colorMask.blue, true );
}

void Channel::applyViewport() const
{
    LB_TS_THREAD( _pipeThread );
    const PixelViewport& pvp = getPixelViewport();
    // TODO: OPT return if vp unchanged

    if( !pvp.hasArea( ))
    {
        EQERROR << "Can't apply viewport " << pvp << std::endl;
        return;
    }

    EQ_GL_CALL( glViewport( pvp.x, pvp.y, pvp.w, pvp.h ));
    EQ_GL_CALL( glScissor( pvp.x, pvp.y, pvp.w, pvp.h ));
}

void Channel::applyFrustum() const
{
    LB_TS_THREAD( _pipeThread );
    if( useOrtho( ))
        applyOrtho();
    else
        applyPerspective();
}

void Channel::applyPerspective() const
{
    LB_TS_THREAD( _pipeThread );
    Frustumf frustum = getPerspective();
    const Vector2f jitter = getJitter();

    frustum.apply_jitter( jitter );
    EQ_GL_CALL( glFrustum( frustum.left(), frustum.right(),
                           frustum.bottom(), frustum.top(),
                           frustum.near_plane(), frustum.far_plane() )); 
}

void Channel::applyOrtho() const
{
    LB_TS_THREAD( _pipeThread );
    Frustumf ortho = getOrtho();
    const Vector2f jitter = getJitter();

    ortho.apply_jitter( jitter );
    EQ_GL_CALL( glOrtho( ortho.left(), ortho.right(),
                         ortho.bottom(), ortho.top(),
                         ortho.near_plane(), ortho.far_plane() )); 
}

void Channel::applyScreenFrustum() const
{
    LB_TS_THREAD( _pipeThread );
    const Frustumf frustum = getScreenFrustum();
    EQ_GL_CALL( glOrtho( frustum.left(), frustum.right(),
                         frustum.bottom(), frustum.top(),
                         frustum.near_plane(), frustum.far_plane() ));
}

void Channel::applyHeadTransform() const
{
    LB_TS_THREAD( _pipeThread );
    if( useOrtho( ))
        applyOrthoTransform();
    else
        applyPerspectiveTransform();
}

void Channel::applyPerspectiveTransform() const
{
    LB_TS_THREAD( _pipeThread );
    const Matrix4f& xfm = getPerspectiveTransform();
    EQ_GL_CALL( glMultMatrixf( xfm.array ));
}

void Channel::applyOrthoTransform() const
{
    LB_TS_THREAD( _pipeThread );
    const Matrix4f& xfm = getOrthoTransform();
    EQ_GL_CALL( glMultMatrixf( xfm.array ));
}

namespace
{
static Vector2f* _lookupJitterTable( const uint32_t size )
{
    switch( size )
    {
        case 2:
            return Jitter::j2;
        case 3:
            return Jitter::j3;
        case 4:
            return Jitter::j4;
        case 8:
            return Jitter::j8;
        case 15:
            return Jitter::j15;
        case 24:
            return Jitter::j24;
        case 66:
            return Jitter::j66;
        default:
            break;
    }
    return 0;
}
}

Vector2f Channel::getJitter() const
{
    const SubPixel& subpixel = getSubPixel();
    if( subpixel == SubPixel::ALL )
        return Vector2f::ZERO;
        
    // Compute a pixel size
    const PixelViewport& pvp = getPixelViewport();
    const float pvp_w = static_cast<float>( pvp.w );
    const float pvp_h = static_cast<float>( pvp.h );

    const Frustumf& frustum = getFrustum();
    const float frustum_w = frustum.get_width();
    const float frustum_h = frustum.get_height();

    const float pixel_w = frustum_w / pvp_w;
    const float pixel_h = frustum_h / pvp_h;

    const Vector2f pixelSize( pixel_w, pixel_h );

    Vector2f* table = _lookupJitterTable( subpixel.size );
    Vector2f jitter;
    if( !table )
    {
        static lunchbox::RNG rng;
        jitter.x() = rng.get< float >();
        jitter.y() = rng.get< float >();
    }
    else
        jitter = table[ subpixel.index ];

    const Pixel& pixel = getPixel();
    jitter.x() /= static_cast<float>( pixel.w );
    jitter.y() /= static_cast<float>( pixel.h );

    return jitter * pixelSize;
}

bool Channel::isStopped() const { return _impl->state == STATE_STOPPED; }

const Frames& Channel::getInputFrames()
{
    LB_TS_THREAD( _pipeThread );
    return _impl->inputFrames;
}

const Frames& Channel::getOutputFrames()
{
    LB_TS_THREAD( _pipeThread );
    return _impl->outputFrames;
}

const Vector3ub& Channel::getUniqueColor() const { return _impl->color; }

void Channel::resetRegions()
{
    _impl->regions.clear();
}

void Channel::declareRegion( const eq::Viewport& vp )
{
    eq::PixelViewport region = getPixelViewport();
    region.x = 0;
    region.y = 0;

    region.apply( vp );
    declareRegion( region );
}

namespace
{

bool _hasOverlap( PixelViewports& regions )
{
    if( regions.size() < 2 )
        return false;

    for( size_t i = 0; i < regions.size()-1; ++i )
        for( size_t j = i+1; j < regions.size(); ++j )
        {
            PixelViewport pv = regions[j];
            pv.intersect( regions[i] );
            if( pv.hasArea( ))
                return true;
        }
    return false;
}

/** Remove overlapping regions by merging them */
bool _removeOverlap( PixelViewports& regions )
{
    if( regions.size() < 2 )
        return false;

    for( size_t i = 0; i < regions.size()-1; ++i )
        for( size_t j = i+1; j < regions.size(); ++j )
        {
            PixelViewport pvp = regions[i];
            if( !pvp.hasArea( ))
            {
                std::swap( regions[i], regions.back() );
                regions.pop_back();
                return true;
            }

            pvp.intersect( regions[j] );
            if( pvp.hasArea( ))
            {
                regions[i].merge( regions[j] );
                std::swap( regions[j], regions.back() );
                regions.pop_back();
                return true;
            }
        }
    return false;
}
}

void Channel::declareRegion( const PixelViewport& region )
{
    PixelViewports& regions = _impl->regions;

    PixelViewport clippedRegion = region;
    PixelViewport pvp = getPixelViewport();
    pvp.x = 0;
    pvp.y = 0;

    clippedRegion.intersect( pvp );

    if( clippedRegion.hasArea( ))
    {
        regions.push_back( clippedRegion );
#ifndef NDEBUG
        const PixelViewport pvpBefore = getRegion();
#endif
        while( _removeOverlap( regions )) /* nop */ ;

#ifndef NDEBUG
        EQASSERT( !_hasOverlap( regions ));
        EQASSERT( pvpBefore == getRegion( ));
#endif
        return;
    }

    if( regions.empty( )) // set on first declaration of empty ROI
        regions.push_back( PixelViewport( 0, 0, 0, 0 ));
}


PixelViewport Channel::getRegion() const
{
    PixelViewport region;
    for( size_t i = 0; i < _impl->regions.size(); ++i )
        region.merge( _impl->regions[i] );

    return region;
}

const PixelViewports& Channel::getRegions() const
{
    return _impl->regions;
}

bool Channel::processEvent( const Event& event )
{
    ConfigEvent configEvent;
    configEvent.data = event;

    switch( event.type )
    {
        case Event::CHANNEL_POINTER_MOTION:
        case Event::CHANNEL_POINTER_BUTTON_PRESS:
        case Event::CHANNEL_POINTER_BUTTON_RELEASE:
        case Event::STATISTIC:
            break;

        case Event::CHANNEL_RESIZE:
        {
            const UUID& viewID = getNativeContext().view.identifier;
            if( viewID == UUID::ZERO )
                return true;

            // transform to view event, which is meaningful for the config 
            configEvent.data.type       = Event::VIEW_RESIZE;
            configEvent.data.originator = viewID;

            ResizeEvent& resize = configEvent.data.resize;
            resize.dw = resize.w / float( _impl->initialSize.x( ));
            resize.dh = resize.h / float( _impl->initialSize.y( ));
            break;
        }

        default:
            EQWARN << "Unhandled channel event of type " << event.type
                   << std::endl;
            EQUNIMPLEMENTED;
    }

    Config* config = getConfig();
    config->sendEvent( configEvent );
    return true;
}

namespace
{
#define HEIGHT 12
#define SPACE  2

struct EntityData
{
    EntityData() : yPos( 0 ), doubleHeight( false ) {}
    uint32_t yPos;
    bool doubleHeight;
    std::string name;
    std::set< uint32_t > downloaders;
    std::set< uint32_t > compressors;
};

struct IdleData
{
    IdleData() : idle( 0 ), nIdle( 0 ) {}
    uint32_t idle;
    uint32_t nIdle;
    std::string name;
};

static bool _compare( const Statistic& stat1, const Statistic& stat2 )
{ return stat1.type < stat2.type; }

}

void Channel::drawStatistics()
{
    const PixelViewport& pvp = getPixelViewport();
    EQASSERT( pvp.hasArea( ));
    if( !pvp.hasArea( ))
        return;

    Config* config = getConfig();
    EQASSERT( config );

    std::vector< eq::FrameStatistics > statistics;
    config->getStatistics( statistics );

    if( statistics.empty( )) 
        return;

    //----- setup
    EQ_GL_CALL( applyBuffer( ));
    EQ_GL_CALL( applyViewport( ));
    EQ_GL_CALL( setupAssemblyState( ));

    glMatrixMode( GL_PROJECTION );
    glLoadIdentity();
    applyScreenFrustum();

    glMatrixMode( GL_MODELVIEW );
    glDisable( GL_LIGHTING );

    Window* window = getWindow();
    const Window::Font* font = window->getSmallFont();

    //----- find min/max time
    int64_t xMax = 0;
    int64_t xMin = std::numeric_limits< int64_t >::max();

    std::map< uint32_t, EntityData > entities;
    std::map< uint32_t, IdleData >   idles;

    for( std::vector< eq::FrameStatistics >::iterator i = statistics.begin();
         i != statistics.end(); ++i )
    {
        eq::FrameStatistics& frameStats  = *i;
        SortedStatistics& configStats = frameStats.second;

        for( SortedStatistics::iterator j = configStats.begin();
             j != configStats.end(); ++j )
        {
            const uint32_t id = j->first;
            Statistics& stats = j->second;
            std::sort( stats.begin(), stats.end(), _compare );

            for( Statistics::const_iterator k = stats.begin(); 
                 k != stats.end(); ++k )
            {
                const Statistic& stat = *k;

                switch( stat.type )
                {
                  case Statistic::PIPE_IDLE:
                  {
                    IdleData& data = idles[ id ];
                    data.name = stat.resourceName;
                    data.idle += (stat.idleTime * 100ll / stat.totalTime);
                    ++data.nIdle;
                    continue;
                  }

                  case Statistic::WINDOW_FPS:
                    continue;

                  case Statistic::CHANNEL_FRAME_TRANSMIT:
                  case Statistic::CHANNEL_FRAME_COMPRESS:
                  case Statistic::CHANNEL_FRAME_WAIT_SENDTOKEN:
                    entities[ id ].doubleHeight = true;
                    break;
                  default:
                    break;
                }

                xMax = LB_MAX( xMax, stat.endTime );
                xMin = LB_MIN( xMin, stat.startTime );

                if( entities.find( id ) == entities.end( ))
                {
                    EntityData& data = entities[ id ];
                    data.name = stats.front().resourceName;
                }
            }
        }
    }
    const Viewport& vp = getViewport();
    const uint32_t width = uint32_t( pvp.w/vp.w );
    uint32_t scale = 1;

    while( (xMax - xMin) / scale > width )
        scale *= 10;

    xMax  /= scale;
    int64_t xStart = xMax - width + SPACE;

    const uint32_t height = uint32_t( pvp.h / vp.h);
    uint32_t nextY = height - SPACE;

    //----- statistics
    float dim = 0.0f;
    for( std::vector< eq::FrameStatistics >::reverse_iterator 
             i = statistics.rbegin(); i != statistics.rend(); ++i )
    {
        const eq::FrameStatistics& frameStats  = *i;
        const SortedStatistics& configStats = frameStats.second;

        int64_t     frameMin = xMax;
        int64_t     frameMax = 0;

        // draw stats
        for( SortedStatistics::const_iterator j = configStats.begin();
             j != configStats.end(); ++j )
        {
            const uint32_t id = j->first;
            const Statistics& stats = j->second;

            if( stats.empty( ))
                continue;

            std::map< uint32_t, EntityData >::iterator l = entities.find( id );
            if( l == entities.end( ))
                continue;

            EntityData& data = l->second;
            if( data.yPos == 0 )
            {
                data.yPos = nextY;
                nextY -= (HEIGHT + SPACE);
                if( data.doubleHeight )
                    nextY -= (HEIGHT + SPACE);
            }

            uint32_t y = data.yPos;

            for( Statistics::const_iterator k = stats.begin(); 
                 k != stats.end(); ++k )
            {
                const Statistic& stat = *k;

                switch( stat.type )
                {
                  case Statistic::PIPE_IDLE:
                  case Statistic::WINDOW_FPS:
                    continue;

                  case Statistic::CHANNEL_FRAME_TRANSMIT:
                  case Statistic::CHANNEL_FRAME_COMPRESS:
                  case Statistic::CHANNEL_FRAME_WAIT_SENDTOKEN:
                    y = data.yPos - (HEIGHT + SPACE);
                    break;
                default:
                    break;
                }

                const int64_t startTime = stat.startTime / scale;
                const int64_t endTime   = stat.endTime   / scale;

                frameMin = LB_MIN( frameMin, startTime );
                frameMax = LB_MAX( frameMax, endTime   );

                if( endTime < xStart || endTime == startTime )
                    continue;

                float y1 = static_cast< float >( y );
                float y2 = static_cast< float >( y - HEIGHT );
                const float x1 = static_cast< float >( startTime - xStart );
                const float x2 = static_cast< float >( endTime   - xStart );
                std::stringstream text;
                
                switch( stat.type )
                {
                  case Statistic::CONFIG_WAIT_FINISH_FRAME:
                  case Statistic::CHANNEL_FRAME_WAIT_READY:
                  case Statistic::CHANNEL_FRAME_WAIT_SENDTOKEN:
                    y1 -= SPACE;
                    y2 += SPACE;
                    break;

                  case Statistic::CHANNEL_FRAME_COMPRESS:
                    y1 -= SPACE;
                    y2 += SPACE;
                    text << unsigned( 100.f * stat.ratio ) << '%';
                    if( stat.plugins[ 0 ]  > EQ_COMPRESSOR_NONE )
                        data.compressors.insert( stat.plugins[0] );
                    if( stat.plugins[ 1 ]  > EQ_COMPRESSOR_NONE )
                        data.compressors.insert( stat.plugins[1] );
                    break;

                  case Statistic::CHANNEL_READBACK:
                    text << unsigned( 100.f * stat.ratio ) << '%';
                    if( stat.plugins[ 0 ]  > EQ_COMPRESSOR_NONE )
                        data.downloaders.insert( stat.plugins[0] );
                    if( stat.plugins[ 1 ]  > EQ_COMPRESSOR_NONE )
                        data.downloaders.insert( stat.plugins[1] );
                    break;

                default:
                    break;
                }
                
                const Vector3f color( Statistic::getColor( stat.type ) - dim );
                glColor3fv( color.array );

                glBegin( GL_QUADS );
                    glVertex3f( x2, y1, 0.f );
                    glVertex3f( x1, y1, 0.f );
                    glVertex3f( x1, y2, 0.f);
                    glVertex3f( x2, y2, 0.f );
                glEnd();

                if( !text.str().empty( ))
                {
                    glColor3f( 1.f, 1.f, 1.f );
                    glRasterPos3f( x1+1, y2, 0.f );
                    font->draw( text.str( ));
                }
            }
        }

        frameMin -= xStart;
        frameMax -= xStart;

        float x = static_cast< float >( frameMin );
        const float y1 = static_cast< float >( nextY );
        const float y2 = static_cast< float >( height );

        glBegin( GL_LINES );
            glColor3f( .5f-dim, 1.0f-dim, .5f-dim );
            glVertex3f( x, y1, 0.3f );
            glVertex3f( x, y2, 0.3f );

            x = static_cast< float >( frameMax );
            glColor3f( .5f-dim, .5f-dim, .5f-dim );
            glVertex3f( x, y1, 0.3f );
            glVertex3f( x, y2, 0.3f );
        glEnd();

        dim += .1f;
    }

    glLogicOp( GL_XOR );
    glEnable( GL_COLOR_LOGIC_OP );

    //----- Entitity names
    for( std::map< uint32_t, EntityData >::const_iterator i = entities.begin();
         i != entities.end(); ++i )
    {
        const EntityData& data = i->second;

        glColor3f( 1.f, 1.f, 1.f );
        glRasterPos3f( 60.f, data.yPos-SPACE-12.0f, 0.99f );
        font->draw( data.name );

        std::stringstream downloaders;
        for( std::set<uint32_t>::const_iterator j = data.downloaders.begin();
             j != data.downloaders.end(); ++j )
        {
            downloaders << " 0x" << std::hex << *j << std::dec;
        }
        if( !downloaders.str().empty( ))
            font->draw( std::string( ", r" ) + downloaders.str( ));

        std::stringstream compressors;
        for( std::set<uint32_t>::const_iterator j = data.compressors.begin();
             j != data.compressors.end(); ++j )
        {
            compressors << " 0x" << std::hex << *j << std::dec;
        }
        if( !compressors.str().empty( ))
        {
            glRasterPos3f( 80.f, data.yPos - HEIGHT - 2*SPACE - 12.0f, 0.99f );
            font->draw( std::string( "compressors" ) + compressors.str( ));
        }
    }

    //----- Global stats (scale, GPU idle)
    glColor3f( 1.f, 1.f, 1.f );
    nextY -= (HEIGHT + SPACE);
    glRasterPos3f( 60.f, static_cast< float >( nextY ), 0.99f );
    std::ostringstream text;
    text << scale << "ms/pixel";

    if( !idles.empty( ))
        text << ", Idle:";

    for( std::map< uint32_t, IdleData >::const_iterator i = idles.begin();
         i != idles.end(); ++i )
    {
        const IdleData& data = i->second;
        EQASSERT( data.nIdle > 0 );

        text << " " << data.name << ":" << data.idle / data.nIdle << "%";
    }

    font->draw( text.str( ));
    
    //----- Legend
    nextY -= SPACE;
    float x = 0.f;

    glRasterPos3f( x+1.f, nextY-12.f, 0.f );
    glColor3f( 1.f, 1.f, 1.f );
    font->draw( "channel" );
    glDisable( GL_COLOR_LOGIC_OP );

    for( size_t i = 1; i < Statistic::CONFIG_START_FRAME; ++i )
    {
        const Statistic::Type type = static_cast< Statistic::Type >( i );
        if( type == Statistic::CHANNEL_DRAW_FINISH ||
            type == Statistic::PIPE_IDLE || type == Statistic::WINDOW_FPS )
        {
            continue;
        }

        switch( type )
        {
          case Statistic::CHANNEL_FRAME_TRANSMIT:
            x = 0.f;
            nextY -= (HEIGHT + SPACE);

            glColor3f( 1.f, 1.f, 1.f );
            glRasterPos3f( x+1.f, nextY-12.f, 0.f );
            break;

          case Statistic::WINDOW_FINISH:
            x = 0.f;
            nextY -= (HEIGHT + SPACE);

            glColor3f( 1.f, 1.f, 1.f );
            glRasterPos3f( x+1.f, nextY-12.f, 0.f );
            glEnable( GL_COLOR_LOGIC_OP );
            font->draw( "window" );
            glDisable( GL_COLOR_LOGIC_OP );
            break;

          case Statistic::NODE_FRAME_DECOMPRESS:
            x = 0.f;
            nextY -= (HEIGHT + SPACE);

            glColor3f( 1.f, 1.f, 1.f );
            glRasterPos3f( x+1.f, nextY-12.f, 0.f );
            glEnable( GL_COLOR_LOGIC_OP );
            font->draw( "node" );
            glDisable( GL_COLOR_LOGIC_OP );
            break;

          default:
            break;
        }

        x += 60.f;
        const float x2 = x + 60.f - SPACE; 
        const float y1 = static_cast< float >( nextY );
        const float y2 = static_cast< float >( nextY - HEIGHT );

        glColor3fv( Statistic::getColor( type ).array );
        glBegin( GL_QUADS );
            glVertex3f( x2, y1, 0.f );
            glVertex3f( x,  y1, 0.f );
            glVertex3f( x,  y2, 0.f );
            glVertex3f( x2, y2, 0.f );
        glEnd();

        glColor3f( 0.f, 0.f, 0.f );
        glRasterPos3f( x+1.f, nextY-12.f, 0.f );
        font->draw( Statistic::getName( type ));
    }
    // nextY -= (HEIGHT + SPACE);
    
    glColor3f( 1.f, 1.f, 1.f );
    window->drawFPS();
    EQ_GL_CALL( resetAssemblyState( ));
}

void Channel::outlineViewport()
{
    setupAssemblyState();

    const PixelViewport& pvp = getPixelViewport();
    glDisable( GL_LIGHTING );
    glColor3f( 1.0f, 1.0f, 1.0f );
    glBegin( GL_LINE_LOOP );
    {
        glVertex3f( pvp.x + .5f,         pvp.y + .5f,         0.f );
        glVertex3f( pvp.getXEnd() - .5f, pvp.y + .5f,         0.f );
        glVertex3f( pvp.getXEnd() - .5f, pvp.getYEnd() - .5f, 0.f );
        glVertex3f( pvp.x + .5f,         pvp.getYEnd() - .5f, 0.f );
    } 
    glEnd();

    resetAssemblyState();
}

struct Channel::RBStat
{
    RBStat( Channel* channel )
            : event( Statistic::CHANNEL_READBACK, channel ), uncompressed( 0 )
            , compressed( 0 )
        {
            event.event.data.statistic.plugins[0] = EQ_COMPRESSOR_NONE;
            event.event.data.statistic.plugins[1] = EQ_COMPRESSOR_NONE;
            EQASSERT( event.event.data.statistic.frameNumber > 0 );
        }

    co::base::SpinLock lock;
    ChannelStatistics event;
    size_t uncompressed;
    size_t compressed;

    void ref() { ++_refCount; }
    void unref()
        {
            if( --_refCount > 0 )
                return;

            if( uncompressed > 0 && compressed > 0 )
                event.event.data.statistic.ratio = float( compressed ) /
                                                   float( uncompressed );
            else
                event.event.data.statistic.ratio = 1.0f;
            delete this;
        }

    int32_t getRefCount() const { return _refCount; }
private:
    a_int32_t _refCount;
};

typedef co::base::RefPtr< Channel::RBStat > RBStatPtr;

void Channel::_frameTiles( const ChannelFrameTilesPacket* packet )
{
    RenderContext context = packet->context;
    _setRenderContext( context );

    frameTilesStart( packet->context.frameID );

    RBStatPtr stat;
    if( packet->tasks & fabric::TASK_READBACK )
    {
        _setOutputFrames( packet->nFrames, packet->frames );
        stat = new RBStat( this );
    }

    int64_t startTime = getConfig()->getTime();
    int64_t clearTime = 0;
    int64_t drawTime = 0;
    int64_t readbackTime = 0;
    bool hasAsyncReadback = false;

    co::QueueSlave* queue = _getQueue( packet->queueVersion );
    EQASSERT( queue );
    for( co::Command* queuePacket = queue->pop(); queuePacket;
         queuePacket = queue->pop( ))
    {
        const TileTaskPacket* tilePacket = queuePacket->get<TileTaskPacket>();
        context.frustum = tilePacket->frustum;
        context.ortho = tilePacket->ortho;
        context.pvp = tilePacket->pvp;
        context.vp = tilePacket->vp;

        if ( !packet->isLocal )
        {
            context.pvp.x = 0;
            context.pvp.y = 0;
        }

        if( packet->tasks & fabric::TASK_CLEAR )
        {
            const int64_t time = getConfig()->getTime();
            frameClear( packet->context.frameID );
            clearTime += getConfig()->getTime() - time;
        }

        if( packet->tasks & fabric::TASK_DRAW )
        {
            const int64_t time = getConfig()->getTime();
            frameDraw( packet->context.frameID );
            drawTime += getConfig()->getTime() - time;
        }

        if( packet->tasks & fabric::TASK_READBACK )
        {
            const int64_t time = getConfig()->getTime();

            const Frames& frames = getOutputFrames();
            const size_t nFrames = frames.size();
            std::vector< size_t > nImages( nFrames, 0 );
            for( size_t i = 0; i < nFrames; ++i )
            {
                nImages[i] = frames[i]->getImages().size();
                frames[i]->getData()->setPixelViewport( getPixelViewport() );
            }

            frameReadback( packet->context.frameID );
            readbackTime += getConfig()->getTime() - time;

            for( size_t i = 0; i < nFrames; ++i )
            {
                const Frame* frame = frames[i];
                const Images& images = frame->getImages();
                for( size_t j = nImages[i]; j < images.size(); ++j )
                {
                    Image* image = images[j];
                    const PixelViewport& pvp = image->getPixelViewport();
                    image->setOffset( pvp.x + tilePacket->pvp.x,
                                      pvp.y + tilePacket->pvp.y );
                }
            }

            if( _startFinishReadback( stat.get(), nImages, false ))
                hasAsyncReadback = true;
        }
        queuePacket->release();
    }

    if( packet->tasks & fabric::TASK_CLEAR )
    {
        ChannelStatistics event( Statistic::CHANNEL_CLEAR, this );
        event.event.data.statistic.startTime = startTime;
        startTime += clearTime;
        event.event.data.statistic.endTime = startTime;
    }

    if( packet->tasks & fabric::TASK_DRAW )
    {
        ChannelStatistics event( Statistic::CHANNEL_DRAW, this );
        event.event.data.statistic.startTime = startTime;
        startTime += drawTime;
        event.event.data.statistic.endTime = startTime;
    }

    if( packet->tasks & fabric::TASK_READBACK )
    {
        stat->event.event.data.statistic.startTime = startTime;
        startTime += readbackTime;
        stat->event.event.data.statistic.endTime = startTime;

        const Frames& frames = getOutputFrames();
        for( FramesCIter i = frames.begin(); i != frames.end(); ++i )
        {
            Frame* frame = *i;
            const Eye eye = getEye();
            const std::vector< uint128_t >& nodes = frame->getInputNodes( eye );
            const std::vector< uint128_t >& netNodes =
                frame->getInputNetNodes( eye );

            if( hasAsyncReadback )
                _startSetReady( frame->getData(), stat.get(), nodes, netNodes );
            else
                _setReady( frame->getData(), stat.get(), nodes, netNodes );
        }
    }

    frameTilesFinish( packet->context.frameID );
    resetRenderContext();
}

void Channel::_refFrame( const uint32_t frameNumber )
{
    const size_t index = frameNumber % _impl->statistics->size();
    detail::Channel::FrameStatistics& stats = _impl->statistics.data[ index ];
    EQASSERTINFO( stats.used > 0, frameNumber );
    ++stats.used;
}

void Channel::_unrefFrame( const uint32_t frameNumber )
{
    const size_t index = frameNumber % _impl->statistics->size();
    detail::Channel::FrameStatistics& stats = _impl->statistics.data[ index ];
    if( --stats.used != 0 ) // Frame still in use
        return;

    ChannelFrameFinishReplyPacket reply;
    reply.nStatistics = uint32_t( stats.data.size( ));
    reply.frameNumber = frameNumber;
    reply.objectID = getID();
    reply.region = stats.region;
    getServer()->send( reply, stats.data );

    stats.data.clear();
    stats.region = Viewport::FULL;
}

void Channel::_setOutputFrames( const uint32_t nFrames,
                                const co::ObjectVersion* frames )
{
    EQ_TS_THREAD( _pipeThread );
    for( uint32_t i=0; i<nFrames; ++i )
    {
        Pipe*  pipe  = getPipe();
        Frame* frame = pipe->getFrame( frames[i], getEye(), true );
        _impl->outputFrames.push_back( frame );
    }
}

void Channel::_resetOutputFrames()
{
    EQ_TS_THREAD( _pipeThread );
    _impl->outputFrames.clear();
}

//---------------------------------------------------------------------------
// Asynchronous image readback, compression and transmission
//---------------------------------------------------------------------------
void Channel::_frameReadback( const uint128_t& frameID, uint32_t nFrames,
                              co::ObjectVersion* frames )
{
    EQ_TS_THREAD( _pipeThread );

    RBStatPtr stat = new RBStat( this );
    _setOutputFrames( nFrames, frames );

    std::vector< size_t > nImages( nFrames, 0 );
    for( size_t i = 0; i < nFrames; ++i )
        nImages[i] = _impl->outputFrames[i]->getImages().size();

    frameReadback( frameID );
    EQASSERT( stat->event.event.data.statistic.frameNumber > 0 );
    _startFinishReadback( stat.get(), nImages, true );
    _resetOutputFrames();
}

bool Channel::_startFinishReadback( RBStat* stat,
                                    const std::vector< size_t >& imagePos,
                                    const bool ready )
{
    EQ_TS_THREAD( _pipeThread );

    bool hasAsyncReadback = false;
    const Frames& frames = getOutputFrames();
    EQASSERT( frames.size() == imagePos.size( ));

    for( size_t i = 0; i < frames.size(); ++i )
    {
        Frame* frame = frames[i];
        FrameData* frameData = frame->getData();
        const uint32_t frameNumber = getCurrentFrame();

        if( frameData->getBuffers() == 0 )
        {
            if( ready )
                _setReady( frameData, stat );
            continue;
        }

        const Images& images = frameData->getImages();
        const size_t nImages = images.size();
        const Eye eye = getEye();
        const std::vector< uint128_t >& nodes = frame->getInputNodes( eye );
        const std::vector< uint128_t >& netNodes = frame->getInputNetNodes(eye);

        bool asyncRB = false;
        for( size_t j = imagePos[i]; j < nImages; ++j )
        {
            if( images[j]->hasAsyncReadback( )) // finish readback asynchron
            {
                EQCHECK( getPipe()->startAsyncRBThread( ));

                asyncRB = true;
                _refFrame( frameNumber );

                ChannelFinishReadbackPacket packet;
                packet.taskID = getTaskID();
                packet.frameData = frameData;
                packet.frameNumber = frameNumber;
                packet.imageIndex = j;
                packet.nNodes = nodes.size();

                std::vector< uint128_t > ids = nodes;
                ids.insert( ids.end(), netNodes.begin(), netNodes.end( ));
                send( getLocalNode(), packet, ids );
            }
            else // transmit images asynchronously
                _startTransmit( frameData, frameNumber, j, nodes, netNodes,
                                getTaskID( ));
        }

        EQLOG( LOG_TASKS | LOG_ASSEMBLY ) << "Frame readback async " << asyncRB
                                          <<  " ready "  << ready << std::endl;
        if( ready )
        {
            if( asyncRB )
            {
                hasAsyncReadback = true;
                _startSetReady( frameData, stat, nodes, netNodes );
            }
            else
                _setReady( frameData, stat, nodes, netNodes );
        }
    }
    return hasAsyncReadback;
}

void Channel::_finishReadback( const ChannelFinishReadbackPacket* packet )
{
    EQLOG( LOG_TASKS|LOG_ASSEMBLY ) << "Finish readback " << packet << std::endl;

    FrameData* frameData = getNode()->getFrameData( packet->frameData );
    const Images& images = frameData->getImages();
    Image* image = images[ packet->imageIndex ];
    const GLEWContext* glewContext = getWindow()->getAsyncGlewContext();

    EQASSERT( frameData );
    EQASSERT( images.size() > packet->imageIndex );
    EQASSERT( image->hasAsyncReadback( ));

    image->finishReadback( frameData->getZoom(), glewContext );
    EQASSERT( !image->hasAsyncReadback( ));

    // schedule async image tranmission
    std::vector< uint128_t > nodes;
    std::vector< uint128_t > netNodes;
    nodes.insert( nodes.end(), packet->IDs, packet->IDs + packet->nNodes );
    netNodes.insert( netNodes.end(), packet->IDs + packet->nNodes,
                     packet->IDs + 2 * packet->nNodes );

    _startTransmit( frameData, packet->frameNumber, packet->imageIndex, nodes,
                    netNodes, packet->taskID );
}

void Channel::_startTransmit( FrameData* frame, const uint32_t frameNumber,
                              const size_t image,
                              const std::vector<uint128_t>& nodes,
                              const std::vector< uint128_t >& netNodes,
                              const uint32_t taskID )
{
    EQASSERT( nodes.size() == netNodes.size( ));
    std::vector< uint128_t >::const_iterator j = netNodes.begin();
    for( std::vector< uint128_t >::const_iterator i = nodes.begin();
         i != nodes.end(); ++i, ++j )
    {
        _refFrame( frameNumber );

        ChannelFrameTransmitImagePacket packet;
        packet.frameData = frame;
        packet.netNodeID = *j;
        packet.nodeID = *i;
        packet.frameNumber = frameNumber;
        packet.imageIndex = image;
        packet.taskID = taskID;

        EQLOG( LOG_TASKS|LOG_ASSEMBLY ) << "Start transmit " << &packet
                                        << std::endl;
        send( getNode()->getLocalNode(), packet );
    }
}

void Channel::_transmitImage( const ChannelFrameTransmitImagePacket* request )
{
    EQLOG( LOG_TASKS|LOG_ASSEMBLY ) << "Transmit " << request << std::endl;

    FrameData* frameData = getNode()->getFrameData( request->frameData ); 
    EQASSERT( frameData );

    if( frameData->getBuffers() == 0 )
    {
        EQWARN << "No buffers for frame data" << std::endl;
        return;
    }

    ChannelStatistics transmitEvent( Statistic::CHANNEL_FRAME_TRANSMIT, this,
                                     request->frameNumber );
    transmitEvent.event.data.statistic.task = request->taskID;

    const Images& images = frameData->getImages();
    Image* image = images[ request->imageIndex ];
    EQASSERT( images.size() > request->imageIndex );

    if( image->getStorageType() == Frame::TYPE_TEXTURE )
    {
        EQWARN << "Can't transmit image of type TEXTURE" << std::endl;
        EQUNIMPLEMENTED;
        return;
    }

    co::LocalNodePtr localNode = getLocalNode();
    co::NodePtr toNode = localNode->connect( request->netNodeID );
    if( !toNode || !toNode->isConnected( ))
    {
        EQWARN << "Can't connect node " << request->netNodeID
               << " to send image data" << std::endl;
        return;
    }

    co::ConnectionPtr connection = toNode->getConnection();
    co::ConnectionDescriptionPtr description = connection->getDescription();

    // use compression on links up to 2 GBit/s
    const bool useCompression = ( description->bandwidth <= 262144 );

    NodeFrameDataTransmitPacket packet;
    const uint64_t packetSize = sizeof( packet ) - 8 * sizeof( uint8_t );

    packet.objectID    = request->nodeID;
    packet.frameData   = request->frameData;
    packet.frameNumber = request->frameNumber;

    std::vector< const PixelData* > pixelDatas;
    std::vector< float > qualities;

    packet.size = packetSize;
    packet.buffers = Frame::BUFFER_NONE;
    packet.pvp = image->getPixelViewport();
    packet.useAlpha = image->getAlphaUsage();
    packet.zoom = image->getZoom();
    EQASSERT( packet.pvp.isValid( ));

    {
        uint64_t rawSize( 0 );
        ChannelStatistics compressEvent( Statistic::CHANNEL_FRAME_COMPRESS, 
                                         this, request->frameNumber,
                                         useCompression ? AUTO : OFF );
        compressEvent.event.data.statistic.task = request->taskID;
        compressEvent.event.data.statistic.ratio = 1.0f;
        compressEvent.event.data.statistic.plugins[0] = EQ_COMPRESSOR_NONE;
        compressEvent.event.data.statistic.plugins[1] = EQ_COMPRESSOR_NONE;

        // Prepare image pixel data
        Frame::Buffer buffers[] = {Frame::BUFFER_COLOR,Frame::BUFFER_DEPTH};

        // for each image attachment
        for( unsigned j = 0; j < 2; ++j )
        {
            Frame::Buffer buffer = buffers[j];
            if( image->hasPixelData( buffer ))
            {
                // format, type, nChunks, compressor name
                packet.size += sizeof( FrameData::ImageHeader ); 

                const PixelData& data = useCompression ?
                    image->compressPixelData( buffer ) : 
                    image->getPixelData( buffer );
                pixelDatas.push_back( &data );
                qualities.push_back( image->getQuality( buffer ));

                if( data.isCompressed )
                {
                    const uint32_t nElements = 
                        uint32_t( data.compressedSize.size( ));
                    for( uint32_t k = 0 ; k < nElements; ++k )
                    {
                        packet.size += sizeof( uint64_t );
                        packet.size += data.compressedSize[ k ];
                    }
                    compressEvent.event.data.statistic.plugins[j] =
                        data.compressorName;
                }
                else
                {
                    packet.size += sizeof( uint64_t );
                    packet.size += image->getPixelDataSize( buffer );
                }

                packet.buffers |= buffer;
                rawSize += image->getPixelDataSize( buffer );
            }
        }

        if( rawSize > 0 )
            compressEvent.event.data.statistic.ratio =
            static_cast< float >( packet.size ) /
            static_cast< float >( rawSize );
    }

    if( pixelDatas.empty( ))
        return;

    // send image pixel data packet
    co::LocalNode::SendToken token;
    if( getIAttribute( IATTR_HINT_SENDTOKEN ) == ON )
    {
        ChannelStatistics waitEvent( Statistic::CHANNEL_FRAME_WAIT_SENDTOKEN,
                                     this, request->frameNumber );
        waitEvent.event.data.statistic.task = request->taskID;
        token = getLocalNode()->acquireSendToken( toNode );
    }

    connection->lockSend();
    connection->send( &packet, packetSize, true );
#ifndef NDEBUG
    size_t sentBytes = packetSize;
#endif

    for( uint32_t j=0; j < pixelDatas.size(); ++j )
    {
#ifndef NDEBUG
        sentBytes += sizeof( FrameData::ImageHeader );
#endif
        const PixelData* data = pixelDatas[j];
        const FrameData::ImageHeader header =
              { data->internalFormat, data->externalFormat,
                data->pixelSize, data->pvp,
                useCompression ? data->compressorName : EQ_COMPRESSOR_NONE,
                data->compressorFlags, 
                data->isCompressed ? uint32_t( data->compressedSize.size()) : 1,
                qualities[ j ] };

        connection->send( &header, sizeof( header ), true );

        if( data->isCompressed )
        {
            for( uint32_t k = 0 ; k < data->compressedSize.size(); ++k )
            {
                const uint64_t dataSize = data->compressedSize[k];
                connection->send( &dataSize, sizeof( dataSize ), true );
                if( dataSize > 0 )
                    connection->send( data->compressedData[k], 
                                      dataSize, true );
#ifndef NDEBUG
                sentBytes += sizeof( dataSize ) + dataSize;
#endif
            }
        }
        else
        {
            const uint64_t dataSize = data->pvp.getArea() * 
                data->pixelSize;
            connection->send( &dataSize, sizeof( dataSize ), true );
            connection->send( data->pixels, dataSize, true );
#ifndef NDEBUG
            sentBytes += sizeof( dataSize ) + dataSize;
#endif
        }
    }
#ifndef NDEBUG
    EQASSERTINFO( sentBytes == packet.size,
        sentBytes << " != " << packet.size );
#endif

    connection->unlockSend();
    getLocalNode()->releaseSendToken( token );
}

void Channel::_startSetReady( const FrameData* frame, RBStat* stat,
                              const std::vector< uint128_t >& nodes,
                              const std::vector< uint128_t >& netNodes )
{
    stat->ref();
    std::vector< uint128_t > ids = nodes;
    ids.insert( ids.end(), netNodes.begin(), netNodes.end( ));

    EQASSERT( stat->event.event.data.statistic.frameNumber > 0 );
    ChannelFrameSetReadyPacket packet( frame, stat, nodes.size( ));
    send( getLocalNode(), packet, ids );
}

void Channel::_setReady( const ChannelFrameSetReadyPacket* packet )
{
<<<<<<< HEAD
    FrameData* frameData = getNode()->getFrameData( packet->frameData );
    std::vector< uint128_t > nodes;
    std::vector< uint128_t > netNodes;
    nodes.insert( nodes.end(), packet->IDs, packet->IDs + packet->nNodes );
    netNodes.insert( netNodes.end(), packet->IDs + packet->nNodes,
                     packet->IDs + 2 * packet->nNodes );
=======
    LB_TS_THREAD( _pipeThread );
>>>>>>> ec26703a

    EQASSERT( packet->stat->event.event.data.statistic.frameNumber > 0 );
   _setReady( frameData, packet->stat, nodes, netNodes );
   packet->stat->unref();
}

void Channel::_setReady( FrameData* frame, RBStat* stat,
                         const std::vector< uint128_t >& nodes,
                         const std::vector< uint128_t >& netNodes )
{
<<<<<<< HEAD
    EQLOG( LOG_TASKS|LOG_ASSEMBLY ) << "Set ready " << co::ObjectVersion( frame )
                                    << std::endl;
    frame->setReady();

    const uint32_t frameNumber = stat->event.event.data.statistic.frameNumber;
    std::vector<uint128_t>::const_iterator j = netNodes.begin();
    for( std::vector<uint128_t>::const_iterator i = nodes.begin();
         i != nodes.end(); ++i, ++j )
=======
    LB_TS_THREAD( _pipeThread );
    for( uint32_t i=0; i<nFrames; ++i )
    {
        Pipe*  pipe  = getPipe();
        Frame* frame = pipe->getFrame( frames[i], getEye(), true );
        _impl->outputFrames.push_back( frame );
    }
}

void Channel::_resetOutputFrames()
{
    LB_TS_THREAD( _pipeThread );
    _setOutputFramesReady();
    _impl->outputFrames.clear();
}

void Channel::_setOutputFramesReady()
{
    for( FramesCIter i = _impl->outputFrames.begin();
         i != _impl->outputFrames.end(); ++i )
>>>>>>> ec26703a
    {
        _refFrame( frameNumber );

        ChannelFrameSetReadyNodePacket packet( frame, *i, *j, frameNumber );
        send( getLocalNode(), packet );
    }

    const DrawableConfig& dc = getDrawableConfig();
    const size_t colorBytes = ( 3 * dc.colorBits + dc.alphaBits ) / 8;

    {
        co::base::ScopedFastWrite mutex( stat->lock );
        const Images& images = frame->getImages();
        for( ImagesCIter i = images.begin(); i != images.end(); ++i )
        {
            const Image* image = *i;
            if( image->hasPixelData( Frame::BUFFER_COLOR ))
            {
                stat->uncompressed +=
                    colorBytes * image->getPixelViewport().getArea();
                stat->compressed +=
                    image->getPixelDataSize( Frame::BUFFER_COLOR );
                stat->event.event.data.statistic.plugins[0] =
                                 image->getDownloaderName( Frame::BUFFER_COLOR );
            }
            if( image->hasPixelData( Frame::BUFFER_DEPTH ))
            {
                stat->uncompressed += 4 * image->getPixelViewport().getArea();
                stat->compressed += image->getPixelDataSize(Frame::BUFFER_DEPTH);
                stat->event.event.data.statistic.plugins[1] =
                                 image->getDownloaderName( Frame::BUFFER_DEPTH );
            }
        }
    }
}

void Channel::_setReadyNode( const ChannelFrameSetReadyNodePacket* packet )
{
    co::LocalNodePtr localNode = getLocalNode();
    co::NodePtr toNode = localNode->connect( packet->netNodeID );
    const FrameData* frameData = getNode()->getFrameData( packet->frameData );

    NodeFrameDataReadyPacket readyPacket( frameData );
    readyPacket.objectID = packet->nodeID;
    toNode->send( readyPacket );
}

void Channel::_deleteAsyncContext()
{
    if( !getPipe()->hasAsyncRBThread( ))
        return;

    co::LocalNodePtr localNode = getLocalNode();
    ChannelDeleteAsyncContextPacket packet( localNode->registerRequest( ));
    send( localNode, packet );
    localNode->waitRequest( packet.requestID );
}

//---------------------------------------------------------------------------
// command handlers
//---------------------------------------------------------------------------
bool Channel::_cmdConfigInit( co::Command& command )
{
    const ChannelConfigInitPacket* packet =
        command.get<ChannelConfigInitPacket>();
    EQLOG( LOG_INIT ) << "TASK channel config init " << packet << std::endl;

    const Config* config = getConfig();
    changeLatency( config->getLatency( ));

    ChannelConfigInitReplyPacket reply;
    setError( ERROR_NONE );

    const Window* window = getWindow();
    if( window->isRunning( ))
    {
        _impl->state = STATE_INITIALIZING;

        const PixelViewport& pvp = getPixelViewport();
        EQASSERT( pvp.hasArea( ));
        _impl->initialSize.x() = pvp.w;
        _impl->initialSize.y() = pvp.h;

        reply.result = configInit( packet->initID );

        if( reply.result )
        {
            _initDrawableConfig();
            _impl->state = STATE_RUNNING;
        }
    }
    else
    {
        setError( ERROR_CHANNEL_WINDOW_NOTRUNNING );
        reply.result = false;
    }

    EQLOG( LOG_INIT ) << "TASK channel config init reply " << &reply
                      << std::endl;
    commit();
    send( command.getNode(), reply );
    return true;
}

bool Channel::_cmdConfigExit( co::Command& command )
{
    const ChannelConfigExitPacket* packet =
        command.get<ChannelConfigExitPacket>();
    EQLOG( LOG_INIT ) << "Exit channel " << packet << std::endl;

    _deleteAsyncContext();

    if( _impl->state != STATE_STOPPED )
        _impl->state = configExit() ? STATE_STOPPED : STATE_FAILED;

    WindowDestroyChannelPacket destroyPacket( getID( ));
    getWindow()->send( getLocalNode(), destroyPacket );
    return true;
}

bool Channel::_cmdFrameStart( co::Command& command )
{
    ChannelFrameStartPacket* packet = 
        command.getModifiable< ChannelFrameStartPacket >();
    EQVERB << "handle channel frame start " << packet << std::endl;

    //_grabFrame( packet->frameNumber ); single-threaded
    sync( packet->version );

    overrideContext( packet->context );
    bindFrameBuffer();
    frameStart( packet->context.frameID, packet->frameNumber );

    const size_t index = packet->frameNumber % _impl->statistics->size();
    detail::Channel::FrameStatistics& statistic = _impl->statistics.data[index];
    EQASSERTINFO( statistic.used == 0, packet->frameNumber );
    EQASSERT( statistic.data.empty( ));
    statistic.used = 1;

    resetRenderContext();
    return true;
}

bool Channel::_cmdFrameFinish( co::Command& command )
{
    ChannelFrameFinishPacket* packet =
        command.getModifiable< ChannelFrameFinishPacket >();
    EQLOG( LOG_TASKS ) << "TASK frame finish " << getName() <<  " " << packet
                       << std::endl;

    overrideContext( packet->context );
    frameFinish( packet->context.frameID, packet->frameNumber );
    resetRenderContext();

    _unrefFrame( packet->frameNumber );
    return true;
}

bool Channel::_cmdFrameClear( co::Command& command )
{
    EQASSERT( _impl->state == STATE_RUNNING );
    ChannelFrameClearPacket* packet = 
        command.getModifiable< ChannelFrameClearPacket >();
    EQLOG( LOG_TASKS ) << "TASK clear " << getName() <<  " " << packet
                       << std::endl;

    _setRenderContext( packet->context );
    ChannelStatistics event( Statistic::CHANNEL_CLEAR, this );
    frameClear( packet->context.frameID );
    resetRenderContext();

    return true;
}

bool Channel::_cmdFrameDraw( co::Command& command )
{
    ChannelFrameDrawPacket* packet = 
        command.getModifiable< ChannelFrameDrawPacket >();
    EQLOG( LOG_TASKS ) << "TASK draw " << getName() <<  " " << packet
                       << std::endl;

    _setRenderContext( packet->context );
    const uint32_t frameNumber = getCurrentFrame();
    ChannelStatistics event( Statistic::CHANNEL_DRAW, this, frameNumber,
                             packet->finish ? NICEST : AUTO );

    frameDraw( packet->context.frameID );
    // Update ROI for server equalizers
    if( !getRegion().isValid( ))
        declareRegion( getPixelViewport( ));
    const size_t index = frameNumber % _impl->statistics->size();
    _impl->statistics.data[ index ].region = getRegion() / getPixelViewport();

    resetRenderContext();

    return true;
}

bool Channel::_cmdFrameDrawFinish( co::Command& command )
{
    const ChannelFrameDrawFinishPacket* packet = 
        command.get< ChannelFrameDrawFinishPacket >();
    EQLOG( LOG_TASKS ) << "TASK draw finish " << getName() <<  " " << packet
                       << std::endl;

    ChannelStatistics event( Statistic::CHANNEL_DRAW_FINISH, this );
    frameDrawFinish( packet->frameID, packet->frameNumber );

    return true;
}

bool Channel::_cmdFrameAssemble( co::Command& command )
{
    ChannelFrameAssemblePacket* packet = 
        command.getModifiable< ChannelFrameAssemblePacket >();
    EQLOG( LOG_TASKS | LOG_ASSEMBLY ) << "TASK assemble " << getName() <<  " " 
                                      << packet << std::endl;

    _setRenderContext( packet->context );
    ChannelStatistics event( Statistic::CHANNEL_ASSEMBLE, this );
    for( uint32_t i=0; i<packet->nFrames; ++i )
    {
        Pipe*  pipe  = getPipe();
        Frame* frame = pipe->getFrame( packet->frames[i], getEye(), false );
        _impl->inputFrames.push_back( frame );
    }

    frameAssemble( packet->context.frameID );

    for( FramesCIter i = _impl->inputFrames.begin();
         i != _impl->inputFrames.end(); ++i )
    {
        // Unset the frame data on input frames, so that they only get flushed
        // once by the output frames during exit.
        (*i)->setData( 0 );
    }
    _impl->inputFrames.clear();
    resetRenderContext();

    return true;
}

bool Channel::_cmdFrameReadback( co::Command& command )
{
    ChannelFrameReadbackPacket* packet = 
        command.getModifiable< ChannelFrameReadbackPacket >();
    EQLOG( LOG_TASKS | LOG_ASSEMBLY ) << "TASK readback " << getName() <<  " "
                                      << packet << std::endl;

    _setRenderContext( packet->context );
    _frameReadback( packet->context.frameID, packet->nFrames, packet->frames );
    resetRenderContext();
    return true;
}

bool Channel::_cmdFinishReadback( co::Command& command )
{
    const ChannelFinishReadbackPacket* packet = 
        command.get< ChannelFinishReadbackPacket >();
    _finishReadback( packet );
    _unrefFrame( packet->frameNumber );
    return true;
}

bool Channel::_cmdFrameSetReady( co::Command& command )
{
    _setReady( command.get<ChannelFrameSetReadyPacket>( ));
    return true;
}

bool Channel::_cmdFrameTransmitImage( co::Command& command )
{
    const ChannelFrameTransmitImagePacket* packet =
        command.get<ChannelFrameTransmitImagePacket>();
    _transmitImage( packet );
    _unrefFrame( packet->frameNumber );
    return true;
}

bool Channel::_cmdFrameSetReadyNode( co::Command& command )
{
    const ChannelFrameSetReadyNodePacket* packet =
        command.get<ChannelFrameSetReadyNodePacket>();
    _setReadyNode( packet );
    _unrefFrame( packet->frameNumber );
    return true;
}

bool Channel::_cmdFrameViewStart( co::Command& command )
{
    ChannelFrameViewStartPacket* packet = 
        command.getModifiable< ChannelFrameViewStartPacket >();
    EQLOG( LOG_TASKS ) << "TASK view start " << getName() <<  " " << packet
                       << std::endl;

    _setRenderContext( packet->context );
    frameViewStart( packet->context.frameID );
    resetRenderContext();

    return true;
}

bool Channel::_cmdFrameViewFinish( co::Command& command )
{
    ChannelFrameViewFinishPacket* packet = 
        command.getModifiable< ChannelFrameViewFinishPacket >();
    EQLOG( LOG_TASKS ) << "TASK view finish " << getName() <<  " " << packet
                       << std::endl;

    _setRenderContext( packet->context );
    ChannelStatistics event( Statistic::CHANNEL_VIEW_FINISH, this );
    frameViewFinish( packet->context.frameID );
    resetRenderContext();

    return true;
}

bool Channel::_cmdStopFrame( co::Command& command )
{
    const ChannelStopFramePacket* packet = 
        command.get<ChannelStopFramePacket>();
    EQLOG( LOG_TASKS ) << "TASK channel stop frame " << getName() <<  " "
                       << packet << std::endl;
    
    notifyStopFrame( packet->lastFrameNumber );
    return true;
}

bool Channel::_cmdFrameTiles( co::Command& command )
{
    ChannelFrameTilesPacket* packet =
        command.getModifiable< ChannelFrameTilesPacket >();
    EQLOG( LOG_TASKS ) << "TASK channel frame tiles " << getName() <<  " "
                       << packet << std::endl;

    _frameTiles( packet );
    return true;
}

bool Channel::_cmdDeleteAsyncContext( co::Command& command )
{
    const ChannelDeleteAsyncContextPacket* packet =
        command.get<ChannelDeleteAsyncContextPacket>();
    EQLOG( LOG_INIT ) << "Delete async context " << packet << std::endl;

    getWindow()->deleteAsyncSystemWindow();
    getLocalNode()->serveRequest( packet->requestID );
    return true;
}

}

#include "../fabric/channel.ipp"
template class eq::fabric::Channel< eq::Window, eq::Channel >;

/** @cond IGNORE */
template EQFABRIC_API std::ostream& eq::fabric::operator << ( std::ostream&,
                                                 const eq::Super& );
/** @endcond */<|MERGE_RESOLUTION|>--- conflicted
+++ resolved
@@ -1862,16 +1862,12 @@
 
 void Channel::_setReady( const ChannelFrameSetReadyPacket* packet )
 {
-<<<<<<< HEAD
     FrameData* frameData = getNode()->getFrameData( packet->frameData );
     std::vector< uint128_t > nodes;
     std::vector< uint128_t > netNodes;
     nodes.insert( nodes.end(), packet->IDs, packet->IDs + packet->nNodes );
     netNodes.insert( netNodes.end(), packet->IDs + packet->nNodes,
                      packet->IDs + 2 * packet->nNodes );
-=======
-    LB_TS_THREAD( _pipeThread );
->>>>>>> ec26703a
 
     EQASSERT( packet->stat->event.event.data.statistic.frameNumber > 0 );
    _setReady( frameData, packet->stat, nodes, netNodes );
@@ -1882,7 +1878,6 @@
                          const std::vector< uint128_t >& nodes,
                          const std::vector< uint128_t >& netNodes )
 {
-<<<<<<< HEAD
     EQLOG( LOG_TASKS|LOG_ASSEMBLY ) << "Set ready " << co::ObjectVersion( frame )
                                     << std::endl;
     frame->setReady();
@@ -1891,28 +1886,6 @@
     std::vector<uint128_t>::const_iterator j = netNodes.begin();
     for( std::vector<uint128_t>::const_iterator i = nodes.begin();
          i != nodes.end(); ++i, ++j )
-=======
-    LB_TS_THREAD( _pipeThread );
-    for( uint32_t i=0; i<nFrames; ++i )
-    {
-        Pipe*  pipe  = getPipe();
-        Frame* frame = pipe->getFrame( frames[i], getEye(), true );
-        _impl->outputFrames.push_back( frame );
-    }
-}
-
-void Channel::_resetOutputFrames()
-{
-    LB_TS_THREAD( _pipeThread );
-    _setOutputFramesReady();
-    _impl->outputFrames.clear();
-}
-
-void Channel::_setOutputFramesReady()
-{
-    for( FramesCIter i = _impl->outputFrames.begin();
-         i != _impl->outputFrames.end(); ++i )
->>>>>>> ec26703a
     {
         _refFrame( frameNumber );
 
