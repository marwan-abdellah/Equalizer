--- conflicted
+++ resolved
@@ -397,9 +397,6 @@
     if( !region.hasArea( ))
         return;
 
-    if( !checkRegionsConsistency( ))
-        EQWARN << "Screen regions overlap" << std::endl;
-
     EQ_GL_CALL( applyBuffer( ));
     EQ_GL_CALL( applyViewport( ));
     EQ_GL_CALL( setupAssemblyState( ));
@@ -413,7 +410,6 @@
     {
         Frame* frame = *i;
         frame->readback( glObjects, drawable, regions );
-<<<<<<< HEAD
     }
 
     EQ_GL_CALL( resetAssemblyState( ));
@@ -436,8 +432,6 @@
     {
         Frame* frame = *i;
         frame->startReadback( glObjects, drawableConfig, getRegions( ));
-=======
->>>>>>> 64373942
     }
 
     EQ_GL_CALL( resetAssemblyState( ));
@@ -800,10 +794,6 @@
 void Channel::resetRegions()
 {
     _impl->regions.clear();
-<<<<<<< HEAD
-    _impl->totalRegion.invalidate();
-=======
->>>>>>> 64373942
 }
 
 void Channel::declareRegion( const eq::Viewport& vp )
@@ -818,29 +808,6 @@
 
 namespace
 {
-<<<<<<< HEAD
-    if( region.hasArea( ))
-    {
-        _impl->regions.push_back( region );
-        _impl->totalRegion.merge( region );
-
-        eq::PixelViewport pvp = getPixelViewport();
-        pvp.x = 0;
-        pvp.y = 0;
-        _impl->totalRegion.intersect( pvp );
-
-#ifndef NDEBUG
-        if( !checkRegionsConsistency( ))
-            EQWARN << "Screen regions overlap" << std::endl;
-#endif
-        return;
-    }
-
-    if( !_impl->totalRegion.isValid( )) // set on first declaration of empty ROI
-    {
-        _impl->totalRegion.w = 0;
-        _impl->totalRegion.h = 0;
-=======
 
 bool _hasOverlap( PixelViewports& regions )
 {
@@ -912,41 +879,12 @@
         EQASSERT( pvpBefore == getRegion( ));
 #endif
         return;
->>>>>>> 64373942
     }
 
     if( regions.empty( )) // set on first declaration of empty ROI
         regions.push_back( PixelViewport( 0, 0, 0, 0 ));
 }
 
-<<<<<<< HEAD
-bool Channel::checkRegionsConsistency() const
-{
-    if( _impl->regions.size() < 2 )
-        return true;
-
-    for( size_t i = 0; i < _impl->regions.size()-1; ++i )
-        for( size_t j = i+1; j < _impl->regions.size(); ++j )
-        {
-            PixelViewport pv = _impl->regions[j];
-            pv.intersect( _impl->regions[i] );
-            if( pv.hasArea() )
-                return false;
-        }
-
-    return true;
-}
-
-
-const PixelViewport& Channel::getRegion() const
-{
-    return _impl->totalRegion;
-}
-
-
-const PixelViewports& Channel::getRegions() const
-{
-=======
 
 PixelViewport Channel::getRegion() const
 {
@@ -959,10 +897,8 @@
 
 const PixelViewports& Channel::getRegions() const
 {
->>>>>>> 64373942
     return _impl->regions;
 }
-
 
 bool Channel::processEvent( const Event& event )
 {
@@ -1949,11 +1885,7 @@
                              packet->finish ? NICEST : AUTO );
     frameDraw( packet->context.frameID );
     // Update ROI for server equalizers
-<<<<<<< HEAD
-    if( !_impl->totalRegion.isValid( ))
-=======
     if( !getRegion().isValid( ))
->>>>>>> 64373942
         declareRegion( getPixelViewport( ));
     const uint32_t frameNumber = getCurrentFrame();
     const size_t index = frameNumber % _impl->statistics->size();
@@ -2016,7 +1948,7 @@
                                       << packet << std::endl;
 
     _setRenderContext( packet->context );
-#if 1
+#if 0
     _frameReadback( packet->context.frameID, packet->nFrames,
                     packet->frames );
 #else
