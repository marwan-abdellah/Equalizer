
/* Copyright (c) 2005-2012, Stefan Eilemann <eile@equalizergraphics.com> 
 *                    2011, Cedric Stalder <cedric.stalder@gmail.com>
 *
 * This library is free software; you can redistribute it and/or modify it under
 * the terms of the GNU Lesser General Public License version 2.1 as published
 * by the Free Software Foundation.
 *  
 * This library is distributed in the hope that it will be useful, but WITHOUT
 * ANY WARRANTY; without even the implied warranty of MERCHANTABILITY or FITNESS
 * FOR A PARTICULAR PURPOSE.  See the GNU Lesser General Public License for more
 * details.
 * 
 * You should have received a copy of the GNU Lesser General Public License
 * along with this library; if not, write to the Free Software Foundation, Inc.,
 * 51 Franklin Street, Fifth Floor, Boston, MA 02110-1301 USA.
 */

#include "channel.h"

#include "channelPackets.h"
#include "channelStatistics.h"
#include "client.h"
#include "compositor.h"
#include "config.h"
#include "configEvent.h"
#include "error.h"
#include "frame.h"
#include "frameData.h"
#include "global.h"
#include "image.h"
#include "jitter.h"
#include "log.h"
#include "node.h"
#include "nodeFactory.h"
#include "nodePackets.h"
#include "pipe.h"
#include "server.h"
#include "systemWindow.h"
#include "windowPackets.h"

#include <eq/util/accum.h>
#include <eq/util/frameBufferObject.h>
#include <eq/util/objectManager.h>
#include <eq/fabric/commands.h>
#include <eq/fabric/task.h>

#include <co/command.h>
#include <co/connectionDescription.h>
#include <co/exception.h>
#include <co/queueSlave.h>
#include <co/base/rng.h>
#include <co/base/scopedMutex.h>

#include <set>

#include "detail/channel.ipp"

namespace eq
{
/** @cond IGNORE */
typedef fabric::Channel< Window, Channel > Super;
typedef co::CommandFunc<Channel> CmdFunc;
using detail::STATE_STOPPED;
using detail::STATE_INITIALIZING;
using detail::STATE_RUNNING;
using detail::STATE_FAILED;
/** @endcond */

Channel::Channel( Window* parent )
        : Super( parent )
        , _impl( new detail::Channel )
{}

Channel::~Channel()
{
    delete _impl;
}

void Channel::attach( const co::base::UUID& id, const uint32_t instanceID )
{
    Super::attach( id, instanceID );
    co::CommandQueue* queue = getPipeThreadQueue();
    co::CommandQueue* commandQ = getCommandThreadQueue();
    co::CommandQueue* transmitQ = &getNode()->transmitter.getQueue();

    registerCommand( fabric::CMD_CHANNEL_CONFIG_INIT, 
                     CmdFunc( this, &Channel::_cmdConfigInit ), queue );
    registerCommand( fabric::CMD_CHANNEL_CONFIG_EXIT, 
                     CmdFunc( this, &Channel::_cmdConfigExit ), queue );
    registerCommand( fabric::CMD_CHANNEL_FRAME_START,
                     CmdFunc( this, &Channel::_cmdFrameStart ), queue );
    registerCommand( fabric::CMD_CHANNEL_FRAME_FINISH,
                     CmdFunc( this, &Channel::_cmdFrameFinish ), queue );
    registerCommand( fabric::CMD_CHANNEL_FRAME_CLEAR, 
                     CmdFunc( this, &Channel::_cmdFrameClear ), queue );
    registerCommand( fabric::CMD_CHANNEL_FRAME_DRAW, 
                     CmdFunc( this, &Channel::_cmdFrameDraw ), queue );
    registerCommand( fabric::CMD_CHANNEL_FRAME_DRAW_FINISH, 
                     CmdFunc( this, &Channel::_cmdFrameDrawFinish ), queue );
    registerCommand( fabric::CMD_CHANNEL_FRAME_ASSEMBLE, 
                     CmdFunc( this, &Channel::_cmdFrameAssemble ), queue );
    registerCommand( fabric::CMD_CHANNEL_FRAME_READBACK, 
                     CmdFunc( this, &Channel::_cmdFrameReadback ), queue );
    registerCommand( fabric::CMD_CHANNEL_FRAME_FINISH_READBACK, 
                     CmdFunc( this, &Channel::_cmdFrameFinishReadback ), queue );
    registerCommand( fabric::CMD_CHANNEL_FRAME_TRANSMIT_IMAGE_ASYNC,
                     CmdFunc( this, &Channel::_cmdFrameTransmitImageAsync ),
                     transmitQ );
    registerCommand( fabric::CMD_CHANNEL_FRAME_SET_READY,
                     CmdFunc( this, &Channel::_cmdFrameSetReady ), transmitQ );
    registerCommand( fabric::CMD_CHANNEL_FRAME_VIEW_START, 
                     CmdFunc( this, &Channel::_cmdFrameViewStart ), queue );
    registerCommand( fabric::CMD_CHANNEL_FRAME_VIEW_FINISH, 
                     CmdFunc( this, &Channel::_cmdFrameViewFinish ), queue );
    registerCommand( fabric::CMD_CHANNEL_STOP_FRAME, 
                     CmdFunc( this, &Channel::_cmdStopFrame ), commandQ );
    registerCommand( fabric::CMD_CHANNEL_FRAME_TILES,
                     CmdFunc( this, &Channel::_cmdFrameTiles ), queue );

    queue = getPipe()->getPipeAsyncRBThreadQueue();
//    registerCommand( fabric::CMD_PIPE_EXIT_ASYNC_RB_THREAD,
//                     PipeFunc( this, &Pipe::_cmdExitAsyncRBThread ), queue );
}

co::CommandQueue* Channel::getPipeThreadQueue()
{ 
    return getWindow()->getPipeThreadQueue(); 
}

co::CommandQueue* Channel::getCommandThreadQueue()
{ 
    return getWindow()->getCommandThreadQueue(); 
}

uint32_t Channel::getCurrentFrame() const
{
    return getPipe()->getCurrentFrame();
}

Pipe* Channel::getPipe()
{
    Window* window = getWindow();
    EQASSERT( window );
    return ( window ? window->getPipe() : 0 );
}

const Pipe* Channel::getPipe() const
{
    const Window* window = getWindow();
    EQASSERT( window );
    return ( window ? window->getPipe() : 0 );
}

Node* Channel::getNode()
{
    Window* window = getWindow();
    EQASSERT( window );
    return ( window ? window->getNode() : 0 );
}
const Node* Channel::getNode() const
{
    const Window* window = getWindow();
    EQASSERT( window );
    return ( window ? window->getNode() : 0 );
}

Config* Channel::getConfig()
{
    Window* window = getWindow();
    EQASSERT( window );
    return ( window ? window->getConfig() : 0 );
}
const Config* Channel::getConfig() const
{
    const Window* window = getWindow();
    EQASSERT( window );
    return ( window ? window->getConfig() : 0 );
}

ServerPtr Channel::getServer()
{
    Window* window = getWindow();
    EQASSERT( window );
    return ( window ? window->getServer() : 0 );
}

Window::ObjectManager* Channel::getObjectManager()
{
    Window* window = getWindow();
    EQASSERT( window );
    return window->getObjectManager();
}

const DrawableConfig& Channel::getDrawableConfig() const
{
    const Window* window = getWindow();
    EQASSERT( window );
    if( _impl->fbo )
        return _impl->drawableConfig;

    return window->getDrawableConfig();
}

const GLEWContext* Channel::glewGetContext() const
{
    const Window* window = getWindow();
    EQASSERT( window );
    return window->glewGetContext();
}

bool Channel::configExit()
{
    delete _impl->fbo;
    _impl->fbo = 0;
    return true;
}
bool Channel::configInit( const uint128_t& )
{ 
    return _configInitFBO(); 
}

bool Channel::_configInitFBO()
{
    const uint32_t drawable = getDrawable();
    if( drawable == FB_WINDOW )
        return true;
    
    const Window* window = getWindow();
    if( !window->getSystemWindow()  ||
        !GLEW_ARB_texture_non_power_of_two || !GLEW_EXT_framebuffer_object )
    {
        setError( ERROR_FBO_UNSUPPORTED );
        return false;
    }
        
    // needs glew initialized (see above)
    _impl->fbo = new util::FrameBufferObject( glewGetContext( ));

    int depthSize = 0;
    if( drawable & FBO_DEPTH )
    {
        depthSize = window->getIAttribute( Window::IATTR_PLANES_DEPTH );
        if( depthSize < 1 )
            depthSize = 24;
    }

    int stencilSize = 0;
    if( drawable & FBO_STENCIL )
    {
        stencilSize = window->getIAttribute( Window::IATTR_PLANES_STENCIL );
        if( stencilSize < 1 )
            stencilSize = 1;
    }

    const PixelViewport& pvp = getNativePixelViewport();
    if( _impl->fbo->init( pvp.w, pvp.h, window->getColorFormat(), depthSize,
                          stencilSize ))
    {
        return true;
    }
    // else

    setError( _impl->fbo->getError( ));
    delete _impl->fbo;
    _impl->fbo = 0;
    return false;
}

void Channel::_initDrawableConfig()
{
    const Window* window = getWindow();
    _impl->drawableConfig = window->getDrawableConfig();
    if( !_impl->fbo )
        return;

    const util::Textures& colors = _impl->fbo->getColorTextures();
    if( !colors.empty( ))
    {
        switch( colors.front()->getType( ))
        {
            case GL_FLOAT:
                _impl->drawableConfig.colorBits = 32;
                break;
            case GL_HALF_FLOAT:
                _impl->drawableConfig.colorBits = 16;
                break;
            case GL_UNSIGNED_INT_10_10_10_2:
                _impl->drawableConfig.colorBits = 10;
                break;

            default:
                EQUNIMPLEMENTED;
            case GL_UNSIGNED_BYTE:
                _impl->drawableConfig.colorBits = 8;
                break;
        }
    }
}


void Channel::notifyViewportChanged()
{
    const PixelViewport oldPVP = getPixelViewport();
    Super::notifyViewportChanged();
    const PixelViewport& newPVP = getPixelViewport();

    if( newPVP == oldPVP )
        return;

    Event event;
    event.type       = Event::CHANNEL_RESIZE;
    event.originator = getID();
    event.serial     = getSerial();
    EQASSERT( event.originator != co::base::UUID::ZERO );
    event.resize.x   = newPVP.x;
    event.resize.y   = newPVP.y;
    event.resize.w   = newPVP.w;
    event.resize.h   = newPVP.h;

    processEvent( event );
}

void Channel::addStatistic( Event& event )
{
    {
        const uint32_t frameNumber = event.statistic.frameNumber;
        const size_t index = frameNumber % _impl->statistics->size();
        EQASSERT( index < _impl->statistics->size( ));
        EQASSERT( _impl->statistics.data[ index ].used > 0 );

        co::base::ScopedFastWrite mutex( _impl->statistics );
        Statistics& statistics = _impl->statistics.data[ index ].data;
        statistics.push_back( event.statistic );
    }
    processEvent( event );
}

//---------------------------------------------------------------------------
// operations
//---------------------------------------------------------------------------

void Channel::frameClear( const uint128_t& )
{
    resetRegions();
    EQ_GL_CALL( applyBuffer( ));
    EQ_GL_CALL( applyViewport( ));

#ifndef NDEBUG
    if( getenv( "EQ_TAINT_CHANNELS" ))
    {
        const Vector3ub color = getUniqueColor();
        glClearColor( color.r()/255.0f,
                      color.g()/255.0f,
                      color.b()/255.0f, 1.0f );
    }
#endif // NDEBUG

    EQ_GL_CALL( glClear( GL_COLOR_BUFFER_BIT | GL_DEPTH_BUFFER_BIT ));
}

void Channel::frameDraw( const uint128_t& )
{
    EQ_GL_CALL( applyBuffer( ));
    EQ_GL_CALL( applyViewport( ));
    
    EQ_GL_CALL( glMatrixMode( GL_PROJECTION ));
    EQ_GL_CALL( glLoadIdentity( ));
    EQ_GL_CALL( applyFrustum( ));

    EQ_GL_CALL( glMatrixMode( GL_MODELVIEW ));
    EQ_GL_CALL( glLoadIdentity( ));
    EQ_GL_CALL( applyHeadTransform( ));
}

void Channel::frameAssemble( const uint128_t& )
{
    EQ_GL_CALL( applyBuffer( ));
    EQ_GL_CALL( applyViewport( ));
    EQ_GL_CALL( setupAssemblyState( ));
    try
    {
        Compositor::assembleFrames( getInputFrames(), this, 0 );
    }
    catch( const co::Exception& e )
    {
        EQWARN << e.what() << std::endl;
    }
    EQ_GL_CALL( resetAssemblyState( ));
}

void Channel::frameReadback( const uint128_t& )
{
    const PixelViewport& region = getRegion();
    if( !region.hasArea( ))
        return;

    if( !checkRegionsConsistency( ))
        EQWARN << "Screen regions overlap" << std::endl;

    EQ_GL_CALL( applyBuffer( ));
    EQ_GL_CALL( applyViewport( ));
    EQ_GL_CALL( setupAssemblyState( ));

    Window::ObjectManager*  glObjects   = getObjectManager();
    const DrawableConfig&   drawable    = getDrawableConfig();
    const Frames&           frames      = getOutputFrames();
    const PixelViewports&   regions     = getRegions();

    for( FramesCIter i = frames.begin(); i != frames.end(); ++i )
    {
        Frame* frame = *i;
        frame->readback( glObjects, drawable, regions );
    }

    EQ_GL_CALL( resetAssemblyState( ));
}


void Channel::frameStartReadback( const uint128_t& )
{
    EQ_GL_CALL( applyBuffer( ));
    EQ_GL_CALL( applyViewport( ));
    EQ_GL_CALL( setupAssemblyState( ));

    Window::ObjectManager* glObjects = getObjectManager();
    const DrawableConfig& drawableConfig = getDrawableConfig();

    const Frames& frames = getOutputFrames();
    for( FramesCIter i = frames.begin(); i != frames.end(); ++i )
    {
        Frame* frame = *i;
        frame->startReadback( glObjects, drawableConfig, getRegions( ));
    }

    EQ_GL_CALL( resetAssemblyState( ));
}

void Channel::frameFinishReadback( const uint128_t&,
                                   const GLEWContext*  )
{
// MM: this is not valid:
/*
    const Frames& frames = getOutputFrames();
    for( FramesCIter i = frames.begin(); i != frames.end(); ++i )
    {
        Frame* frame = *i;
        frame->finishReadback( glewContext );
    }
*/
}


void Channel::startFrame( const uint32_t ) { /* nop */ }
void Channel::releaseFrame( const uint32_t ) { /* nop */ }
void Channel::releaseFrameLocal( const uint32_t ) { /* nop */ }

void Channel::frameStart( const uint128_t&, const uint32_t frameNumber ) 
{
    resetRegions();
    startFrame( frameNumber );
}
void Channel::frameFinish( const uint128_t&, const uint32_t frameNumber ) 
{
    releaseFrame( frameNumber );
}
void Channel::frameDrawFinish( const uint128_t&, const uint32_t frameNumber )
{
    releaseFrameLocal( frameNumber );
}
void Channel::frameViewStart( const uint128_t& ) { /* nop */ }
void Channel::frameViewFinish( const uint128_t& ) { /* nop */ }

void Channel::setupAssemblyState()
{
    const PixelViewport& pvp = getPixelViewport();
    Compositor::setupAssemblyState( pvp, glewGetContext( ));
}

void Channel::resetAssemblyState()
{
    Compositor::resetAssemblyState();
}

void Channel::_setRenderContext( RenderContext& context )
{
    overrideContext( context );
    Window* window = getWindow();
    window->_addRenderContext( context );
}

Frustumf Channel::getScreenFrustum() const
{
    const Pixel& pixel = getPixel();
    PixelViewport pvp( getPixelViewport( ));
    const Viewport& vp( getViewport( ));

    pvp.x = static_cast<int32_t>( pvp.w / vp.w * vp.x );
    pvp.y = static_cast<int32_t>( pvp.h / vp.h * vp.y );
    pvp.unapply( pixel );

    return eq::Frustumf( static_cast< float >( pvp.x ),
                         static_cast< float >( pvp.getXEnd( )),
                         static_cast< float >( pvp.y ),
                         static_cast< float >( pvp.getYEnd( )),
                         -1.f, 1.f );
}

util::FrameBufferObject* Channel::getFrameBufferObject()
{
    return _impl->fbo;
}

View* Channel::getView()
{
    EQ_TS_THREAD( _pipeThread );
    Pipe* pipe = getPipe();
    return pipe->getView( getContext().view );
}

const View* Channel::getView() const
{
    EQ_TS_THREAD( _pipeThread );
    const Pipe* pipe = getPipe();
    return pipe->getView( getContext().view );
}

co::QueueSlave* Channel::_getQueue( const co::ObjectVersion& queueVersion )
{
    EQ_TS_THREAD( _pipeThread );
    Pipe* pipe = getPipe();
    return pipe->getQueue( queueVersion );
}

View* Channel::getNativeView()
{
    EQ_TS_THREAD( _pipeThread );
    Pipe* pipe = getPipe();
    return pipe->getView( getNativeContext().view );
}

const View* Channel::getNativeView() const
{
    EQ_TS_THREAD( _pipeThread );
    const Pipe* pipe = getPipe();
    return pipe->getView( getNativeContext().view );
}

void Channel::changeLatency( const uint32_t latency )
{
#ifndef NDEBUG
    for( detail::Channel::StatisticsRBCIter i = _impl->statistics->begin();
         i != _impl->statistics->end(); ++i )
    {
        EQASSERT( (*i).used == 0 );
    }
#endif //NDEBUG
    _impl->statistics->resize( latency + 1 );
}

//---------------------------------------------------------------------------
// apply convenience methods
//---------------------------------------------------------------------------
void Channel::applyFrameBufferObject()
{
    EQ_TS_THREAD( _pipeThread );
    if( _impl->fbo )
    {
        const PixelViewport& pvp = getNativePixelViewport();
        _impl->fbo->resize( pvp.w, pvp.h );
        _impl->fbo->bind(); 
    }
    else if( GLEW_EXT_framebuffer_object )
        glBindFramebufferEXT( GL_FRAMEBUFFER_EXT, 0 );
}

void Channel::applyBuffer()
{
    EQ_TS_THREAD( _pipeThread );
    const Window* window = getWindow();
    if( !_impl->fbo && window->getSystemWindow()->getFrameBufferObject() == 0 )
    {
        EQ_GL_CALL( glReadBuffer( getReadBuffer( )));
        EQ_GL_CALL( glDrawBuffer( getDrawBuffer( )));
    }
    
    applyColorMask();
}

void Channel::bindFrameBuffer()
{
    EQ_TS_THREAD( _pipeThread );
    const Window* window = getWindow();
    if( !window->getSystemWindow( ))
       return;
        
   if( _impl->fbo )
       applyFrameBufferObject();
   else
       window->bindFrameBuffer();
}

void Channel::applyColorMask() const
{
    EQ_TS_THREAD( _pipeThread );
    const ColorMask& colorMask = getDrawBufferMask();
    glColorMask( colorMask.red, colorMask.green, colorMask.blue, true );
}

void Channel::applyViewport() const
{
    EQ_TS_THREAD( _pipeThread );
    const PixelViewport& pvp = getPixelViewport();
    // TODO: OPT return if vp unchanged

    if( !pvp.hasArea( ))
    {
        EQERROR << "Can't apply viewport " << pvp << std::endl;
        return;
    }

    EQ_GL_CALL( glViewport( pvp.x, pvp.y, pvp.w, pvp.h ));
    EQ_GL_CALL( glScissor( pvp.x, pvp.y, pvp.w, pvp.h ));
}

void Channel::applyFrustum() const
{
    EQ_TS_THREAD( _pipeThread );
    if( useOrtho( ))
        applyOrtho();
    else
        applyPerspective();
}

void Channel::applyPerspective() const
{
    EQ_TS_THREAD( _pipeThread );
    Frustumf frustum = getPerspective();
    const Vector2f jitter = getJitter();

    frustum.apply_jitter( jitter );
    EQ_GL_CALL( glFrustum( frustum.left(), frustum.right(),
                           frustum.bottom(), frustum.top(),
                           frustum.near_plane(), frustum.far_plane() )); 
}

void Channel::applyOrtho() const
{
    EQ_TS_THREAD( _pipeThread );
    Frustumf ortho = getOrtho();
    const Vector2f jitter = getJitter();

    ortho.apply_jitter( jitter );
    EQ_GL_CALL( glOrtho( ortho.left(), ortho.right(),
                         ortho.bottom(), ortho.top(),
                         ortho.near_plane(), ortho.far_plane() )); 
}

void Channel::applyScreenFrustum() const
{
    EQ_TS_THREAD( _pipeThread );
    const Frustumf frustum = getScreenFrustum();
    EQ_GL_CALL( glOrtho( frustum.left(), frustum.right(),
                         frustum.bottom(), frustum.top(),
                         frustum.near_plane(), frustum.far_plane() ));
}

void Channel::applyHeadTransform() const
{
    EQ_TS_THREAD( _pipeThread );
    if( useOrtho( ))
        applyOrthoTransform();
    else
        applyPerspectiveTransform();
}

void Channel::applyPerspectiveTransform() const
{
    EQ_TS_THREAD( _pipeThread );
    const Matrix4f& xfm = getPerspectiveTransform();
    EQ_GL_CALL( glMultMatrixf( xfm.array ));
}

void Channel::applyOrthoTransform() const
{
    EQ_TS_THREAD( _pipeThread );
    const Matrix4f& xfm = getOrthoTransform();
    EQ_GL_CALL( glMultMatrixf( xfm.array ));
}

namespace
{
static Vector2f* _lookupJitterTable( const uint32_t size )
{
    switch( size )
    {
        case 2:
            return Jitter::j2;
        case 3:
            return Jitter::j3;
        case 4:
            return Jitter::j4;
        case 8:
            return Jitter::j8;
        case 15:
            return Jitter::j15;
        case 24:
            return Jitter::j24;
        case 66:
            return Jitter::j66;
        default:
            break;
    }
    return 0;
}
}

Vector2f Channel::getJitter() const
{
    const SubPixel& subpixel = getSubPixel();
    if( subpixel == SubPixel::ALL )
        return Vector2f::ZERO;
        
    // Compute a pixel size
    const PixelViewport& pvp = getPixelViewport();
    const float pvp_w = static_cast<float>( pvp.w );
    const float pvp_h = static_cast<float>( pvp.h );

    const Frustumf& frustum = getFrustum();
    const float frustum_w = frustum.get_width();
    const float frustum_h = frustum.get_height();

    const float pixel_w = frustum_w / pvp_w;
    const float pixel_h = frustum_h / pvp_h;

    const Vector2f pixelSize( pixel_w, pixel_h );

    Vector2f* table = _lookupJitterTable( subpixel.size );
    Vector2f jitter;
    if( !table )
    {
        static co::base::RNG rng;
        jitter.x() = rng.get< float >();
        jitter.y() = rng.get< float >();
    }
    else
        jitter = table[ subpixel.index ];

    const Pixel& pixel = getPixel();
    jitter.x() /= static_cast<float>( pixel.w );
    jitter.y() /= static_cast<float>( pixel.h );

    return jitter * pixelSize;
}

bool Channel::isStopped() const { return _impl->state == STATE_STOPPED; }

const Frames& Channel::getInputFrames()
{
    EQ_TS_THREAD( _pipeThread );
    return _impl->inputFrames;
}

const Frames& Channel::getOutputFrames()
{
    EQ_TS_THREAD( _pipeThread );
    return _impl->outputFrames;
}

const Vector3ub& Channel::getUniqueColor() const { return _impl->color; }

void Channel::resetRegions()
{
    _impl->regions.clear();
    _impl->totalRegion.invalidate();
}

void Channel::declareRegion( const eq::Viewport& vp )
{
    eq::PixelViewport region = getPixelViewport();
    region.x = 0;
    region.y = 0;

    region.apply( vp );
    declareRegion( region );
}

void Channel::declareRegion( const eq::PixelViewport& region )
{
    if( region.hasArea( ))
    {
        _impl->regions.push_back( region );
        _impl->totalRegion.merge( region );

        eq::PixelViewport pvp = getPixelViewport();
        pvp.x = 0;
        pvp.y = 0;
        _impl->totalRegion.intersect( pvp );

#ifndef NDEBUG
        if( !checkRegionsConsistency( ))
            EQWARN << "Screen regions overlap" << std::endl;
#endif
        return;
    }

    if( !_impl->totalRegion.isValid( )) // set on first declaration of empty ROI
    {
        _impl->totalRegion.w = 0;
        _impl->totalRegion.h = 0;
    }
}

bool Channel::checkRegionsConsistency() const
{
    if( _impl->regions.size() < 2 )
        return true;

    for( size_t i = 0; i < _impl->regions.size()-1; ++i )
        for( size_t j = i+1; j < _impl->regions.size(); ++j )
        {
            PixelViewport pv = _impl->regions[j];
            pv.intersect( _impl->regions[i] );
            if( pv.hasArea() )
                return false;
        }

    return true;
}


const PixelViewport& Channel::getRegion() const
{
    return _impl->totalRegion;
}


const PixelViewports& Channel::getRegions() const
{
    return _impl->regions;
}


bool Channel::processEvent( const Event& event )
{
    ConfigEvent configEvent;
    configEvent.data = event;

    switch( event.type )
    {
        case Event::CHANNEL_POINTER_MOTION:
        case Event::CHANNEL_POINTER_BUTTON_PRESS:
        case Event::CHANNEL_POINTER_BUTTON_RELEASE:
        case Event::STATISTIC:
            break;

        case Event::CHANNEL_RESIZE:
        {
            const co::base::UUID& viewID = getNativeContext().view.identifier;
            if( viewID == co::base::UUID::ZERO )
                return true;

            // transform to view event, which is meaningful for the config 
            configEvent.data.type       = Event::VIEW_RESIZE;
            configEvent.data.originator = viewID;

            ResizeEvent& resize = configEvent.data.resize;
            resize.dw = resize.w / float( _impl->initialSize.x( ));
            resize.dh = resize.h / float( _impl->initialSize.y( ));
            break;
        }

        default:
            EQWARN << "Unhandled channel event of type " << event.type
                   << std::endl;
            EQUNIMPLEMENTED;
    }

    Config* config = getConfig();
    config->sendEvent( configEvent );
    return true;
}

namespace
{
#define HEIGHT 12
#define SPACE  2

struct EntityData
{
    EntityData() : yPos( 0 ), doubleHeight( false ) {}
    uint32_t yPos;
    bool doubleHeight;
    std::string name;
    std::set< uint32_t > downloaders;
    std::set< uint32_t > compressors;
};

struct IdleData
{
    IdleData() : idle( 0 ), nIdle( 0 ) {}
    uint32_t idle;
    uint32_t nIdle;
    std::string name;
};

static bool _compare( const Statistic& stat1, const Statistic& stat2 )
{ return stat1.type < stat2.type; }

}

void Channel::drawStatistics()
{
    const PixelViewport& pvp = getPixelViewport();
    EQASSERT( pvp.hasArea( ));
    if( !pvp.hasArea( ))
        return;

    Config* config = getConfig();
    EQASSERT( config );

    std::vector< eq::FrameStatistics > statistics;
    config->getStatistics( statistics );

    if( statistics.empty( )) 
        return;

    //----- setup
    EQ_GL_CALL( applyBuffer( ));
    EQ_GL_CALL( applyViewport( ));
    EQ_GL_CALL( setupAssemblyState( ));

    glMatrixMode( GL_PROJECTION );
    glLoadIdentity();
    applyScreenFrustum();

    glMatrixMode( GL_MODELVIEW );
    glDisable( GL_LIGHTING );
    
    Window* window = getWindow();
    const Window::Font* font = window->getSmallFont();

    //----- find min/max time
    int64_t xMax = 0;
    int64_t xMin = std::numeric_limits< int64_t >::max();

    std::map< uint32_t, EntityData > entities;
    std::map< uint32_t, IdleData >   idles;

    for( std::vector< eq::FrameStatistics >::iterator i = statistics.begin();
         i != statistics.end(); ++i )
    {
        eq::FrameStatistics& frameStats  = *i;
        SortedStatistics& configStats = frameStats.second;

        for( SortedStatistics::iterator j = configStats.begin();
             j != configStats.end(); ++j )
        {
            const uint32_t id = j->first;
            Statistics& stats = j->second;
            std::sort( stats.begin(), stats.end(), _compare );

            for( Statistics::const_iterator k = stats.begin(); 
                 k != stats.end(); ++k )
            {
                const Statistic& stat = *k;

                switch( stat.type )
                {
                  case Statistic::PIPE_IDLE:
                  {
                    IdleData& data = idles[ id ];
                    data.name = stat.resourceName;
                    data.idle += (stat.idleTime * 100ll / stat.totalTime);
                    ++data.nIdle;
                    continue;
                  }

                  case Statistic::WINDOW_FPS:
                    continue;

                  case Statistic::CHANNEL_FRAME_TRANSMIT:
                  case Statistic::CHANNEL_FRAME_COMPRESS:
                  case Statistic::CHANNEL_FRAME_WAIT_SENDTOKEN:
                    entities[ id ].doubleHeight = true;
                    break;
                  default:
                    break;
                }

                xMax = EQ_MAX( xMax, stat.endTime );
                xMin = EQ_MIN( xMin, stat.startTime );

                if( entities.find( id ) == entities.end( ))
                {
                    EntityData& data = entities[ id ];
                    data.name = stats.front().resourceName;
                }
            }
        }
    }
    const Viewport& vp = getViewport();
    const uint32_t width = uint32_t( pvp.w/vp.w );
    uint32_t scale = 1;

    while( (xMax - xMin) / scale > width )
        scale *= 10;

    xMax  /= scale;
    int64_t xStart = xMax - width + SPACE;

    const uint32_t height = uint32_t( pvp.h / vp.h);
    uint32_t nextY = height - SPACE;

    //----- statistics
    float dim = 0.0f;
    for( std::vector< eq::FrameStatistics >::reverse_iterator 
             i = statistics.rbegin(); i != statistics.rend(); ++i )
    {
        const eq::FrameStatistics& frameStats  = *i;
        const SortedStatistics& configStats = frameStats.second;

        int64_t     frameMin = xMax;
        int64_t     frameMax = 0;

        // draw stats
        for( SortedStatistics::const_iterator j = configStats.begin();
             j != configStats.end(); ++j )
        {
            const uint32_t id = j->first;
            const Statistics& stats = j->second;

            if( stats.empty( ))
                continue;

            std::map< uint32_t, EntityData >::iterator l = entities.find( id );
            if( l == entities.end( ))
                continue;

            EntityData& data = l->second;
            if( data.yPos == 0 )
            {
                data.yPos = nextY;
                nextY -= (HEIGHT + SPACE);
                if( data.doubleHeight )
                    nextY -= (HEIGHT + SPACE);
            }

            uint32_t y = data.yPos;

            for( Statistics::const_iterator k = stats.begin(); 
                 k != stats.end(); ++k )
            {
                const Statistic& stat = *k;

                switch( stat.type )
                {
                  case Statistic::PIPE_IDLE:
                  case Statistic::WINDOW_FPS:
                    continue;

                  case Statistic::CHANNEL_FRAME_TRANSMIT:
                  case Statistic::CHANNEL_FRAME_COMPRESS:
                  case Statistic::CHANNEL_FRAME_WAIT_SENDTOKEN:
                    y = data.yPos - (HEIGHT + SPACE);
                    break;
                default:
                    break;
                }

                const int64_t startTime = stat.startTime / scale;
                const int64_t endTime   = stat.endTime   / scale;

                frameMin = EQ_MIN( frameMin, startTime );
                frameMax = EQ_MAX( frameMax, endTime   );

                if( endTime < xStart || endTime == startTime )
                    continue;

                float y1 = static_cast< float >( y );
                float y2 = static_cast< float >( y - HEIGHT );
                const float x1 = static_cast< float >( startTime - xStart );
                const float x2 = static_cast< float >( endTime   - xStart );
                std::stringstream text;
                
                switch( stat.type )
                {
                  case Statistic::CONFIG_WAIT_FINISH_FRAME:
                  case Statistic::CHANNEL_FRAME_WAIT_READY:
                  case Statistic::CHANNEL_FRAME_WAIT_SENDTOKEN:
                    y1 -= SPACE;
                    y2 += SPACE;
                    break;

                  case Statistic::CHANNEL_FRAME_COMPRESS:
                    y1 -= SPACE;
                    y2 += SPACE;
                    text << unsigned( 100.f * stat.ratio ) << '%';
                    if( stat.plugins[ 0 ]  > EQ_COMPRESSOR_NONE )
                        data.compressors.insert( stat.plugins[0] );
                    if( stat.plugins[ 1 ]  > EQ_COMPRESSOR_NONE )
                        data.compressors.insert( stat.plugins[1] );
                    break;

                  case Statistic::CHANNEL_READBACK:
                    text << unsigned( 100.f * stat.ratio ) << '%';
                    if( stat.plugins[ 0 ]  > EQ_COMPRESSOR_NONE )
                        data.downloaders.insert( stat.plugins[0] );
                    if( stat.plugins[ 1 ]  > EQ_COMPRESSOR_NONE )
                        data.downloaders.insert( stat.plugins[1] );
                    break;

                default:
                    break;
                }
                
                const Vector3f color( Statistic::getColor( stat.type ) - dim );
                glColor3fv( color.array );

                glBegin( GL_QUADS );
                    glVertex3f( x2, y1, 0.f );
                    glVertex3f( x1, y1, 0.f );
                    glVertex3f( x1, y2, 0.f);
                    glVertex3f( x2, y2, 0.f );
                glEnd();

                if( !text.str().empty( ))
                {
                    glColor3f( 1.f, 1.f, 1.f );
                    glRasterPos3f( x1+1, y2, 0.f );
                    font->draw( text.str( ));
                }
            }
        }

        frameMin -= xStart;
        frameMax -= xStart;

        float x = static_cast< float >( frameMin );
        const float y1 = static_cast< float >( nextY );
        const float y2 = static_cast< float >( height );

        glBegin( GL_LINES );
            glColor3f( .5f-dim, 1.0f-dim, .5f-dim );
            glVertex3f( x, y1, 0.3f );
            glVertex3f( x, y2, 0.3f );

            x = static_cast< float >( frameMax );
            glColor3f( .5f-dim, .5f-dim, .5f-dim );
            glVertex3f( x, y1, 0.3f );
            glVertex3f( x, y2, 0.3f );
        glEnd();

        dim += .1f;
    }

    //----- Entitity names
    for( std::map< uint32_t, EntityData >::const_iterator i = entities.begin();
         i != entities.end(); ++i )
    {
        const EntityData& data = i->second;

        glColor3f( 1.f, 1.f, 1.f );
        glRasterPos3f( 60.f, data.yPos-SPACE-12.0f, 0.99f );
        font->draw( data.name );

        std::stringstream downloaders;
        for( std::set<uint32_t>::const_iterator j = data.downloaders.begin();
             j != data.downloaders.end(); ++j )
        {
            downloaders << " 0x" << std::hex << *j << std::dec;
        }
        if( !downloaders.str().empty( ))
            font->draw( std::string( ", r" ) + downloaders.str( ));

        std::stringstream compressors;
        for( std::set<uint32_t>::const_iterator j = data.compressors.begin();
             j != data.compressors.end(); ++j )
        {
            compressors << " 0x" << std::hex << *j << std::dec;
        }
        if( !compressors.str().empty( ))
        {
            glRasterPos3f( 80.f, data.yPos - HEIGHT - 2*SPACE - 12.0f, 0.99f );
            font->draw( std::string( "compressors" ) + compressors.str( ));
        }
    }

    //----- Global stats (scale, GPU idle)
    glColor3f( 1.f, 1.f, 1.f );
    nextY -= (HEIGHT + SPACE);
    glRasterPos3f( 60.f, static_cast< float >( nextY ), 0.99f );
    std::ostringstream text;
    text << scale << "ms/pixel";

    if( !idles.empty( ))
        text << ", Idle:";

    for( std::map< uint32_t, IdleData >::const_iterator i = idles.begin();
         i != idles.end(); ++i )
    {
        const IdleData& data = i->second;
        EQASSERT( data.nIdle > 0 );

        text << " " << data.name << ":" << data.idle / data.nIdle << "%";
    }

    font->draw( text.str( ));
    
    //----- Legend
    nextY -= SPACE;
    float x = 0.f;

    glRasterPos3f( x+1.f, nextY-12.f, 0.f );
    glColor3f( 1.f, 1.f, 1.f );
    font->draw( "channel" );

    for( size_t i = 1; i < Statistic::CONFIG_START_FRAME; ++i )
    {
        const Statistic::Type type = static_cast< Statistic::Type >( i );
        if( type == Statistic::CHANNEL_DRAW_FINISH ||
            type == Statistic::PIPE_IDLE || type == Statistic::WINDOW_FPS )
        {
            continue;
        }

        switch( type )
        {
          case Statistic::CHANNEL_FRAME_TRANSMIT:
            x = 0.f;
            nextY -= (HEIGHT + SPACE);

            glColor3f( 1.f, 1.f, 1.f );
            glRasterPos3f( x+1.f, nextY-12.f, 0.f );
            break;

          case Statistic::WINDOW_FINISH:
            x = 0.f;
            nextY -= (HEIGHT + SPACE);

            glColor3f( 1.f, 1.f, 1.f );
            glRasterPos3f( x+1.f, nextY-12.f, 0.f );
            font->draw( "window" );
            break;

          case Statistic::NODE_FRAME_DECOMPRESS:
            x = 0.f;
            nextY -= (HEIGHT + SPACE);

            glColor3f( 1.f, 1.f, 1.f );
            glRasterPos3f( x+1.f, nextY-12.f, 0.f );
            font->draw( "node" );
            break;

          default:
            break;
        }

        x += 60.f;
        const float x2 = x + 60.f - SPACE; 
        const float y1 = static_cast< float >( nextY );
        const float y2 = static_cast< float >( nextY - HEIGHT );

        glColor3fv( Statistic::getColor( type ).array );
        glBegin( GL_QUADS );
            glVertex3f( x2, y1, 0.f );
            glVertex3f( x,  y1, 0.f );
            glVertex3f( x,  y2, 0.f );
            glVertex3f( x2, y2, 0.f );
        glEnd();

        glColor3f( 0.f, 0.f, 0.f );
        glRasterPos3f( x+1.f, nextY-12.f, 0.f );
        font->draw( Statistic::getName( type ));
    }
    // nextY -= (HEIGHT + SPACE);
    
    glColor3f( 1.f, 1.f, 1.f );
    window->drawFPS();
    EQ_GL_CALL( resetAssemblyState( ));
}

void Channel::outlineViewport()
{
    setupAssemblyState();

    const PixelViewport& pvp = getPixelViewport();
    glDisable( GL_LIGHTING );
    glColor3f( 1.0f, 1.0f, 1.0f );
    glBegin( GL_LINE_LOOP );
    {
        glVertex3f( pvp.x + .5f,         pvp.y + .5f,         0.f );
        glVertex3f( pvp.getXEnd() - .5f, pvp.y + .5f,         0.f );
        glVertex3f( pvp.getXEnd() - .5f, pvp.getYEnd() - .5f, 0.f );
        glVertex3f( pvp.x + .5f,         pvp.getYEnd() - .5f, 0.f );
    } 
    glEnd();

    resetAssemblyState();
}

void Channel::_unrefFrame( const uint32_t frameNumber )
{
    const size_t index = frameNumber % _impl->statistics->size();
    detail::Channel::FrameStatistics& stats = _impl->statistics.data[ index ];
    if( --stats.used != 0 ) // Frame still in use
        return;

    ChannelFrameFinishReplyPacket reply;
    reply.nStatistics = uint32_t( stats.data.size( ));
    reply.frameNumber = frameNumber;
    reply.objectID = getID();
    reply.region = stats.region;
    getServer()->send( reply, stats.data );

    stats.data.clear();
    stats.region = Viewport::FULL;
}

void Channel::_transmitImage( Image* image,
                              const ChannelFrameTransmitImagePacket* request )
{
    if ( image->getStorageType() == Frame::TYPE_TEXTURE )
    {
        EQWARN << "Can't transmit image of type TEXTURE" << std::endl;
        EQUNIMPLEMENTED;
        return;
    }

    co::LocalNodePtr localNode = getLocalNode();
    co::NodePtr toNode = localNode->connect( request->netNodeID );
    if( !toNode || !toNode->isConnected( ))
    {
        EQWARN << "Can't connect node " << request->netNodeID
               << " to send image data" << std::endl;
        return;
    }

    co::ConnectionPtr connection = toNode->getConnection();
    co::ConnectionDescriptionPtr description = connection->getDescription();

    // use compression on links up to 2 GBit/s
    const bool useCompression = ( description->bandwidth <= 262144 );

    NodeFrameDataTransmitPacket packet;
    const uint64_t packetSize = sizeof( packet ) - 8 * sizeof( uint8_t );

    packet.objectID    = request->clientNodeID;
    packet.frameData   = request->frameData;
    packet.frameNumber = request->frameNumber;

    std::vector< const PixelData* > pixelDatas;
    std::vector< float > qualities;

    packet.size = packetSize;
    packet.buffers = Frame::BUFFER_NONE;
    packet.pvp = image->getPixelViewport();
    packet.useAlpha = image->getAlphaUsage();
    packet.zoom = image->getZoom();
    EQASSERT( packet.pvp.isValid( ));

    {
        uint64_t rawSize( 0 );
        ChannelStatistics compressEvent( Statistic::CHANNEL_FRAME_COMPRESS, 
                                         this, request->frameNumber );
        compressEvent.event.data.statistic.task = request->context.taskID;
        compressEvent.event.data.statistic.ratio = 1.0f;
        compressEvent.event.data.statistic.plugins[0] = EQ_COMPRESSOR_NONE;
        compressEvent.event.data.statistic.plugins[1] = EQ_COMPRESSOR_NONE;

        if( !useCompression ) // don't send event
            compressEvent.event.data.statistic.frameNumber = 0;

        // Prepare image pixel data
        Frame::Buffer buffers[] = {Frame::BUFFER_COLOR,Frame::BUFFER_DEPTH};

        // for each image attachment
        for( unsigned j = 0; j < 2; ++j )
        {
            Frame::Buffer buffer = buffers[j];
            if( image->hasPixelData( buffer ))
            {
                // format, type, nChunks, compressor name
                packet.size += sizeof( FrameData::ImageHeader ); 

                const PixelData& data = useCompression ?
                    image->compressPixelData( buffer ) : 
                    image->getPixelData( buffer );
                pixelDatas.push_back( &data );
                qualities.push_back( image->getQuality( buffer ));

                if( data.isCompressed )
                {
                    const uint32_t nElements = 
                        uint32_t( data.compressedSize.size( ));
                    for( uint32_t k = 0 ; k < nElements; ++k )
                    {
                        packet.size += sizeof( uint64_t );
                        packet.size += data.compressedSize[ k ];
                    }
                    compressEvent.event.data.statistic.plugins[j] =
                        data.compressorName;
                }
                else
                {
                    packet.size += sizeof( uint64_t );
                    packet.size += image->getPixelDataSize( buffer );
                }

                packet.buffers |= buffer;
                rawSize += image->getPixelDataSize( buffer );
            }
        }

        if( rawSize > 0 )
            compressEvent.event.data.statistic.ratio =
            static_cast< float >( packet.size ) /
            static_cast< float >( rawSize );
    }

    if( pixelDatas.empty( ))
        return;

    // send image pixel data packet
    co::LocalNode::SendToken token;
    if( getIAttribute( IATTR_HINT_SENDTOKEN ) == ON )
    {
        ChannelStatistics waitEvent( Statistic::CHANNEL_FRAME_WAIT_SENDTOKEN,
                                     this, request->frameNumber );
        waitEvent.event.data.statistic.task = request->context.taskID;
        token = getLocalNode()->acquireSendToken( toNode );
    }

    connection->lockSend();
    connection->send( &packet, packetSize, true );
#ifndef NDEBUG
    size_t sentBytes = packetSize;
#endif

    for( uint32_t j=0; j < pixelDatas.size(); ++j )
    {
#ifndef NDEBUG
        sentBytes += sizeof( FrameData::ImageHeader );
#endif
        const PixelData* data = pixelDatas[j];
        const FrameData::ImageHeader header =
              { data->internalFormat, data->externalFormat,
                data->pixelSize, data->pvp,
                useCompression ? data->compressorName : EQ_COMPRESSOR_NONE,
                data->compressorFlags, 
                data->isCompressed ? uint32_t( data->compressedSize.size()) : 1,
                qualities[ j ] };

        connection->send( &header, sizeof( header ), true );

        if( data->isCompressed )
        {
            for( uint32_t k = 0 ; k < data->compressedSize.size(); ++k )
            {
                const uint64_t dataSize = data->compressedSize[k];
                connection->send( &dataSize, sizeof( dataSize ), true );
                if( dataSize > 0 )
                    connection->send( data->compressedData[k], 
                                      dataSize, true );
#ifndef NDEBUG
                sentBytes += sizeof( dataSize ) + dataSize;
#endif
            }
        }
        else
        {
            const uint64_t dataSize = data->pvp.getArea() * 
                data->pixelSize;
            connection->send( &dataSize, sizeof( dataSize ), true );
            connection->send( data->pixels, dataSize, true );
#ifndef NDEBUG
            sentBytes += sizeof( dataSize ) + dataSize;
#endif
        }
    }
#ifndef NDEBUG
    EQASSERTINFO( sentBytes == packet.size,
        sentBytes << " != " << packet.size );
#endif

    connection->unlockSend();
    getLocalNode()->releaseSendToken( token );
}

void Channel::_sendFrameDataReady( const ChannelFrameTransmitImagePacket* req )
{
    co::LocalNodePtr localNode = getLocalNode();
    co::NodePtr toNode = localNode->connect( req->netNodeID );
    const FrameData* frameData = getNode()->getFrameData( req->frameData );
    NodeFrameDataReadyPacket packet( frameData );

    packet.objectID = req->clientNodeID;
    toNode->send( packet );
}

void Channel::_transmitImages( const RenderContext& context, Frame* frame,
                               const size_t startPos )
{
    const Eye eye = getEye();
    const std::vector<uint128_t>& toNodes = frame->getInputNodes( eye );
    if( toNodes.empty( ))
        return;

    const std::vector< uint128_t >& toNetNodes = frame->getInputNetNodes( eye );
    std::vector< uint128_t >::const_iterator j = toNetNodes.begin();
    for( std::vector< uint128_t >::const_iterator i = toNodes.begin();
         i != toNodes.end(); ++i, ++j )
    {
        for( size_t k = startPos; k < frame->getImages().size(); ++k )
        {
            ChannelFrameTransmitImagePacket packet;
            packet.command = fabric::CMD_CHANNEL_FRAME_TRANSMIT_IMAGE_ASYNC;
            packet.context   = context;
            packet.frameData = frame->getDataVersion( context.eye );
            packet.clientNodeID = *i;
            packet.netNodeID = *j;
            packet.frameNumber = getCurrentFrame();
            packet.imageIndex = k;

            send( getNode()->getLocalNode(), packet );
        }
    }
}

void Channel::_setOutputFrames( uint32_t nFrames, co::ObjectVersion* frames )
{
    EQ_TS_THREAD( _pipeThread );
    for( uint32_t i=0; i<nFrames; ++i )
    {
        Pipe*  pipe  = getPipe();
        Frame* frame = pipe->getFrame( frames[i], getEye(), true );
        _impl->outputFrames.push_back( frame );
    }
}

void Channel::_resetOutputFrames()
{
    EQ_TS_THREAD( _pipeThread );
    _setOutputFramesReady();
    _impl->outputFrames.clear();
}

void Channel::_setOutputFramesReady()
{
    for( FramesCIter i = _impl->outputFrames.begin();
         i != _impl->outputFrames.end(); ++i )
    {
        Frame* frame = *i;    
        frame->setReady();

        const Eye eye = getEye();
        const std::vector<uint128_t>& toNodes = frame->getInputNodes( eye );
        const std::vector<uint128_t>& toNetNodes = frame->getInputNetNodes(eye);
        std::vector<uint128_t>::const_iterator k = toNetNodes.begin();
        for( std::vector<uint128_t>::const_iterator j = toNodes.begin();
             j != toNodes.end(); ++j, ++k )
        {
            const size_t frameNumber = getCurrentFrame();
            const size_t index = frameNumber % _impl->statistics->size();
            ++_impl->statistics.data[ index ].used;

            ChannelFrameSetReadyPacket setReadyPacket;
            setReadyPacket.frameData = frame->getDataVersion( eye );
            setReadyPacket.clientNodeID = *j;
            setReadyPacket.netNodeID = *k;
            setReadyPacket.frameNumber = frameNumber;

            send( getLocalNode(), setReadyPacket );
        }
    }
}

void Channel::_frameReadback( const uint128_t& frameID, uint32_t nFrames,
                              co::ObjectVersion* frames )
{
    ChannelStatistics event( Statistic::CHANNEL_READBACK, this );
    _setOutputFrames( nFrames, frames );
    std::vector< size_t > nImages( nFrames, 0 );
    for( size_t i = 0; i < nFrames; ++i )
        nImages[i] = _impl->outputFrames[i]->getImages().size();

    frameReadback( frameID );

    size_t in = 0;
    size_t out = 0;
    const DrawableConfig& dc = getDrawableConfig();
    const size_t colorBytes = ( 3 * dc.colorBits + dc.alphaBits ) / 8;

    event.event.data.statistic.plugins[0] = EQ_COMPRESSOR_NONE;
    event.event.data.statistic.plugins[1] = EQ_COMPRESSOR_NONE;

    for( FramesCIter i = _impl->outputFrames.begin();
         i != _impl->outputFrames.end(); ++i )
    {
        Frame* frame = *i;
        const Images& images = frame->getImages();
        for( ImagesCIter j = images.begin(); j != images.end(); ++j )
        {
            const Image* image = *j;
            if( image->hasPixelData( Frame::BUFFER_COLOR ))
            {
                in += colorBytes * image->getPixelViewport().getArea();
                out += image->getPixelDataSize( Frame::BUFFER_COLOR );
                event.event.data.statistic.plugins[0] =
                    image->getDownloaderName( Frame::BUFFER_COLOR );
            }
            if( image->hasPixelData( Frame::BUFFER_DEPTH ))
            {
                in += 4 * image->getPixelViewport().getArea();
                out += image->getPixelDataSize( Frame::BUFFER_DEPTH );
                event.event.data.statistic.plugins[1] =
                    image->getDownloaderName( Frame::BUFFER_DEPTH );
            }
        }
    }

    if( in > 0 && out > 0 )
        event.event.data.statistic.ratio = float( out ) / float( in );
    else
        event.event.data.statistic.ratio = 1.0f;

    for( size_t i = 0; i < nFrames; ++i )
        _transmitImages( getContext(), _impl->outputFrames[i], nImages[i] );
<<<<<<< HEAD
    _resetOutputFrames( getContext() );
}

void Channel::_frameStartReadback(  const uint128_t& frameID, uint32_t nFrames,
                                    co::ObjectVersion* frames )
{
    if( !getPipe()->startAsyncRBThread() )
    {
        EQERROR << "Can't start async readback thread" << std::endl;
        return;
    }

    _setOutputFrames( nFrames, frames );

// MM: 1) before calling startRB chack how many images we have.
//     2) call finish RB for all these images

    // start readback
    frameStartReadback( frameID );

    _resetOutputFrames( getContext() );
}

void Channel::_frameFinishReadback( const uint128_t& frameID )
{
// this one is called from the RB thread:
//    frameFinishReadback( frameID, getObjectManager()->glewGetContext( ));

    ChannelStatistics event( Statistic::CHANNEL_READBACK, this );

    // this will not be true
    const uint32_t nFrames = _impl->outputFrames.size();

    std::vector< size_t > nImages( nFrames, 0 );
    for( size_t i = 0; i < nFrames; ++i )
        nImages[i] = _impl->outputFrames[i]->getImages().size();

    size_t in = 0;
    size_t out = 0;
    const DrawableConfig& dc = getDrawableConfig();
    const size_t colorBytes = ( 3 * dc.colorBits + dc.alphaBits ) / 8;

    event.event.data.statistic.plugins[0] = EQ_COMPRESSOR_NONE;
    event.event.data.statistic.plugins[1] = EQ_COMPRESSOR_NONE;

    for( FramesCIter i  = _impl->outputFrames.begin();
                     i != _impl->outputFrames.end(); ++i )
    {
        Frame* frame = *i;
        const Images& images = frame->getImages();
        for( ImagesCIter j = images.begin(); j != images.end(); ++j )
        {
            const Image* image = *j;
            if( image->hasPixelData( Frame::BUFFER_COLOR ))
            {
                in += colorBytes * image->getPixelViewport().getArea();
                out += image->getPixelDataSize( Frame::BUFFER_COLOR );
                event.event.data.statistic.plugins[0] =
                    image->getDownloaderName( Frame::BUFFER_COLOR );
            }
            if( image->hasPixelData( Frame::BUFFER_DEPTH ))
            {
                in += 4 * image->getPixelViewport().getArea();
                out += image->getPixelDataSize( Frame::BUFFER_DEPTH );
                event.event.data.statistic.plugins[1] =
                    image->getDownloaderName( Frame::BUFFER_DEPTH );
            }
        }
    }

    if( in > 0 && out > 0 )
        event.event.data.statistic.ratio = float( out ) / float( in );
    else
        event.event.data.statistic.ratio = 1.0f;

    for( size_t i = 0; i < nFrames; ++i )
        _transmitImages( getContext(), _impl->outputFrames[i], nImages[i] );
    _resetOutputFrames( getContext() );
=======
    _resetOutputFrames();    
>>>>>>> 189e55bd
}


//---------------------------------------------------------------------------
// command handlers
//---------------------------------------------------------------------------
bool Channel::_cmdConfigInit( co::Command& command )
{
    const ChannelConfigInitPacket* packet = 
        command.get<ChannelConfigInitPacket>();
    EQLOG( LOG_INIT ) << "TASK channel config init " << packet << std::endl;

    const Config* config = getConfig();
    changeLatency( config->getLatency( ));

    ChannelConfigInitReplyPacket reply;
    setError( ERROR_NONE );

    const Window* window = getWindow();
    if( window->isRunning( ))
    {
        _impl->state = STATE_INITIALIZING;

        const PixelViewport& pvp = getPixelViewport();
        EQASSERT( pvp.hasArea( ));
        _impl->initialSize.x() = pvp.w;
        _impl->initialSize.y() = pvp.h;

        reply.result = configInit( packet->initID );

        if( reply.result )
        {
            _initDrawableConfig();
            _impl->state = STATE_RUNNING;
        }
    }
    else
    {
        setError( ERROR_CHANNEL_WINDOW_NOTRUNNING );
        reply.result = false;
    }

    EQLOG( LOG_INIT ) << "TASK channel config init reply " << &reply
                      << std::endl;
    commit();
    send( command.getNode(), reply );
    return true;
}

bool Channel::_cmdConfigExit( co::Command& command )
{
    const ChannelConfigExitPacket* packet =
        command.get<ChannelConfigExitPacket>();
    EQLOG( LOG_INIT ) << "Exit channel " << packet << std::endl;

    if( _impl->state != STATE_STOPPED )
        _impl->state = configExit() ? STATE_STOPPED : STATE_FAILED;

    WindowDestroyChannelPacket destroyPacket( getID( ));
    getWindow()->send( getLocalNode(), destroyPacket );
    return true;
}

bool Channel::_cmdFrameStart( co::Command& command )
{
    ChannelFrameStartPacket* packet = 
        command.getModifiable< ChannelFrameStartPacket >();
    EQVERB << "handle channel frame start " << packet << std::endl;

    //_grabFrame( packet->frameNumber ); single-threaded
    sync( packet->version );

    overrideContext( packet->context );
    bindFrameBuffer();
    frameStart( packet->context.frameID, packet->frameNumber );

    const size_t index = packet->frameNumber % _impl->statistics->size();
    detail::Channel::FrameStatistics& statistic = _impl->statistics.data[index];
    EQASSERT( statistic.data.empty( ));
    EQASSERT( statistic.used == 0 );
    statistic.used = 1;

    resetRenderContext();
    return true;
}

bool Channel::_cmdFrameFinish( co::Command& command )
{
    ChannelFrameFinishPacket* packet =
        command.getModifiable< ChannelFrameFinishPacket >();
    EQLOG( LOG_TASKS ) << "TASK frame finish " << getName() <<  " " << packet
                       << std::endl;

    overrideContext( packet->context );
    frameFinish( packet->context.frameID, packet->frameNumber );
    resetRenderContext();

    _unrefFrame( packet->frameNumber );
    return true;
}

bool Channel::_cmdFrameClear( co::Command& command )
{
    EQASSERT( _impl->state == STATE_RUNNING );
    ChannelFrameClearPacket* packet = 
        command.getModifiable< ChannelFrameClearPacket >();
    EQLOG( LOG_TASKS ) << "TASK clear " << getName() <<  " " << packet
                       << std::endl;

    _setRenderContext( packet->context );
    ChannelStatistics event( Statistic::CHANNEL_CLEAR, this );
    frameClear( packet->context.frameID );
    resetRenderContext();

    return true;
}

bool Channel::_cmdFrameDraw( co::Command& command )
{
    ChannelFrameDrawPacket* packet = 
        command.getModifiable< ChannelFrameDrawPacket >();
    EQLOG( LOG_TASKS ) << "TASK draw " << getName() <<  " " << packet
                       << std::endl;

    _setRenderContext( packet->context );
    ChannelStatistics event( Statistic::CHANNEL_DRAW, this, getCurrentFrame(),
                             packet->finish ? NICEST : AUTO );
    frameDraw( packet->context.frameID );
<<<<<<< HEAD
    if( !_impl->totalRegion.isValid( ))
=======

    // Update ROI for server equalizers
    if( !_impl->region.isValid( ))
>>>>>>> 189e55bd
        declareRegion( getPixelViewport( ));
    const uint32_t frameNumber = getCurrentFrame();
    const size_t index = frameNumber % _impl->statistics->size();
    _impl->statistics.data[ index ].region = getRegion() / getPixelViewport();

    resetRenderContext();

    return true;
}

bool Channel::_cmdFrameDrawFinish( co::Command& command )
{
    const ChannelFrameDrawFinishPacket* packet = 
        command.get< ChannelFrameDrawFinishPacket >();
    EQLOG( LOG_TASKS ) << "TASK draw finish " << getName() <<  " " << packet
                       << std::endl;

    ChannelStatistics event( Statistic::CHANNEL_DRAW_FINISH, this );
    frameDrawFinish( packet->frameID, packet->frameNumber );

    return true;
}

bool Channel::_cmdFrameAssemble( co::Command& command )
{
    ChannelFrameAssemblePacket* packet = 
        command.getModifiable< ChannelFrameAssemblePacket >();
    EQLOG( LOG_TASKS | LOG_ASSEMBLY ) << "TASK assemble " << getName() <<  " " 
                                       << packet << std::endl;

    _setRenderContext( packet->context );
    ChannelStatistics event( Statistic::CHANNEL_ASSEMBLE, this );
    for( uint32_t i=0; i<packet->nFrames; ++i )
    {
        Pipe*  pipe  = getPipe();
        Frame* frame = pipe->getFrame( packet->frames[i], getEye(), false );
        _impl->inputFrames.push_back( frame );
    }

    frameAssemble( packet->context.frameID );

    for( FramesCIter i = _impl->inputFrames.begin();
         i != _impl->inputFrames.end(); ++i )
    {
        // Unset the frame data on input frames, so that they only get flushed
        // once by the output frames during exit.
        (*i)->setData( 0 );
    }
    _impl->inputFrames.clear();
    resetRenderContext();

    return true;
}

bool Channel::_cmdFrameReadback( co::Command& command )
{
    ChannelFrameReadbackPacket* packet = 
        command.getModifiable< ChannelFrameReadbackPacket >();
    EQLOG( LOG_TASKS | LOG_ASSEMBLY ) << "TASK readback " << getName() <<  " "
                                      << packet << std::endl;

    _setRenderContext( packet->context );
#if 1
    _frameReadback( packet->context.frameID, packet->nFrames,
                    packet->frames );
#else
    _frameStartReadback( packet->context.frameID, packet->nFrames,
                    packet->frames );
#endif
    resetRenderContext();
    return true;
}


bool Channel::_cmdFrameFinishReadback( co::Command& command )
{
    ChannelFrameFinishReadbackPacket* packet =
        command.getModifiable< ChannelFrameFinishReadbackPacket >();
    EQLOG( LOG_TASKS | LOG_ASSEMBLY ) << "TASK finish readback " << getName()
                                      <<  " " << packet << std::endl;

    _frameFinishReadback( packet->context.frameID );
    return true;
}


bool Channel::_cmdFrameTransmitImageAsync( co::Command& command )
{
    const ChannelFrameTransmitImagePacket* packet = 
        command.get<ChannelFrameTransmitImagePacket>();

    FrameData* frameData = getNode()->getFrameData( packet->frameData ); 
    EQASSERT( frameData );

    if( frameData->getBuffers() == 0 )
    {
        EQWARN << "No buffers for frame data" << std::endl;
        return true;
    }

    ChannelStatistics transmitEvent( Statistic::CHANNEL_FRAME_TRANSMIT, this );
    transmitEvent.event.data.statistic.task = packet->context.taskID;

    const Images& images = frameData->getImages();
    EQASSERT( images.size() > packet->imageIndex );
    _transmitImage( images[ packet->imageIndex ], packet );
    return true;
}

bool Channel::_cmdFrameSetReady( co::Command& command )
{
    const ChannelFrameSetReadyPacket* packet = 
        command.get<ChannelFrameSetReadyPacket>();

    _sendFrameDataReady( packet );
    _unrefFrame( packet->frameNumber );
    return true;
}

bool Channel::_cmdFrameViewStart( co::Command& command )
{
    ChannelFrameViewStartPacket* packet = 
        command.getModifiable< ChannelFrameViewStartPacket >();
    EQLOG( LOG_TASKS | LOG_ASSEMBLY ) << "TASK view start " << getName() <<  " "
                                       << packet << std::endl;

    _setRenderContext( packet->context );
    frameViewStart( packet->context.frameID );
    resetRenderContext();

    return true;
}

bool Channel::_cmdFrameViewFinish( co::Command& command )
{
    ChannelFrameViewFinishPacket* packet = 
        command.getModifiable< ChannelFrameViewFinishPacket >();
    EQLOG( LOG_TASKS | LOG_ASSEMBLY ) << "TASK view finish " << getName()
                                      <<  " " << packet << std::endl;

    _setRenderContext( packet->context );
    ChannelStatistics event( Statistic::CHANNEL_VIEW_FINISH, this );
    frameViewFinish( packet->context.frameID );
    resetRenderContext();

    return true;
}

bool Channel::_cmdStopFrame( co::Command& command )
{
    const ChannelStopFramePacket* packet = 
        command.get<ChannelStopFramePacket>();
    EQLOG( LOG_TASKS | LOG_ASSEMBLY ) << "TASK channel stop frame " << getName()
                                      <<  " " << packet << std::endl;
    
    notifyStopFrame( packet->lastFrameNumber );
    return true;
}

bool Channel::_cmdFrameTiles( co::Command& command )
{
    ChannelFrameTilesPacket* packet =
        command.getModifiable< ChannelFrameTilesPacket >();
    EQLOG( LOG_TASKS | LOG_ASSEMBLY ) << "TASK channel frame tiles "
                                      << getName() <<  " " << packet
                                      << std::endl;

    RenderContext context = packet->context;
    _setRenderContext( context );

    frameTilesStart( packet->context.frameID );

    if( packet->tasks & fabric::TASK_READBACK )
        _setOutputFrames( packet->nFrames, packet->frames );

    int64_t startTime = getConfig()->getTime();
    int64_t clearTime = 0;
    int64_t drawTime = 0;
    int64_t readbackTime = 0;

    co::QueueSlave* queue = _getQueue( packet->queueVersion );
    EQASSERT( queue );
    for( co::Command* queuePacket = queue->pop(); queuePacket;
         queuePacket = queue->pop( ))
    {
        const TileTaskPacket* tilePacket = queuePacket->get<TileTaskPacket>();
        context.frustum = tilePacket->frustum;
        context.ortho = tilePacket->ortho;
        context.pvp = tilePacket->pvp;
        context.vp = tilePacket->vp;

        if ( !packet->isLocal )
        {
            context.pvp.x = 0;
            context.pvp.y = 0;
        }

        if( packet->tasks & fabric::TASK_CLEAR )
        {
            const int64_t time = getConfig()->getTime();
            frameClear( packet->context.frameID );
            clearTime += getConfig()->getTime() - time;
        }

        if( packet->tasks & fabric::TASK_DRAW )
        {
            const int64_t time = getConfig()->getTime();
            frameDraw( packet->context.frameID );
            drawTime += getConfig()->getTime() - time;
        }

        if( packet->tasks & fabric::TASK_READBACK )
        {
            const int64_t time = getConfig()->getTime();

            const Frames& frames = getOutputFrames();
            const size_t nFrames = frames.size();
            std::vector< size_t > nImages( nFrames, 0 );
            for( size_t i = 0; i < nFrames; ++i )
            {
                nImages[i] = frames[i]->getImages().size();
                frames[i]->getData()->setPixelViewport( getPixelViewport() );
            }
            frameReadback( packet->context.frameID );
            readbackTime += getConfig()->getTime() - time;

            for( size_t i = 0; i < nFrames; ++i )
            {
                const Frame* frame = frames[i];
                const Images& images = frame->getImages();
                for( size_t index = nImages[i]; index < images.size(); ++index )
                {
                    Image* image = images[index];
                    const PixelViewport& pvp = image->getPixelViewport();
                    image->setOffset( pvp.x + tilePacket->pvp.x,
                                      pvp.y + tilePacket->pvp.y );
                }
                _transmitImages( getContext(), frames[i], nImages[i] );
            }
        }
        queuePacket->release();
    }

    if( packet->tasks & fabric::TASK_CLEAR )
    {
        ChannelStatistics event( Statistic::CHANNEL_CLEAR, this );
        event.event.data.statistic.startTime = startTime;
        startTime += clearTime;
        event.event.data.statistic.endTime = startTime;
    }

    if( packet->tasks & fabric::TASK_DRAW )
    {
        ChannelStatistics event( Statistic::CHANNEL_DRAW, this );
        event.event.data.statistic.startTime = startTime;
        startTime += drawTime;
        event.event.data.statistic.endTime = startTime;
    }

    if( packet->tasks & fabric::TASK_READBACK )
    {
        ChannelStatistics event( Statistic::CHANNEL_READBACK, this );
        event.event.data.statistic.startTime = startTime;
        startTime += readbackTime;
        event.event.data.statistic.endTime = startTime;

        _resetOutputFrames();
    }

    frameTilesFinish( packet->context.frameID );
    resetRenderContext();
    return true;
}

}

#include "../fabric/channel.ipp"
template class eq::fabric::Channel< eq::Window, eq::Channel >;

/** @cond IGNORE */
template EQFABRIC_API std::ostream& eq::fabric::operator << ( std::ostream&,
                                                 const eq::Super& );
/** @endcond */<|MERGE_RESOLUTION|>--- conflicted
+++ resolved
@@ -1626,8 +1626,7 @@
 
     for( size_t i = 0; i < nFrames; ++i )
         _transmitImages( getContext(), _impl->outputFrames[i], nImages[i] );
-<<<<<<< HEAD
-    _resetOutputFrames( getContext() );
+    _resetOutputFrames();
 }
 
 void Channel::_frameStartReadback(  const uint128_t& frameID, uint32_t nFrames,
@@ -1647,7 +1646,7 @@
     // start readback
     frameStartReadback( frameID );
 
-    _resetOutputFrames( getContext() );
+    _resetOutputFrames();
 }
 
 void Channel::_frameFinishReadback( const uint128_t& frameID )
@@ -1704,10 +1703,7 @@
 
     for( size_t i = 0; i < nFrames; ++i )
         _transmitImages( getContext(), _impl->outputFrames[i], nImages[i] );
-    _resetOutputFrames( getContext() );
-=======
-    _resetOutputFrames();    
->>>>>>> 189e55bd
+    _resetOutputFrames();
 }
 
 
@@ -1836,13 +1832,8 @@
     ChannelStatistics event( Statistic::CHANNEL_DRAW, this, getCurrentFrame(),
                              packet->finish ? NICEST : AUTO );
     frameDraw( packet->context.frameID );
-<<<<<<< HEAD
+    // Update ROI for server equalizers
     if( !_impl->totalRegion.isValid( ))
-=======
-
-    // Update ROI for server equalizers
-    if( !_impl->region.isValid( ))
->>>>>>> 189e55bd
         declareRegion( getPixelViewport( ));
     const uint32_t frameNumber = getCurrentFrame();
     const size_t index = frameNumber % _impl->statistics->size();
