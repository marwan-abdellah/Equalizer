
/* Copyright (c) 2006-2012, Stefan Eilemann <eile@equalizergraphics.com> 
 *
 * This library is free software; you can redistribute it and/or modify it under
 * the terms of the GNU Lesser General Public License version 2.1 as published
 * by the Free Software Foundation.
 *  
 * This library is distributed in the hope that it will be useful, but WITHOUT
 * ANY WARRANTY; without even the implied warranty of MERCHANTABILITY or FITNESS
 * FOR A PARTICULAR PURPOSE.  See the GNU Lesser General Public License for more
 * details.
 * 
 * You should have received a copy of the GNU Lesser General Public License
 * along with this library; if not, write to the Free Software Foundation, Inc.,
 * 51 Franklin Street, Fifth Floor, Boston, MA 02110-1301 USA.
 */

#include "frame.h"

#include "frameData.h"
#include "image.h"

#include <eq/util/objectManager.h>
#include <co/dataIStream.h>
#include <co/dataOStream.h>

namespace eq
{

Frame::Frame()
        : _frameData( 0 )
        , _zoomFilter( FILTER_LINEAR )
{
    EQINFO << "New Frame @" << (void*)this << std::endl;
}

Frame::~Frame()
{
    if( _frameData )
        EQINFO << "FrameData attached to frame during deletion" << std::endl;
}

void Frame::getInstanceData( co::DataOStream& os )
{
    EQUNREACHABLE;
    _data.serialize( os );
}

void Frame::applyInstanceData( co::DataIStream& is )
{
    _data.deserialize( is );
}

void Frame::Data::serialize( co::DataOStream& os ) const
{
    os << offset << zoom;

    for( unsigned i = 0; i < NUM_EYES; ++i )
        os << frameDataVersion[i] << toNodes[i].inputNodes 
           << toNodes[i].inputNetNodes;
}

void Frame::Data::deserialize( co::DataIStream& is )
{
    is >> offset >> zoom;

    for( unsigned i = 0; i < NUM_EYES; ++i )
        is >> frameDataVersion[i] >> toNodes[i].inputNodes
           >> toNodes[i].inputNetNodes;
}

const std::string& Frame::getName() const
{
    return _name;
}

uint32_t Frame::getBuffers() const
{
    EQASSERT( _frameData );
    return _frameData->getBuffers();
}

const Pixel& Frame::getPixel() const
{
    EQASSERT( _frameData );
    return _frameData->getPixel();
}

const SubPixel& Frame::getSubPixel() const
{
    EQASSERT( _frameData );
    return _frameData->getSubPixel();
}

const Range& Frame::getRange() const
{
    EQASSERT( _frameData );
    return _frameData->getRange();
}

uint32_t Frame::getPeriod() const
{
    EQASSERT( _frameData );
    return _frameData->getPeriod();
}

uint32_t Frame::getPhase() const
{
    EQASSERT( _frameData );
    return _frameData->getPhase();
}

const Images& Frame::getImages() const
{
    EQASSERT( _frameData );
    return _frameData->getImages();
}

void Frame::clear()
{
    EQASSERT( _frameData );
    _frameData->clear();
}

void Frame::flush()
{
    if( _frameData )
        _frameData->flush();
}

void Frame::setAlphaUsage( const bool useAlpha )
{
    if( _frameData )
        _frameData->setAlphaUsage( useAlpha );
}

void Frame::setQuality( const Frame::Buffer buffer, const float quality )
{
    if( _frameData )
        _frameData->setQuality( buffer, quality );
}

void Frame::useCompressor( const Frame::Buffer buffer, const uint32_t name )
{
    if( _frameData )
        _frameData->useCompressor( buffer, name );
}

void Frame::readback( ObjectManager* glObjects, const DrawableConfig& config )
{
    EQASSERT( _frameData );
    const PixelViewport& pvp = _frameData->getPixelViewport();
    const Images& images = _frameData->startReadback( *this, glObjects, config,
                                                      PixelViewports( 1, pvp ));
    for( ImagesCIter i = images.begin(); i != images.end(); ++i )
        (*i)->finishReadback( getZoom(), glObjects->glewGetContext( ));
}

<<<<<<< HEAD
void Frame::readback( ObjectManager* glObjects,
                      const DrawableConfig& config,
=======
void Frame::readback( ObjectManager* glObjects, const DrawableConfig& config,
>>>>>>> 574deeef
                      const PixelViewports& regions )
{
    EQASSERT( _frameData );
    const Images& images = _frameData->startReadback( *this, glObjects, config,
                                                      regions );
    for( ImagesCIter i = images.begin(); i != images.end(); ++i )
        (*i)->finishReadback( getZoom(), glObjects->glewGetContext( ));
}

Images Frame::startReadback( ObjectManager* glObjects,
                           const DrawableConfig& config,
                           const PixelViewports& regions )
{
    EQASSERT( _frameData );
    return _frameData->startReadback(  *this, glObjects, config, regions );
}

void Frame::setReady()
{
    EQASSERT( _frameData );
    _frameData->setReady();
}

bool Frame::isReady() const
{
    EQASSERT( _frameData );
    return _frameData->isReady();
}

void Frame::waitReady( const uint32_t timeout ) const
{
    EQASSERT( _frameData );
    _frameData->waitReady( timeout );
}

void Frame::disableBuffer( const Buffer buffer )
{
    EQASSERT( _frameData );
    _frameData->disableBuffer( buffer );
}

void Frame::addListener( co::base::Monitor<uint32_t>& listener )
{
    EQASSERT( _frameData );
    _frameData->addListener( listener );
}

void Frame::removeListener( co::base::Monitor<uint32_t>& listener )
{
    EQASSERT( _frameData );
    _frameData->removeListener( listener );
}

std::ostream& operator << ( std::ostream& os, 
                                      const Frame::Type type )
{
    os << "type     ";
    if ( type == eq::Frame::TYPE_TEXTURE ) 
        os << " texture" << std::endl;
    else if ( type == eq::Frame::TYPE_MEMORY ) 
        os << " memory" << std::endl;
        
    return os;
}

std::ostream& operator << ( std::ostream& os, 
                                      const Frame::Buffer buffer )
{
    if( buffer == Frame::BUFFER_NONE )
        os << "none ";
    else if( buffer & Frame::BUFFER_UNDEFINED )
        os << "undefined ";
    else
    {
        if( buffer & Frame::BUFFER_COLOR )
            os << "color ";
        if( buffer & Frame::BUFFER_DEPTH )
            os << "depth ";
    }

    return os;
}

}<|MERGE_RESOLUTION|>--- conflicted
+++ resolved
@@ -156,12 +156,7 @@
         (*i)->finishReadback( getZoom(), glObjects->glewGetContext( ));
 }
 
-<<<<<<< HEAD
-void Frame::readback( ObjectManager* glObjects,
-                      const DrawableConfig& config,
-=======
 void Frame::readback( ObjectManager* glObjects, const DrawableConfig& config,
->>>>>>> 574deeef
                       const PixelViewports& regions )
 {
     EQASSERT( _frameData );
