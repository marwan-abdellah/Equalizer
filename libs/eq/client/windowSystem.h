--- conflicted
+++ resolved
@@ -68,15 +68,9 @@
 #ifndef EQ_2_0_API
     EQ_API WindowSystem( const WindowSystemEnum type );
 
-<<<<<<< HEAD
-    bool operator == ( const WindowSystemEnum other ) const;
-    bool operator != ( const WindowSystemEnum other ) const;
-    operator WindowSystemEnum() const;
-=======
-    EQ_API bool operator==( const WindowSystemEnum other ) const;
-    EQ_API bool operator!=( const WindowSystemEnum other ) const;
+    EQ_API bool operator == ( const WindowSystemEnum other ) const;
+    EQ_API bool operator != ( const WindowSystemEnum other ) const;
     EQ_API operator WindowSystemEnum() const;
->>>>>>> 1d39c313
 #endif
 
     static bool supports( std::string const& type );
@@ -91,15 +85,8 @@
     EQ_API MessagePump* createMessagePump() const;
     EQ_API GPUInfos discoverGPUs() const;
 
-<<<<<<< HEAD
-    bool operator == ( const WindowSystem& other ) const;
-    bool operator != ( const WindowSystem& other ) const;
-
-    friend std::ostream& operator << ( std::ostream& os, const WindowSystem& );
-=======
-    EQ_API bool operator==( const WindowSystem& other ) const;
-    EQ_API bool operator!=( const WindowSystem& other ) const;
->>>>>>> 1d39c313
+    EQ_API bool operator == ( const WindowSystem& other ) const;
+    EQ_API bool operator != ( const WindowSystem& other ) const;
 
 private:
     const WindowSystemIF* _impl;
