--- conflicted
+++ resolved
@@ -226,16 +226,8 @@
 
 void ObjectMap::notifyAttached()
 {
-<<<<<<< HEAD
-    if( isMaster( ))
-    {
-        _impl->added.clear();
-        _impl->changed.clear();
-    }
-=======
     _impl->added.clear();
     _impl->changed.clear();
->>>>>>> a117da6d
 }
 
 bool ObjectMap::register_( Object* object, const uint32_t type )
