--- conflicted
+++ resolved
@@ -993,11 +993,7 @@
     EQASSERTINFO( bytes == sizeof( uint64_t ), bytes );
     EQASSERT( size > sizeof( size ));
 
-<<<<<<< HEAD
     if( node )
-=======
-    if( node ) // updates node last alive time.
->>>>>>> c71d340e
         node->_lastReceive = getTime64();
 
     Command& command = _commandCache.alloc( node, this, size );
@@ -1639,11 +1635,7 @@
 //----------------------------------------------------------------------
 // Keep-Alive
 //----------------------------------------------------------------------
-<<<<<<< HEAD
-void LocalNode::_ping( NodePtr remoteNode )
-=======
 void LocalNode::ping( NodePtr remoteNode )
->>>>>>> c71d340e
 {
     EQASSERT( !_inReceiverThread( ) );
     NodePingPacket packet;
