--- conflicted
+++ resolved
@@ -217,13 +217,8 @@
         return result;
     };
 
-<<<<<<< HEAD
-    /** Bitwise 'and' operation on two 128 bit values. @version 1.0 */
-    inline uint128_t operator& ( const uint128_t& a, const uint128_t& b )
-=======
     /** Bitwise and operation on two 128 bit values. @version 1.1.5 */
     inline uint128_t operator & ( const uint128_t& a, const uint128_t& b )
->>>>>>> eeeee3cd
     {
         uint128_t result = a;
         result.low() &= b.low();
@@ -231,13 +226,8 @@
         return result;
     }
 
-<<<<<<< HEAD
-    /** Bitwise 'or' operation on two 128 bit values. @version 1.0 */
-    inline uint128_t operator| ( const uint128_t& a, const uint128_t& b )
-=======
     /** Bitwise or operation on two 128 bit values. @version 1.1.5 */
     inline uint128_t operator | ( const uint128_t& a, const uint128_t& b )
->>>>>>> eeeee3cd
     {
         uint128_t result = a;
         result.low() |= b.low();
