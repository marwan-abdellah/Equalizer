--- conflicted
+++ resolved
@@ -288,10 +288,6 @@
      */
     #define EQ_COMPRESSOR_USE_FRAMEBUFFER 0x40
 
-<<<<<<< HEAD
-#if 1 // Not implemented yet
-=======
->>>>>>> 9996a04b
     /**
      * Capability to use asynchronous downloads.
      * If set, the transfer engine will (query time) or shall (download time)
@@ -299,7 +295,6 @@
      * @version 4
      */
     #define EQ_COMPRESSOR_USE_ASYNC_DOWNLOAD 0x100
-#endif
 
 #if 0 // Not implemented yet
     /**
