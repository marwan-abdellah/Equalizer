--- conflicted
+++ resolved
@@ -51,13 +51,10 @@
                                        const uint128_t&, //!< objectType
                                        const uint128_t&, //!< objectID
                                        DataIStream& ) > PushHandler;
-<<<<<<< HEAD
-=======
 
         /** Function signature for custom command handlers. */
         typedef boost::function< bool( Command& ) > CommandHandler;
 
->>>>>>> 12556758
         /**
          * @name State Changes
          *
