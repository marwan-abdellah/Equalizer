
/* Copyright (c) 2005-2012, Stefan Eilemann <eile@equalizergraphics.com>
 *                    2010, Cedric Stalder <cedric.stalder@gmail.com>
 *
 * This library is free software; you can redistribute it and/or modify it under
 * the terms of the GNU Lesser General Public License version 2.1 as published
 * by the Free Software Foundation.
 *
 * This library is distributed in the hope that it will be useful, but WITHOUT
 * ANY WARRANTY; without even the implied warranty of MERCHANTABILITY or FITNESS
 * FOR A PARTICULAR PURPOSE.  See the GNU Lesser General Public License for more
 * details.
 *
 * You should have received a copy of the GNU Lesser General Public License
 * along with this library; if not, write to the Free Software Foundation, Inc.,
 * 51 Franklin Street, Fifth Floor, Boston, MA 02110-1301 USA.
 */

#ifndef CO_LOCALNODE_H
#define CO_LOCALNODE_H

#include <co/defines.h>
#include <co/node.h>            // base class
#include <co/objectHandler.h>   // base class
#include <co/objectVersion.h>   // VERSION_FOO used inline
#include <lunchbox/requestHandler.h> // base class
#include <boost/function/function4.hpp>

namespace co
{
namespace detail { class LocalNode; class ReceiverThread; class CommandThread; }

    /**
     * Specialization of a local node.
     *
     * Local nodes listen on network connections, manage connections to other
     * nodes and provide session registration, mapping and command dispatch.
     */
    class LocalNode : public lunchbox::RequestHandler, public Node,
                      public ObjectHandler
    {
    public:
        CO_API LocalNode( );
        CO_API virtual ~LocalNode( );

        typedef NodePtr SendToken; //!< An acquired send token

        /** Function signature for push handlers*/
        typedef boost::function< void( const uint128_t&, //!< groupID
                                       const uint128_t&, //!< objectType
                                       const uint128_t&, //!< objectID
                                       DataIStream& ) > HandlerFunc;

        /**
         * @name State Changes
         *
         * The following methods affect the state of the node by changing its
         * connectivity to the network.
         */
        //@{
        /**
         * Initialize the node.
         *
         * Parses the following command line options and calls listen()
         * afterwards:
         *
         * The '--eq-listen &lt;connection description&gt;' command line option
         * is parsed by this method to add listening connections to this
         * node. This parameter might be used multiple times.
         * ConnectionDescription::fromString() is used to parse the provided
         * description.
         *
         * The '--co-globals &lt;string&gt;' option is used to initialize the
         * Globals. The string is parsed used Globals::fromString().
         *
         * Please note that further command line parameters are recognized by
         * co::init().
         *
         * @param argc the command line argument count.
         * @param argv the command line argument values.
         * @return <code>true</code> if the client was successfully initialized,
         *         <code>false</code> otherwise.
         */
        CO_API virtual bool initLocal( const int argc, char** argv );

        /**
         * Open all connections and put this node into the listening state.
         *
         * The node will spawn a receiver and command thread, and listen on all
         * connections for incoming commands. The node will be in the listening
         * state if the method completed successfully. A listening node can
         * connect other nodes.
         *
         * @return <code>true</code> if the node could be initialized,
         *         <code>false</code> if not.
         * @sa connect
         */
        CO_API virtual bool listen();
        CO_API virtual bool listen( ConnectionPtr connection ); //!< @internal

        /**
         * Close a listening node.
         *
         * Disconnects all connected node proxies, closes the listening
         * connections and terminates all threads created in listen().
         *
         * @return <code>true</code> if the node was stopped, <code>false</code>
         *         if it was not stopped.
         */
        CO_API virtual bool close();

        /** Close a listening node. */
        virtual bool exitLocal() { return close(); }

        /**
         * Connect a proxy node to this listening node.
         *
         * The connection descriptions of the node are used to connect the
         * node. On success, the node is in the connected state, otherwise its
         * state is unchanged.
         *
         * This method is one-sided, that is, the node to be connected should
         * not initiate a connection to this node at the same time. For
         * concurrent connects use the other connect() method using node
         * identifiers.
         *
         * @param node the remote node.
         * @return true if this node was connected, false otherwise.
         */
        CO_API bool connect( NodePtr node );

        /**
         * Create and connect a node given by an identifier.
         *
         * This method is two-sided and thread-safe, that is, it can be called
         * by multiple threads on the same node with the same nodeID, or
         * concurrently on two nodes with each others' nodeID.
         *
         * @param nodeID the identifier of the node to connect.
         * @return the connected node, or an invalid RefPtr if the node could
         *         not be connected.
         */
        CO_API NodePtr connect( const NodeID& nodeID );

        /**
         * Disconnects a connected node.
         *
         * @param node the remote node.
         * @return <code>true</code> if the node was disconnected correctly,
         *         <code>false</code> otherwise.
         */
        CO_API virtual bool disconnect( NodePtr node );
        //@}

        /** @name Object Registry */
        //@{
        /** Disable the instance cache of a stopped local node. */
        CO_API void disableInstanceCache();

        /** @internal */
        CO_API void expireInstanceData( const int64_t age );

        /**
         * Enable sending instance data after registration.
         *
         * Send-on-register starts transmitting instance data of registered
         * objects directly after they have been registered. The data is cached
         * on remote nodes and accelerates object mapping. Send-on-register
         * should not be active when remote nodes are joining a multicast group
         * of this node, since they will potentially read out-of-order data
         * streams on the multicast connection.
         *
         * Enable and disable are counted, that is, the last enable on a
         * matched series of disable/enable will be effective. The disable is
         * completely synchronous, that is, no more instance data will be sent
         * after the first disable.
         */
        CO_API void enableSendOnRegister();

        /** Disable sending data of newly registered objects when idle. */
        CO_API void disableSendOnRegister();

        /**
         * Register a distributed object.
         *
         * Registering a distributed object makes this object the master
         * version. The object's identifier is used to map slave instances of
         * the object. Master versions of objects are typically writable and can
         * commit new versions of the distributed object.
         *
         * @param object the object instance.
         * @return true if the object was registered, false otherwise.
         */
        CO_API virtual bool registerObject( Object* object );

        /**
         * Deregister a distributed object.
         *
         * @param object the object instance.
         */
        CO_API virtual void deregisterObject( Object* object );

        /**
         * Map a distributed object.
         *
         * The mapped object becomes a slave instance of the master version
         * which was registered with the provided identifier. The given version
         * can be used to map a specific version.
         *
         * If VERSION_NONE is provided, the slave instance is not initialized
         * with any data from the master. This is useful if the object has been
         * pre-initialized by other means, for example from a shared file
         * system.
         *
         * If VERSION_OLDEST is provided, the oldest available version is
         * mapped.
         *
         * If a concrete requested version no longer exists, mapObject() will
         * map the oldest available version.
         *
         * If the requested version is newer than the head version, mapObject()
         * will block until the requested version is available.
         *
         * Mapping an object is a potentially time-consuming operation. Using
         * mapObjectNB() and mapObjectSync() to asynchronously map multiple
         * objects in parallel improves performance of this operation.
         *
         * @param object the object.
         * @param id the master object identifier.
         * @param version the initial version.
         * @return true if the object was mapped, false if the master of the
         *         object is not found or the requested version is no longer
         *         available.
         * @sa registerObject
         */
        CO_API bool mapObject( Object* object, const UUID& id,
                               const uint128_t& version = VERSION_OLDEST );

        /** Convenience wrapper for mapObject(). */
        bool mapObject( Object* object, const ObjectVersion& v )
            { return mapObject( object, v.identifier, v.version ); }

        /** Start mapping a distributed object. @sa mapObject() */
        CO_API uint32_t mapObjectNB( Object* object, const UUID& id,
                                    const uint128_t& version = VERSION_OLDEST );

        /**
         * Start mapping a distributed object from a known master.
         * @sa mapObject()
         */
<<<<<<< HEAD
        CO_API uint32_t mapObjectNB( Object* object, const UUID& id,
                                     const uint128_t& version, NodePtr master );
=======
        CO_API virtual uint32_t mapObjectNB( Object* object, const UUID& id,
                                             const uint128_t& version,
                                             NodePtr master );
>>>>>>> 12f77206

        /** Finalize the mapping of a distributed object. */
        CO_API virtual bool mapObjectSync( const uint32_t requestID );

        /**
         * Unmap a mapped object.
         *
         * @param object the mapped object.
         */
        CO_API virtual void unmapObject( Object* object );

        /** Convenience method to deregister or unmap an object. */
        CO_API void releaseObject( Object* object );

        /**
         * Handler for an Object::push operation.
         *
         * Called at least on each node listed in an Object::push upon reception
         * of the pushed data from the command thread. Called on all nodes of a
         * multicast group, even on nodes not listed in the Object::push.
         *
         * The default implementation calls registered push handlers. Typically
         * used to create an object on a remote node, using the objectType for
         * instantiation, the istream to initialize it and the objectID to map
         * it using VERSION_NONE. The groupID may be used to differentiate
         * multiple concurrent push operations.
         *
         * @param groupID The group identifier given to Object::push()
         * @param objectType The type identifier given to Object::push()
         * @param objectID The identifier of the pushed object
         * @param istream the input data stream containing the instance data.
         */
        CO_API virtual void objectPush( const uint128_t& groupID,
                                        const uint128_t& objectType,
                                        const uint128_t& objectID,
                                        DataIStream& istream );

        /**
         * Register a custom handler for Object::push operations
         *
         * The registered handler function will be called automatically for an
         * incoming object push.
         *
         * @param groupID The group identifier given to Object::push()
         * @param handler The handler function called for a registered groupID
         */
        CO_API void registerPushHandler( const uint128_t& groupID,
                                         const HandlerFunc& handler );

        /** @internal swap the existing object by a new object and keep
                      the cm, id and instanceID. */
        CO_API void swapObject( Object* oldObject, Object* newObject );
        //@}

        /** @name Data Access */
        //@{
        /**
         * Get a node by identifier.
         *
         * The node might not be connected.
         *
         * @param id the node identifier.
         * @return the node.
         */
        CO_API NodePtr getNode( const NodeID& id ) const;

        /** Assemble a vector of the currently connected nodes. */
        void getNodes( Nodes& nodes, const bool addSelf = true ) const;

        /** Return the command queue to the command thread. */
        CO_API CommandQueue* getCommandThreadQueue();

        /**
         * @return true if executed from the command handler thread, false if
         *         not.
         */
        CO_API bool inCommandThread() const;

        /** @internal */
        CO_API int64_t getTime64() const;
        //@}

        /** @name Operations */
        //@{
        /**
         * Add a listening connection to this listening node.
         * @return the listening connection, or 0 upon error.
         */
        CO_API ConnectionPtr addListener( ConnectionDescriptionPtr desc );

        /** Add a listening connection to this listening node. */
        CO_API void addListener( ConnectionPtr connection );

        /** Remove listening connections from this listening node. */
        CO_API void removeListeners( const Connections& connections );

        /**
         * Flush all pending commands on this listening node.
         *
         * This causes the receiver thread to redispatch all pending commands,
         * which are normally only redispatched when a new command is received.
         */
        CO_API void flushCommands();

        /** @internal Clone the given command. */
        CO_API Command& cloneCommand( Command& command );

        /** @internal Allocate a local command from the receiver thread. */
        CO_API Command& allocCommand( const uint64_t size );

        /**
         * Dispatches a packet to the registered command queue.
         *
         * @param command the command.
         * @return the result of the operation.
         * @sa Command::invoke
         */
        CO_API bool dispatchCommand( Command& command );

        /**
         * Acquire a singular send token from the given node.
         * @return The send token to release.
         */
        CO_API SendToken acquireSendToken( NodePtr toNode );
        CO_API void releaseSendToken( SendToken& token );
        //@}

        /** @internal Ack an operation to the sender. */
        CO_API void ackRequest( NodePtr node, const uint32_t requestID );

        /** Request keep-alive update from the remote node. */
        CO_API void ping( NodePtr remoteNode );

        /**
         * Request updates from all nodes above keep-alive timeout.
         *
         * @return true if at least one ping was send.
         */
        CO_API bool pingIdleNodes();

        /** Set the affinity for this, the receiver and the command thread. */
        CO_API void setAffinity( const int32_t affinity );

    protected:
        /**  @internal
         * Connect a node proxy to this node.
         *
         * This node has to be in the listening state. The node proxy will be
         * put in the connected state upon success. The connection has to be
         * connected.
         *
         * @param node the remote node.
         * @param connection the connection to the remote node.
         * @return <code>true</code> if the node was connected correctly,
         *         <code>false</code> otherwise.
         */
        CO_API bool connect( NodePtr node, ConnectionPtr connection );

        /** Notify remote node disconnection */
        virtual void notifyDisconnect( NodePtr node ) { }

    private:
        detail::LocalNode* const _impl;

        bool _connectSelf();
        void _connectMulticast( NodePtr node );

        bool _startCommandThread();
        bool _notifyCommandThreadIdle();
        friend class detail::ReceiverThread;
        friend class detail::CommandThread;

        void _cleanup();
        CO_API void _addConnection( ConnectionPtr connection );
        void _removeConnection( ConnectionPtr connection );

        NodePtr _connect( const NodeID& nodeID, NodePtr peer );
        uint32_t _removeListenerNB( ConnectionPtr connection );
        uint32_t _connect( NodePtr node );
        uint32_t _connect( NodePtr node, ConnectionPtr connection );

        void _runReceiverThread();
        void   _handleConnect();
        void   _handleDisconnect();
        bool   _handleData();

        friend class ObjectStore;
        template< typename T > void
        _registerCommand( const uint32_t command, const CommandFunc< T >& func,
                          CommandQueue* destinationQueue )
        {
            registerCommand( command, func, destinationQueue );
        }

        void _dispatchCommand( Command& command );
        void   _redispatchCommands();

        /** The command functions. */
        bool _cmdAckRequest( Command& packet );
        bool _cmdStopRcv( Command& command );
        bool _cmdStopCmd( Command& command );
        bool _cmdSetAffinity( Command& command );
        bool _cmdConnect( Command& command );
        bool _cmdConnectReply( Command& command );
        bool _cmdConnectAck( Command& command );
        bool _cmdID( Command& command );
        bool _cmdDisconnect( Command& command );
        bool _cmdGetNodeData( Command& command );
        bool _cmdGetNodeDataReply( Command& command );
        bool _cmdAcquireSendToken( Command& command );
        bool _cmdAcquireSendTokenReply( Command& command );
        bool _cmdReleaseSendToken( Command& command );
        bool _cmdAddListener( Command& command );
        bool _cmdRemoveListener( Command& command );
        bool _cmdPing( Command& command );
        bool _cmdDiscard( Command& ) { return true; }
        //@}

        LB_TS_VAR( _cmdThread );
        LB_TS_VAR( _rcvThread );
    };
    inline std::ostream& operator << ( std::ostream& os, const LocalNode& node )
    {
        os << static_cast< const Node& >( node );
        return os;
    }
}
#endif // CO_LOCALNODE_H<|MERGE_RESOLUTION|>--- conflicted
+++ resolved
@@ -248,14 +248,9 @@
          * Start mapping a distributed object from a known master.
          * @sa mapObject()
          */
-<<<<<<< HEAD
-        CO_API uint32_t mapObjectNB( Object* object, const UUID& id,
-                                     const uint128_t& version, NodePtr master );
-=======
         CO_API virtual uint32_t mapObjectNB( Object* object, const UUID& id,
                                              const uint128_t& version,
                                              NodePtr master );
->>>>>>> 12f77206
 
         /** Finalize the mapping of a distributed object. */
         CO_API virtual bool mapObjectSync( const uint32_t requestID );
