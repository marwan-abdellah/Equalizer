--- conflicted
+++ resolved
@@ -367,11 +367,7 @@
          */
         CO_API bool pingIdleNodes();
 
-<<<<<<< HEAD
-        /** Sets the affinity mask in the packet that will be sent */
-=======
         /** Set the affinity for this, the receiver and the command thread. */
->>>>>>> ea315bf1
         void setAffinity( const int32_t affinity );
 
     protected:
