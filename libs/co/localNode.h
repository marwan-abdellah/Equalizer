--- conflicted
+++ resolved
@@ -390,64 +390,7 @@
         virtual void notifyDisconnect( NodePtr node ) { }
 
     private:
-<<<<<<< HEAD
         detail::LocalNode* const _impl;
-=======
-        typedef std::list< Command* > CommandList;
-
-        /** Commands re-scheduled for dispatch. */
-        CommandList  _pendingCommands;
-
-        /** The command 'allocator' */
-        CommandCache _commandCache;
-
-        /** true if the send token can be granted, false otherwise. */
-        bool _hasSendToken;
-        uint64_t _lastTokenTime; //!< last used time for timeout detection
-        std::deque< Command* > _sendTokenQueue; //!< pending requests
-
-        /** Manager of distributed object */
-        ObjectStore* _objectStore;
-
-        /** Needed for thread-safety during nodeID-based connect() */
-        base::Lock _connectMutex;
-    
-        typedef base::RefPtrHash< Connection, NodePtr > ConnectionNodeHash;
-        typedef ConnectionNodeHash::const_iterator ConnectionNodeHashCIter;
-        /** The node for each connection. */
-        ConnectionNodeHash _connectionNodes; // read and write: recv only
-
-        typedef stde::hash_map< uint128_t, NodePtr > NodeHash;
-        typedef NodeHash::const_iterator NodeHashCIter;
-        /** The connected nodes. */
-        // r: all, w: recv
-        base::Lockable< NodeHash, base::SpinLock > _nodes; 
-
-        /** The connection set of all connections from/to this node. */
-        ConnectionSet _incoming;
-
-        /** The process-global clock. */
-        base::Clock _clock;
-    
-        /** @name Receiver management */
-        //@{
-        /** The receiver thread. */
-        class ReceiverThread : public base::Thread
-        {
-        public:
-            ReceiverThread( LocalNode* localNode ) : _localNode( localNode ){}
-            virtual bool init()
-                {
-                    setName( std::string("Rcv ") + base::className(_localNode));
-                    return _localNode->_commandThread->start();
-                }
-            virtual void run(){ _localNode->_runReceiverThread(); }
-
-        private:
-            LocalNode* const _localNode;
-        };
-        ReceiverThread* _receiverThread;
->>>>>>> 9ec4fca0
 
         bool _connectSelf();
         void _connectMulticast( NodePtr node );
@@ -462,20 +405,9 @@
         void _removeConnection( ConnectionPtr connection );
 
         NodePtr _connect( const NodeID& nodeID, NodePtr peer );
-<<<<<<< HEAD
         uint32_t _removeListenerNB( ConnectionPtr connection );
-=======
         uint32_t _connect( NodePtr node );
         uint32_t _connect( NodePtr node, ConnectionPtr connection );
-
-        /** 
-         * @return <code>true</code> if executed from the command handler
-         *         thread, <code>false</code> if not.
-         */
-        bool _inReceiverThread() const { return _receiverThread->isCurrent(); }
-
-        void _receiverThreadStart() { _receiverThread->start(); }
->>>>>>> 9ec4fca0
 
         void _runReceiverThread();
         void   _handleConnect();
