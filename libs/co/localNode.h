--- conflicted
+++ resolved
@@ -387,13 +387,8 @@
          */
         CO_API bool _connect( NodePtr node, ConnectionPtr connection );
 
-<<<<<<< HEAD
-        /** @internal Requests keep-alive from remote node. */
-        void _ping( NodePtr remoteNode ); 
-=======
         /** notify client disconnection */
         virtual void notifyDisconnect( NodePtr node ) { }
->>>>>>> c71d340e
 
     private:
         typedef std::list< Command* > CommandList;
