--- conflicted
+++ resolved
@@ -177,10 +177,7 @@
 -   `82`_: Excessive memory usage with object push
 -   `87`_: Debian packages broken
 -   `88`_: draw_sync thread model causes full synchronization
-<<<<<<< HEAD
-=======
 -   `90`_: Race condition with direct send and higher number of nodes
->>>>>>> 3cee80af
 
 
 2.9. Known Bugs
@@ -301,12 +298,8 @@
 .. _73: https://github.com/Eyescale/Equalizer/issues/73
 .. _82: https://github.com/Eyescale/Equalizer/issues/82
 .. _87: https://github.com/Eyescale/Equalizer/issues/87
-<<<<<<< HEAD
-.. _88: https://github.com/Eyescale/Equalizer/issues/87
-=======
 .. _88: https://github.com/Eyescale/Equalizer/issues/88
 .. _90: https://github.com/Eyescale/Equalizer/issues/90
->>>>>>> 3cee80af
 .. _Bug Report: https://github.com/Eyescale/Equalizer/issues
 .. _65: https://github.com/Eyescale/Equalizer/issues/65
 .. _61: https://github.com/Eyescale/Equalizer/issues/61
