--- conflicted
+++ resolved
@@ -1,9 +1,5 @@
 
-<<<<<<< HEAD
-/* Copyright (c) 2005-2012, Stefan Eilemann <eile@equalizergraphics.com> 
-=======
 /* Copyright (c) 2005-2012, Stefan Eilemann <eile@equalizergraphics.com>
->>>>>>> c3f1ad2e
  *
  * This library is free software; you can redistribute it and/or modify it under
  * the terms of the GNU Lesser General Public License version 2.1 as published
