<<<<<<< HEAD
Fix Windows build
=======
Fix packaging typo
>>>>>>> 5ace2bb6

[ ] May break build
[ ] May break existing applications (see CHANGES.txt)
[x] Bugfix
[ ] New Feature
[ ] Cleanup
[ ] Optimization
[ ] Documentation<|MERGE_RESOLUTION|>--- conflicted
+++ resolved
@@ -1,8 +1,4 @@
-<<<<<<< HEAD
-Fix Windows build
-=======
 Fix packaging typo
->>>>>>> 5ace2bb6
 
 [ ] May break build
 [ ] May break existing applications (see CHANGES.txt)
