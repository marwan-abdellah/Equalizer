
# Copyright (c) 2010 Daniel Pfeifer <daniel@pfeifer-mail.de>
#               2010-2011 Stefan Eilemann <eile@eyescale.ch>

cmake_minimum_required(VERSION 2.6.4 FATAL_ERROR)
project(Equalizer)

option(EQUALIZER_PREFER_AGL "Prefer AGL over GLX on Mac OS X" ON)
option(EQUALIZER_USE_BOOST "Test for Boost support" ON)
option(EQUALIZER_USE_OPENMP "Test for OpenMP support" ON)
option(EQUALIZER_USE_GPUSD "Test for GPU-SD support" ON)
option(EQUALIZER_FORCE_OPENMP "Force usage of buggy OpenMP implementation" OFF)
option(EQUALIZER_NIGHTLY "Package nightly builds" OFF)
option(EQUALIZER_USE_SOLUTION_FOLDERS "Enable project grouping in IDE" ON)
option(EQUALIZER_BUILD_EXAMPLES "Build Equalizer examples." ON)
option(EQUALIZER_INSTALL_SERVER_HEADERS "Install Equalizer server includes." OFF)
option(EQUALIZER_BUILD_2_0_API
  "Enable for pure 2.0 API (breaks compatibility with 1.x API)" OFF)

<<<<<<< HEAD
set(EQUALIZER_RELEASE OFF) # OFF or 'Mm0' ABI versio
=======
set(EQUALIZER_RELEASE 120) # OFF or 'Mm0' ABI version
>>>>>>> 0f37e546

mark_as_advanced(EQUALIZER_INSTALL_SERVER_HEADERS)
mark_as_advanced(EQUALIZER_USE_SOLUTION_FOLDERS)
mark_as_advanced(EQUALIZER_FORCE_OPENMP)
mark_as_advanced(EQUALIZER_PREFER_AGL)

list(APPEND CMAKE_MODULE_PATH ${Equalizer_SOURCE_DIR}/CMake)
list(APPEND CMAKE_PREFIX_PATH ${SystemDrive}:/cygwin/bin)
if(CMAKE_VERSION VERSION_LESS 2.8)
  list(APPEND CMAKE_MODULE_PATH ${Equalizer_SOURCE_DIR}/CMake/2.8)
endif()

include(revision)

set(VERSION_MAJOR "1")
<<<<<<< HEAD
set(VERSION_MINOR "3")
set(VERSION_PATCH "0")
=======
set(VERSION_MINOR "1")
set(VERSION_PATCH "8")
>>>>>>> 0f37e546
set(VERSION ${VERSION_MAJOR}.${VERSION_MINOR}.${VERSION_PATCH})

set(CO_VERSION_MAJOR "0")
set(CO_VERSION_MINOR "5")
set(CO_VERSION_PATCH "0")
set(CO_VERSION ${CO_VERSION_MAJOR}.${CO_VERSION_MINOR}.${CO_VERSION_PATCH})

set(EQ_OSX_VERSION 10.6)
if(EQUALIZER_RELEASE)
  set(EQ_DEFINITIONS -DEQ_RELEASE)
  set(CMAKE_OSX_SYSROOT /Developer/SDKs/MacOSX${EQ_OSX_VERSION}.sdk
      CACHE PATH "" FORCE)
  set(VERSION_ABI ${EQUALIZER_RELEASE})
else()
  set(VERSION_ABI ${VERSION_MAJOR}${VERSION_MINOR}${VERSION_PATCH})
endif()

enable_testing()

if(NOT CMAKE_BUILD_TYPE)
  if(EQUALIZER_RELEASE)
    set(CMAKE_BUILD_TYPE Release)
  else()
    set(CMAKE_BUILD_TYPE Debug)
  endif()
endif(NOT CMAKE_BUILD_TYPE)

if(CMAKE_INSTALL_PREFIX_INITIALIZED_TO_DEFAULT AND NOT MSVC)
  if(APPLE)
    set(CMAKE_INSTALL_PREFIX "/usr/local" CACHE PATH "Installation prefix" FORCE)
  else()
    set(CMAKE_INSTALL_PREFIX "/usr" CACHE PATH "Installation prefix" FORCE)
  endif()
endif()

set(CMAKE_RUNTIME_OUTPUT_DIRECTORY ${Equalizer_BINARY_DIR}/bin)
set(CMAKE_ARCHIVE_OUTPUT_DIRECTORY ${Equalizer_BINARY_DIR}/lib)
set(CMAKE_LIBRARY_OUTPUT_DIRECTORY ${Equalizer_BINARY_DIR}/lib)

if(EQUALIZER_USE_SOLUTION_FOLDERS)
  set_property(GLOBAL PROPERTY USE_FOLDERS ON)
else()
  set_property(GLOBAL PROPERTY USE_FOLDERS OFF)
endif()

if(EQUALIZER_USE_GPUSD)
  include(GPUSD)
endif()

set(OUTPUT_INCLUDE_DIR ${Equalizer_BINARY_DIR})
file(MAKE_DIRECTORY ${OUTPUT_INCLUDE_DIR})
include_directories(BEFORE ${CMAKE_SOURCE_DIR}/libs ${OUTPUT_INCLUDE_DIR})

set(EQ_FEATURES)

find_package(Doxygen)
if(DOXYGEN_FOUND)
  set (ALL_TARGETS "")
  macro(add_executable _target)
    _add_executable (${_target} ${ARGN})
    set_property (GLOBAL APPEND PROPERTY ALL_TARGETS ${_target})
  endmacro()
endif()

include(configure)
include(TestBigEndian)
test_big_endian(EQ_BIG_ENDIAN)

if(MSVC)
  set(EQ_FEATURES "${EQ_FEATURES} WGL")
  include(UseGnuWin32)
  add_definitions(
    /D_CRT_SECURE_NO_WARNINGS
    /wd4244 # conversion from X to Y, possible loss of data
    /wd4800 # forcing value to bool 'true' or 'false' (performance warning)
    )
  # http://www.ogre3d.org/forums/viewtopic.php?f=2&t=60015&start=0
  set(CMAKE_CXX_FLAGS "/DWIN32 /D_WINDOWS /W3 /Zm500 /EHsc /GR /WX")
endif(MSVC)

if(CMAKE_COMPILER_IS_GNUCXX)
  include(EqCompilerVersion)
  EQ_COMPILER_DUMPVERSION(GCC_COMPILER_VERSION)
  if(GCC_COMPILER_VERSION VERSION_LESS 4.1)
    message(ERROR "GCC 4.1 or later required, found ${GCC_COMPILER_VERSION}")
  endif()
endif(CMAKE_COMPILER_IS_GNUCXX)

if(EQUALIZER_USE_BOOST)
  if(WIN32)
    option(Boost_USE_STATIC_LIBS "Use boost static libs" ON)
  endif()
  set(Boost_USE_MULTITHREADED ON)
  set(Boost_ADDITIONAL_VERSIONS "1.42" "1.43" "1.44" "1.47.0")
  #set(Boost_DEBUG ON)
  find_package(Boost COMPONENTS system regex date_time)
  if(Boost_FOUND)
    add_definitions(-DBOOST_ALL_NO_LIB)
    link_directories(${Boost_LIBRARY_DIRS})
    include_directories(AFTER SYSTEM ${Boost_INCLUDE_DIRS})
    set(EQ_FEATURES "${EQ_FEATURES} RSP")
  endif(Boost_FOUND)
endif()

if(EQUALIZER_USE_OPENMP)
  find_package(OpenMP)
endif()
if(OPENMP_FOUND)
  if(CMAKE_COMPILER_IS_GNUCXX AND GCC_COMPILER_VERSION VERSION_LESS 4.3 AND
      NOT EQUALIZER_FORCE_OPENMP)
    message(STATUS "Disable OpenMP due to bug in gcc ${GCC_COMPILER_VERSION}")
  else()
    set(CO_OPENMP_USED 1)
    set(EQ_FEATURES "${EQ_FEATURES} OpenMP")
    set(CMAKE_C_FLAGS "${CMAKE_C_FLAGS} ${OpenMP_C_FLAGS}")
    set(CMAKE_CXX_FLAGS "${CMAKE_CXX_FLAGS} ${OpenMP_CXX_FLAGS}")
  endif()
endif(OPENMP_FOUND)

find_package(OFED)
if(OFED_FOUND)
  set(EQ_FEATURES "${EQ_FEATURES} RDMA")
  include_directories(SYSTEM ${OFED_INCLUDE_DIR})
endif()

find_package(HWLOC)
if(HWLOC_FOUND)
  include_directories(SYSTEM ${HWLOC_INCLUDE_DIR})
  set(EQ_FEATURES "${EQ_FEATURES} HWLOC")
endif()

if(APPLE)
  # WAR otherwise MacPorts X11 (/opt/local) is preferred
  LIST(REMOVE_ITEM CMAKE_SYSTEM_LIBRARY_PATH /opt/local/lib)
  LIST(REMOVE_ITEM CMAKE_SYSTEM_PREFIX_PATH /opt/local)
else()
  if(CMAKE_SIZEOF_VOID_P MATCHES "8")
    set(EQUALIZER_BUILD_ARCH "64" CACHE STRING "Build Architecture")
  else()
    set(EQUALIZER_BUILD_ARCH "32" CACHE STRING "Build Architecture")
  endif()
  mark_as_advanced(EQUALIZER_BUILD_ARCH)
endif()

find_package(X11)

if(APPLE)
  LIST(APPEND CMAKE_SYSTEM_LIBRARY_PATH /opt/local/lib)
  LIST(APPEND CMAKE_SYSTEM_PREFIX_PATH /opt/local)
endif(APPLE)

if(X11_FOUND)
  if(APPLE)
    set(CMAKE_INCLUDE_SYSTEM_FLAG_CXX "-isystem ") # Disabled by GNU.cmake!?
    set(CMAKE_CXX_FLAGS "${CMAKE_CXX_FLAGS} -mmacosx-version-min=${EQ_OSX_VERSION}" )
    if(EXISTS /Developer/SDKs/MacOSX10.7.sdk)
      set(EQ_AGL_USED 1)
      set(EQ_GLX_USED 1)
    else()
      if(EQUALIZER_PREFER_AGL)
        set(EQ_AGL_USED 1)
      else(EQUALIZER_PREFER_AGL)
        set(EQ_GLX_USED 1)
      endif(EQUALIZER_PREFER_AGL)
    endif()
  else(APPLE)
    set(EQ_GLX_USED 1)
  endif(APPLE)
endif(X11_FOUND)

if(EQ_GLX_USED)
  include_directories(SYSTEM ${X11_INCLUDE_DIR})
  set(EQ_FEATURES "${EQ_FEATURES} GLX")
endif(EQ_GLX_USED)
if(EQ_AGL_USED)
  set(EQ_FEATURES "${EQ_FEATURES} AGL")
endif(EQ_AGL_USED)

if(GPUSD_FOUND)
  set(EQ_FEATURES "${EQ_FEATURES} GPUSD")
endif()

if(CMAKE_COMPILER_IS_GNUCXX)
  set(CMAKE_CXX_FLAGS "${CMAKE_CXX_FLAGS} -Wall -Wextra -Winvalid-pch -Wnon-virtual-dtor -Wsign-promo -Wshadow -Winit-self -Wno-unknown-pragmas -Wno-unused-parameter -Wno-write-strings")
  set(CMAKE_CXX_FLAGS_RELEASE "${CMAKE_CXX_FLAGS_RELEASE} -Wuninitialized")
  if(NOT WIN32 AND NOT XCODE_VERSION AND NOT EQUALIZER_RELEASE)
    set(CMAKE_CXX_FLAGS "${CMAKE_CXX_FLAGS} -Werror")
  endif()
endif(CMAKE_COMPILER_IS_GNUCXX)

IF(REDHAT AND CMAKE_SYSTEM_PROCESSOR MATCHES "64$")
  SET(LIB_SUFFIX 64 CACHE STRING "Library directory suffix")
ENDIF()
SET(LIBRARY_DIR lib${LIB_SUFFIX})

if(LINUX)
  add_definitions(-fPIC) # 64bit Linux wants this
endif(LINUX)

if(APPLE)
  link_directories(/usr/X11R6/lib)
  include_directories(SYSTEM /usr/X11R6/include)
  add_definitions(-DDarwin)

  if(EQ_AGL_USED)
    if(_CMAKE_OSX_MACHINE MATCHES "ppc")
      set(EQUALIZER_OSX_ARCHITECTURES "ppc" CACHE STRING
          "Equalizer build architectures")
    else()
        set(EQUALIZER_OSX_ARCHITECTURES "i386" CACHE STRING
            "Equalizer build architectures")
    endif()
  else(EQ_AGL_USED)
    if(_CMAKE_OSX_MACHINE MATCHES "ppc")
      set(EQUALIZER_OSX_ARCHITECTURES "ppc;ppc64" CACHE STRING
          "Equalizer build architectures")
    else()
      set(EQUALIZER_OSX_ARCHITECTURES "i386;x86_64" CACHE STRING
          "Equalizer build architectures")
    endif()
  endif()
  mark_as_advanced(EQUALIZER_OSX_ARCHITECTURES)
  
  set(CMAKE_OSX_ARCHITECTURES "${EQUALIZER_OSX_ARCHITECTURES}")
  message(STATUS "Building Equalizer for ${CMAKE_OSX_ARCHITECTURES}")
  if(EQUALIZER_OSX_ARCHITECTURES MATCHES "64")
    set(CUDA_FOUND 0)
    message(STATUS "  Disable CUDA due to missing 64 bit libraries")
  else()
    set(CUDA_64_BIT_DEVICE_CODE OFF) 
  endif()
endif(APPLE)

set(EQ_DEFINITIONS ${EQ_DEFINITIONS}
    -DEQ_BUILD_DIR="${CMAKE_BINARY_DIR}/" -DEQ_SOURCE_DIR="${CMAKE_SOURCE_DIR}/")

if(EQUALIZER_BUILD_2_0_API)
  set(EQ_DEFINITIONS ${EQ_DEFINITIONS} -DEQ_2_0_API)
  set(EQ_FEATURES "${EQ_FEATURES} APIv2")
else()
  set(EQ_FEATURES "${EQ_FEATURES} APIv1")
endif()
if(IS_ABSOLUTE ${CMAKE_INSTALL_PREFIX})
  set(EQ_DEFINITIONS ${EQ_DEFINITIONS} -DEQ_INSTALL_DIR="${CMAKE_INSTALL_PREFIX}/")
else()
  set(EQ_DEFINITIONS ${EQ_DEFINITIONS} -DEQ_INSTALL_DIR="${CMAKE_BINARY_DIR}/${CMAKE_INSTALL_PREFIX}/")
endif()
add_definitions(${EQ_DEFINITIONS})

add_subdirectory(tools)
if(EQUALIZER_BUILD_EXAMPLES)
  add_subdirectory(examples)
endif()
if(NOT EQUALIZER_RELEASE)
  add_subdirectory(tests)
endif()
add_subdirectory(libs)
if(EXISTS "${CMAKE_SOURCE_DIR}/auxiliary" AND
   IS_DIRECTORY "${CMAKE_SOURCE_DIR}/auxiliary")
  add_subdirectory(auxiliary)
endif()
add_subdirectory(doc) # must be after all targets

install(FILES CMake/FindCollage.cmake DESTINATION share/Equalizer/CMake
  COMPONENT codev)
install(FILES CMake/FindEqualizer.cmake DESTINATION share/Equalizer/CMake
  COMPONENT eqdev)

if(CUDA_FOUND)
  set(EQ_FEATURES "${EQ_FEATURES} CUDA")
endif()

message(STATUS "Configured with ${CMAKE_BUILD_TYPE}${EQ_FEATURES}")

include(CPackConfig)
include(copyScript)

SET(CTEST_CUSTOM_WARNING_EXCEPTION ${CTEST_CUSTOM_WARNING_EXCEPTION}
  # http://public.kitware.com/Bug/view.php?id=10179
  "ld: warning: duplicate dylib")
include(CTest)<|MERGE_RESOLUTION|>--- conflicted
+++ resolved
@@ -17,11 +17,7 @@
 option(EQUALIZER_BUILD_2_0_API
   "Enable for pure 2.0 API (breaks compatibility with 1.x API)" OFF)
 
-<<<<<<< HEAD
-set(EQUALIZER_RELEASE OFF) # OFF or 'Mm0' ABI versio
-=======
-set(EQUALIZER_RELEASE 120) # OFF or 'Mm0' ABI version
->>>>>>> 0f37e546
+set(EQUALIZER_RELEASE OFF) # OFF or 'Mm0' ABI version
 
 mark_as_advanced(EQUALIZER_INSTALL_SERVER_HEADERS)
 mark_as_advanced(EQUALIZER_USE_SOLUTION_FOLDERS)
@@ -37,13 +33,8 @@
 include(revision)
 
 set(VERSION_MAJOR "1")
-<<<<<<< HEAD
 set(VERSION_MINOR "3")
 set(VERSION_PATCH "0")
-=======
-set(VERSION_MINOR "1")
-set(VERSION_PATCH "8")
->>>>>>> 0f37e546
 set(VERSION ${VERSION_MAJOR}.${VERSION_MINOR}.${VERSION_PATCH})
 
 set(CO_VERSION_MAJOR "0")
