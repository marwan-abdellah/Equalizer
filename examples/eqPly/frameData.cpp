--- conflicted
+++ resolved
@@ -45,11 +45,7 @@
         , _wireframe( false )
         , _pilotMode( false )
         , _idle( false )
-<<<<<<< HEAD
-        , _useCompression( true )
-=======
         , _compression( true )
->>>>>>> c5e01720
         , _currentViewID( co::base::UUID::ZERO )
 {
     reset();
@@ -64,11 +60,7 @@
     if( dirtyBits & DIRTY_FLAGS )
         os << _modelID << _renderMode << _colorMode << _quality << _ortho
            << _statistics << _help << _wireframe << _pilotMode << _idle
-<<<<<<< HEAD
-           << _useCompression;
-=======
            << _compression;
->>>>>>> c5e01720
     if( dirtyBits & DIRTY_VIEW )
         os << _currentViewID;
     if( dirtyBits & DIRTY_MESSAGE )
@@ -83,11 +75,7 @@
     if( dirtyBits & DIRTY_FLAGS )
         is >> _modelID >> _renderMode >> _colorMode >> _quality >> _ortho
            >> _statistics >> _help >> _wireframe >> _pilotMode >> _idle
-<<<<<<< HEAD
-           >> _useCompression;
-=======
            >> _compression;
->>>>>>> c5e01720
     if( dirtyBits & DIRTY_VIEW )
         is >> _currentViewID;
     if( dirtyBits & DIRTY_MESSAGE )
@@ -180,11 +168,7 @@
 
 void FrameData::toggleCompression()
 {
-<<<<<<< HEAD
-    _useCompression = !_useCompression;
-=======
     _compression = !_compression;
->>>>>>> c5e01720
     setDirty( DIRTY_FLAGS );
 }
 
