
/* Copyright (c) 2006-2012, Stefan Eilemann <eile@equalizergraphics.com>
 *               2010, Cedric Stalder <cedric.stalder@gmail.com>
 *               2007, Tobias Wolf <twolf@access.unizh.ch>
 *
 * Redistribution and use in source and binary forms, with or without
 * modification, are permitted provided that the following conditions are met:
 *
 * - Redistributions of source code must retain the above copyright notice, this
 *   list of conditions and the following disclaimer.
 * - Redistributions in binary form must reproduce the above copyright notice,
 *   this list of conditions and the following disclaimer in the documentation
 *   and/or other materials provided with the distribution.
 * - Neither the name of Eyescale Software GmbH nor the names of its
 *   contributors may be used to endorse or promote products derived from this
 *   software without specific prior written permission.
 *
 * THIS SOFTWARE IS PROVIDED BY THE COPYRIGHT HOLDERS AND CONTRIBUTORS "AS IS"
 * AND ANY EXPRESS OR IMPLIED WARRANTIES, INCLUDING, BUT NOT LIMITED TO, THE
 * IMPLIED WARRANTIES OF MERCHANTABILITY AND FITNESS FOR A PARTICULAR PURPOSE
 * ARE DISCLAIMED. IN NO EVENT SHALL THE COPYRIGHT HOLDER OR CONTRIBUTORS BE
 * LIABLE FOR ANY DIRECT, INDIRECT, INCIDENTAL, SPECIAL, EXEMPLARY, OR
 * CONSEQUENTIAL DAMAGES (INCLUDING, BUT NOT LIMITED TO, PROCUREMENT OF
 * SUBSTITUTE GOODS OR SERVICES; LOSS OF USE, DATA, OR PROFITS; OR BUSINESS
 * INTERRUPTION) HOWEVER CAUSED AND ON ANY THEORY OF LIABILITY, WHETHER IN
 * CONTRACT, STRICT LIABILITY, OR TORT (INCLUDING NEGLIGENCE OR OTHERWISE)
 * ARISING IN ANY WAY OUT OF THE USE OF THIS SOFTWARE, EVEN IF ADVISED OF THE
 * POSSIBILITY OF SUCH DAMAGE.
 */

#include "channel.h"

#include "initData.h"
#include "config.h"
#include "configEvent.h"
#include "pipe.h"
#include "view.h"
#include "window.h"
#include "vertexBufferState.h"

// light parameters
static GLfloat lightPosition[] = {0.0f, 0.0f, 1.0f, 0.0f};
static GLfloat lightAmbient[]  = {0.1f, 0.1f, 0.1f, 1.0f};
static GLfloat lightDiffuse[]  = {0.8f, 0.8f, 0.8f, 1.0f};
static GLfloat lightSpecular[] = {0.8f, 0.8f, 0.8f, 1.0f};

// material properties
static GLfloat materialAmbient[]  = {0.2f, 0.2f, 0.2f, 1.0f};
static GLfloat materialDiffuse[]  = {0.8f, 0.8f, 0.8f, 1.0f};
static GLfloat materialSpecular[] = {0.5f, 0.5f, 0.5f, 1.0f};
static GLint  materialShininess   = 64;

#ifndef M_SQRT3_2
#  define M_SQRT3_2  0.86603f  /* sqrt(3)/2 */
#endif

namespace eqPly
{

Channel::Channel( eq::Window* parent )
        : eq::Channel( parent )
        , _model(0)
        , _modelID( co::base::UUID::ZERO )
        , _frameRestart( 0 )
{
}

bool Channel::configInit( const eq::uint128_t& initID )
{
    if( !eq::Channel::configInit( initID ))
        return false;

    setNearFar( 0.1f, 10.0f );
    _model = 0;
    _modelID = co::base::UUID::ZERO;
    return true;
}

bool Channel::configExit()
{
    for( size_t i = 0; i < eq::NUM_EYES; ++i )
    {
        delete _accum[ i ].buffer;
        _accum[ i ].buffer = 0;
    }

    return eq::Channel::configExit();
}

void Channel::frameClear( const eq::uint128_t& frameID )
{
    if( stopRendering( ))
        return;

    _initJitter();
    resetRegions();

    const FrameData& frameData = _getFrameData();
    const int32_t eyeIndex = co::base::getIndexOfLastBit( getEye() );
    if( _isDone() && !_accum[ eyeIndex ].transfer )
        return;

    applyBuffer();
    applyViewport();

    const eq::View* view = getView();
    if( view && frameData.getCurrentViewID() == view->getID( ))
        glClearColor( 1.f, 1.f, 1.f, 1.f );
#ifndef NDEBUG
    else if( getenv( "EQ_TAINT_CHANNELS" ))
    {
        const eq::Vector3ub color = getUniqueColor();
        glClearColor( color.r()/255.0f,
                      color.g()/255.0f,
                      color.b()/255.0f, 1.0f );
    }
#endif // NDEBUG
    else
        glClearColor( 0.f, 0.f, 0.f, 1.0f );

    glClear( GL_COLOR_BUFFER_BIT | GL_DEPTH_BUFFER_BIT );
}

void Channel::frameDraw( const eq::uint128_t& frameID )
{
    if( stopRendering( ))
        return;

    _initJitter();
    if( _isDone( ))
        return;

    const Model* model = _getModel();
    if( model )
        _updateNearFar( model->getBoundingSphere( ));

    // Setup OpenGL state
    eq::Channel::frameDraw( frameID );

    glLightfv( GL_LIGHT0, GL_POSITION, lightPosition );
    glLightfv( GL_LIGHT0, GL_AMBIENT,  lightAmbient  );
    glLightfv( GL_LIGHT0, GL_DIFFUSE,  lightDiffuse  );
    glLightfv( GL_LIGHT0, GL_SPECULAR, lightSpecular );

    glMaterialfv( GL_FRONT, GL_AMBIENT,   materialAmbient );
    glMaterialfv( GL_FRONT, GL_DIFFUSE,   materialDiffuse );
    glMaterialfv( GL_FRONT, GL_SPECULAR,  materialSpecular );
    glMateriali(  GL_FRONT, GL_SHININESS, materialShininess );

    const FrameData& frameData = _getFrameData();
    glPolygonMode( GL_FRONT_AND_BACK, 
                   frameData.useWireframe() ? GL_LINE : GL_FILL );

    const eq::Vector3f& position = frameData.getCameraPosition();

    glMultMatrixf( frameData.getCameraRotation().array );
    glTranslatef( position.x(), position.y(), position.z() );
    glMultMatrixf( frameData.getModelRotation().array );

    if( frameData.getColorMode() == COLOR_DEMO )
    {
        const eq::Vector3ub color = getUniqueColor();
        glColor3ub( color.r(), color.g(), color.b() );
    }
    else
        glColor3f( .75f, .75f, .75f );

    if( model )
        _drawModel( model );
    else
    {
        glNormal3f( 0.f, -1.f, 0.f );
        glBegin( GL_TRIANGLE_STRIP );
            glVertex3f(  .25f, 0.f,  .25f );
            glVertex3f( -.25f, 0.f,  .25f );
            glVertex3f(  .25f, 0.f, -.25f );
            glVertex3f( -.25f, 0.f, -.25f );
        glEnd();
    }

    Accum& accum = _accum[ co::base::getIndexOfLastBit( getEye()) ];
    accum.stepsDone = EQ_MAX( accum.stepsDone, 
                              getSubPixel().size * getPeriod( ));
    accum.transfer = true;
}

void Channel::frameAssemble( const eq::uint128_t& frameID )
{
    if( stopRendering( ))
        return;

    if( _isDone( ))
        return;

    Accum& accum = _accum[ co::base::getIndexOfLastBit( getEye()) ];

    if( getPixelViewport() != _currentPVP )
    {
        accum.transfer = true;

        if( accum.buffer && !accum.buffer->usesFBO( ))
        {
            EQWARN << "Current viewport different from view viewport, ";
            EQWARN << "idle anti-aliasing not implemented." << std::endl;
            accum.step = 0;
        }

        eq::Channel::frameAssemble( frameID );
        return;
    }
    // else
    
    accum.transfer = true;
    const eq::Frames& frames = getInputFrames();

    for( eq::Frames::const_iterator i = frames.begin(); i != frames.end(); ++i )
    {
        eq::Frame* frame = *i;
        const eq::SubPixel& curSubPixel = frame->getSubPixel();

        if( curSubPixel != eq::SubPixel::ALL )
            accum.transfer = false;

        accum.stepsDone = EQ_MAX( accum.stepsDone, 
                                  frame->getSubPixel().size*frame->getPeriod( ));
    }

    applyBuffer();
    applyViewport();
    setupAssemblyState();

    try
    {
        eq::Compositor::assembleFrames( getInputFrames(), this, accum.buffer );
    }
    catch( const co::Exception& e )
    {
        EQWARN << e.what() << std::endl;
    }

    resetAssemblyState();
}

void Channel::frameReadback( const eq::uint128_t& frameID )
{
    if( stopRendering() || _isDone( ))
        return;

    const FrameData& frameData = _getFrameData();
    const eq::Frames& frames = getOutputFrames();
    for( eq::FramesCIter i = frames.begin(); i != frames.end(); ++i )
    {
        eq::Frame* frame = *i;
        // OPT: Drop alpha channel from all frames during network transport
        frame->setAlphaUsage( false );
        
        if( frameData.isIdle( ))
            frame->setQuality( eq::Frame::BUFFER_COLOR, 1.f );
        else
            frame->setQuality( eq::Frame::BUFFER_COLOR, frameData.getQuality());

        if( frameData.useCompression( ))
            frame->useCompressor( eq::Frame::BUFFER_COLOR, EQ_COMPRESSOR_AUTO );
        else
            frame->useCompressor( eq::Frame::BUFFER_COLOR, EQ_COMPRESSOR_NONE );
    }

    eq::Channel::frameReadback( frameID );
}

void Channel::frameStart( const eq::uint128_t& frameID,
                          const uint32_t frameNumber )
{
    if( stopRendering( ))
        return;

    for( size_t i = 0; i < eq::NUM_EYES; ++i )
        _accum[ i ].stepsDone = 0;

    eq::Channel::frameStart( frameID, frameNumber );
}

void Channel::frameViewStart( const eq::uint128_t& frameID )
{
    if( stopRendering( ))
        return;

    _currentPVP = getPixelViewport();
    _initJitter();
    eq::Channel::frameViewStart( frameID );
}

void Channel::frameFinish( const eq::uint128_t& frameID,
                           const uint32_t frameNumber )
{
    if( stopRendering( ))
        return;

    for( size_t i = 0; i < eq::NUM_EYES; ++i )
    {
        Accum& accum = _accum[ i ];
        if( accum.step > 0 )
        {
            if( int32_t( accum.stepsDone ) > accum.step )
                accum.step = 0;
            else
                accum.step -= accum.stepsDone;
        }
    }

    eq::Channel::frameFinish( frameID, frameNumber );
}

void Channel::frameViewFinish( const eq::uint128_t& frameID )
{
    if( stopRendering( ))
        return;

    applyBuffer();

    const FrameData& frameData = _getFrameData();
    Accum& accum = _accum[ co::base::getIndexOfLastBit( getEye()) ];

    if( accum.buffer )
    {
        const eq::PixelViewport& pvp = getPixelViewport();
        const bool isResized = accum.buffer->resize( pvp.w, pvp.h );

        if( isResized )
        {
            const View* view = static_cast< const View* >( getView( ));
            accum.buffer->clear();
            accum.step = view->getIdleSteps();
            accum.stepsDone = 0;
        }
        else if( frameData.isIdle( ))
        {
            setupAssemblyState();

            if( !_isDone() && accum.transfer )
                accum.buffer->accum();
            accum.buffer->display();

            resetAssemblyState();
        }
    }

    applyViewport();
    _drawOverlay();
    _drawHelp();

    if( frameData.useStatistics())
        drawStatistics();

    ConfigEvent event;
    event.data.originator = getID();
    event.data.type = ConfigEvent::IDLE_AA_LEFT;

    if( frameData.isIdle( ))
    {
        event.steps = 0;
        for( size_t i = 0; i < eq::NUM_EYES; ++i )
            event.steps = EQ_MAX( event.steps, _accum[i].step );
    }
    else
    {
        const View* view = static_cast< const View* >( getView( ));
        event.steps = view ? view->getIdleSteps() : 0;
    }

    // if _jitterStep == 0 and no user redraw event happened, the app will exit
    // FSAA idle mode and block on the next redraw event.
    eq::Config* config = getConfig();
    config->sendEvent( event );
}

bool Channel::useOrtho() const
{
    const FrameData& frameData = _getFrameData();
    return frameData.useOrtho();
}

const FrameData& Channel::_getFrameData() const
{
    const Pipe* pipe = static_cast<const Pipe*>( getPipe( ));
    return pipe->getFrameData();
}

bool Channel::_isDone() const
{
    const FrameData& frameData = _getFrameData();
    if( !frameData.isIdle( ))
        return false;

    const eq::SubPixel& subpixel = getSubPixel();
    const Accum& accum = _accum[ co::base::getIndexOfLastBit( getEye()) ];
    return int32_t( subpixel.index ) >= accum.step;
}

void Channel::_initJitter()
{
    if( !_initAccum( ))
        return;

    const FrameData& frameData = _getFrameData();
    if( frameData.isIdle( ))
        return;

    const View* view = static_cast< const View* >( getView( ));
    if( !view )
        return;

    const int32_t idleSteps = view->getIdleSteps();
    if( idleSteps == 0 )
        return;

    // ready for the next FSAA
    Accum& accum = _accum[ co::base::getIndexOfLastBit( getEye()) ];
    if( accum.buffer )
        accum.buffer->clear();
    accum.step = idleSteps;
}

bool Channel::_initAccum()
{
    View* view = static_cast< View* >( getNativeView( ));
    if( !view ) // Only alloc accum for dest
        return true;

    const eq::Eye eye = getEye();
    Accum& accum = _accum[ co::base::getIndexOfLastBit( eye ) ];

    if( accum.buffer ) // already done
        return true;

    if( accum.step == -1 ) // accum init failed last time
        return false;

    // Check unsupported cases
    if( !eq::util::Accum::usesFBO( glewGetContext( )))
    {
        for( size_t i = 0; i < eq::NUM_EYES; ++i )
        {
            if( _accum[ i ].buffer )
            {
                EQWARN << "glAccum-based accumulation does not support "
                       << "stereo, disabling idle anti-aliasing."
                       << std::endl;
                for( size_t j = 0; j < eq::NUM_EYES; ++j )
                {
                    delete _accum[ j ].buffer;
                    _accum[ j ].buffer = 0;
                    _accum[ j ].step = -1;
                }

                view->setIdleSteps( 0 );
                return false;
            }
        }
    }

    // set up accumulation buffer
    accum.buffer = new eq::util::Accum( glewGetContext( ));
    const eq::PixelViewport& pvp = getPixelViewport();
    EQASSERT( pvp.isValid( ));

    if( !accum.buffer->init( pvp, getWindow()->getColorFormat( )) ||
        accum.buffer->getMaxSteps() < 256 )
    {
        EQWARN <<"Accumulation buffer initialization failed, "
               << "idle AA not available." << std::endl;
        delete accum.buffer;
        accum.buffer = 0;
        accum.step = -1;
        return false;
    }

    // else
    EQVERB << "Initialized "
           << (accum.buffer->usesFBO() ? "FBO accum" : "glAccum")
           << " buffer for " << getName() << " " << getEye() 
           << std::endl;

    view->setIdleSteps( accum.buffer ? 256 : 0 );
    return true;
}

bool Channel::stopRendering() const
{ 
    return getPipe()->getCurrentFrame() < _frameRestart; 
}

eq::Vector2f Channel::getJitter() const
{
    const FrameData& frameData = _getFrameData();
    const Accum& accum = _accum[ co::base::getIndexOfLastBit( getEye()) ];

    if( !frameData.isIdle() || accum.step <= 0 )
        return eq::Channel::getJitter();

    const View* view = static_cast< const View* >( getView( ));
    if( !view || view->getIdleSteps() != 256 )
        return eq::Vector2f::ZERO;

    const eq::Vector2i jitterStep = _getJitterStep();
    if( jitterStep == eq::Vector2i::ZERO )
        return eq::Vector2f::ZERO;

    const eq::PixelViewport& pvp = getPixelViewport();
    const float pvp_w = float( pvp.w );
    const float pvp_h = float( pvp.h );
    const float frustum_w = float(( getFrustum().get_width( )));
    const float frustum_h = float(( getFrustum().get_height( )));

    const float pixel_w = frustum_w / pvp_w;
    const float pixel_h = frustum_h / pvp_h;

    const float sampleSize = 16.f; // sqrt( 256 )
    const float subpixel_w = pixel_w / sampleSize;
    const float subpixel_h = pixel_h / sampleSize;

    // Sample value randomly computed within the subpixel
    co::base::RNG rng;
    const eq::Pixel& pixel = getPixel();

    const float i = ( rng.get< float >() * subpixel_w +
                      float( jitterStep.x( )) * subpixel_w ) / float( pixel.w );
    const float j = ( rng.get< float >() * subpixel_h +
                      float( jitterStep.y( )) * subpixel_h ) / float( pixel.h );

    return eq::Vector2f( i, j );
}

static const uint32_t _primes[100] = {
    739, 743, 751, 757, 761, 769, 773, 787, 797, 809, 811, 821, 823, 827, 829,
    839, 853, 857, 859, 863, 877, 881, 883, 887, 907, 911, 919, 929, 937, 941,
    947, 953, 967, 971, 977, 983, 991, 997, 1009, 1013, 1019, 1021, 1031, 1033,
    1039, 1049, 1051, 1061, 1063, 1069, 1087, 1091, 1093, 1097, 1103, 1109,
    1117, 1123, 1129, 1151, 1153, 1163, 1171, 1181, 1187, 1193, 1201, 1213,
    1217, 1223, 1229, 1231, 1237, 1249, 1259, 1277, 1279, 1283, 1289, 1291,
    1297, 1301, 1303, 1307, 1319, 1321, 1327, 1361, 1367, 1373, 1381, 1399,
    1409, 1423, 1427, 1429, 1433, 1439, 1447, 1451 };

eq::Vector2i Channel::_getJitterStep() const
{
    const eq::SubPixel& subPixel = getSubPixel();
    const uint32_t channelID = subPixel.index;
    const View* view = static_cast< const View* >( getView( ));
    if( !view )
        return eq::Vector2i::ZERO;

    const uint32_t totalSteps = uint32_t( view->getIdleSteps( ));
    if( totalSteps != 256 )
        return eq::Vector2i::ZERO;

    const Accum& accum = _accum[ co::base::getIndexOfLastBit( getEye()) ];
    const uint32_t subset = totalSteps / getSubPixel().size;
    const uint32_t index = ( accum.step * _primes[ channelID % 100 ] )%subset +
                           ( channelID * subset );
    const uint32_t sampleSize = 16;
    const int dx = index % sampleSize;
    const int dy = index / sampleSize;

    return eq::Vector2i( dx, dy );
}

const Model* Channel::_getModel()
{
    Config*     config = static_cast< Config* >( getConfig( ));
    const View* view   = static_cast< const View* >( getView( ));
    const FrameData& frameData = _getFrameData();
    EQASSERT( !view || dynamic_cast< const View* >( getView( )));

    eq::uint128_t id = view ? view->getModelID() : frameData.getModelID();
    if( id == co::base::UUID::ZERO )
        id = frameData.getModelID();
    if( id != _modelID )
    {
        _model = config->getModel( id );
        _modelID = id;
    }

    return _model;
}

void Channel::_drawModel( const Model* scene )
{
    Window* window = static_cast< Window* >( getWindow( ));
    VertexBufferState& state = window->getState();
    const FrameData& frameData = _getFrameData();

    if( frameData.getColorMode() == COLOR_MODEL && scene->hasColors( ))
        state.setColors( true );
    else
        state.setColors( false );
    state.setChannel( this );

    // Compute cull matrix
    const eq::Matrix4f& rotation = frameData.getCameraRotation();
    const eq::Matrix4f& modelRotation = frameData.getModelRotation();
    eq::Matrix4f position = eq::Matrix4f::IDENTITY;
    position.set_translation( frameData.getCameraPosition());

    const eq::Frustumf& frustum = getFrustum();
    const eq::Matrix4f projection = useOrtho() ? frustum.compute_ortho_matrix():
                                                 frustum.compute_matrix();
    const eq::Matrix4f& view = getHeadTransform();
    const eq::Matrix4f model = rotation * position * modelRotation;

    state.setProjectionModelViewMatrix( projection * view * model );
    state.setRange( &getRange().start);

    const eq::Pipe* pipe = getPipe();
    const GLuint program = state.getProgram( pipe );
    if( program != VertexBufferState::INVALID )
        glUseProgram( program );
    
    scene->cullDraw( state );

    state.setChannel( 0 );
    if( program != VertexBufferState::INVALID )
        glUseProgram( 0 );

    const InitData& initData =
        static_cast<Config*>( getConfig( ))->getInitData();
    if( !initData.useROI( ))
        return;

<<<<<<< HEAD
#if 1
    declareRegion( eq::Viewport( state.getRegion( )));
#else // test for regions outlining
    eq::Viewport r1 = eq::Viewport( state.getRegion( )); r1.w /= 2;
    eq::Viewport r2 = r1;  r2.x += r2.w;
    declareRegion( r1 );
    declareRegion( r2 );
#endif

#if 0
=======
>>>>>>> 64373942
#ifndef NDEBUG // region border
    const eq::PixelViewport& pvp = getPixelViewport();
    const eq::PixelViewport& region = getRegion();

    glMatrixMode( GL_PROJECTION );
    glLoadIdentity();
    glOrtho( 0.f, pvp.w, 0.f, pvp.h, -1.f, 1.f );
    glMatrixMode( GL_MODELVIEW );
    glLoadIdentity();

    const eq::View* currentView = getView();
    if( currentView && frameData.getCurrentViewID() == currentView->getID( ))
        glColor3f( 0.f, 0.f, 0.f );
    else
        glColor3f( 1.f, 1.f, 1.f );
    glNormal3f( 0.f, 0.f, 1.f );

    const eq::Vector4f rect( float( region.x ) + .5f, float( region.y ) + .5f,
                             float( region.getXEnd( )) - .5f,
                             float( region.getYEnd( )) - .5f );
    glBegin( GL_LINE_LOOP ); {
        glVertex3f( rect[0], rect[1], -.99f );
        glVertex3f( rect[2], rect[1], -.99f );
        glVertex3f( rect[2], rect[3], -.99f );
        glVertex3f( rect[0], rect[3], -.99f );
    } glEnd();
#endif
#endif
}

void Channel::_drawOverlay()
{
    // Draw the overlay logo
    const Window* window = static_cast<Window*>( getWindow( ));
    const eq::util::Texture* texture = window->getLogoTexture();
    if( !texture )
        return;

    glMatrixMode( GL_PROJECTION );
    glLoadIdentity();
    applyScreenFrustum();
    glMatrixMode( GL_MODELVIEW );
    glLoadIdentity();

    glDisable( GL_DEPTH_TEST );
    glDisable( GL_LIGHTING );
    glColor3f( 1.0f, 1.0f, 1.0f );
    glPolygonMode( GL_FRONT_AND_BACK, GL_FILL );

    // logo
    glEnable( GL_BLEND );
    glBlendFunc( GL_SRC_ALPHA, GL_ONE_MINUS_SRC_ALPHA );
    const GLenum target = texture->getTarget();
    glEnable( target );
    texture->bind();
    glTexParameteri( target, GL_TEXTURE_MAG_FILTER, GL_LINEAR );
    glTexParameteri( target, GL_TEXTURE_MIN_FILTER, GL_LINEAR );
    
    const float tWidth = float( texture->getWidth( ) );
    const float tHeight = float( texture->getHeight( ) );

    const float width = target == GL_TEXTURE_2D ? 1.0f : tWidth;
    const float height = target == GL_TEXTURE_2D ? 1.0f : tHeight;

    glBegin( GL_QUADS ); {
        glTexCoord2f( 0, 0 );
        glVertex3f( 5.0f, 5.0f, 0.0f );

        glTexCoord2f( width, 0 );
        glVertex3f( tWidth + 5.0f, 5.0f, 0.0f );

        glTexCoord2f( width, height );
        glVertex3f( tWidth + 5.0f, tHeight + 5.0f, 0.0f );

        glTexCoord2f( 0, height );
        glVertex3f( 5.0f, tHeight + 5.0f, 0.0f );

    } glEnd();

    glDisable( target );
    glDisable( GL_BLEND );
    glEnable( GL_LIGHTING );
    glEnable( GL_DEPTH_TEST );
}

void Channel::_drawHelp()
{
    const FrameData& frameData = _getFrameData();
    std::string message = frameData.getMessage();

    if( !frameData.showHelp() && message.empty( ))
        return;

    applyBuffer();
    applyViewport();
    setupAssemblyState();

    glDisable( GL_LIGHTING );
    glDisable( GL_DEPTH_TEST );

    glColor3f( 1.f, 1.f, 1.f );

    const eq::PixelViewport& pvp = getPixelViewport();
    const eq::Viewport& vp = getViewport();
    const float height = pvp.h / vp.h;

    if( !message.empty( ))
    {
        const eq::Window::Font* font = getWindow()->getMediumFont();

        const float width = pvp.w / vp.w;
        const float xOffset = vp.x * width;

        const float yOffset = vp.y * height;
        const float yPos = 0.618f * height;
        float y = yPos - yOffset;

        for( size_t pos = message.find( '\n' ); pos != std::string::npos;
             pos = message.find( '\n' ))
        {
            glRasterPos3f( 10.f - xOffset, y, 0.99f );
            font->draw( message.substr( 0, pos ));
            message = message.substr( pos + 1 );
            y -= 22.f;
        }
        // last line
        glRasterPos3f( 10.f - xOffset, y, 0.99f );
        font->draw( message );
    }

    glMatrixMode( GL_PROJECTION );
    glLoadIdentity();
    applyScreenFrustum();
    glMatrixMode( GL_MODELVIEW );

    if( frameData.showHelp( ))
    {
        const eq::Window::Font* font = getWindow()->getSmallFont();
        std::string help = EqPly::getHelp();
        float y = height - 16.f;

        for( size_t pos = help.find( '\n' ); pos != std::string::npos;
             pos = help.find( '\n' ))
        {
            glRasterPos3f( 10.f, y, 0.99f );
            
            font->draw( help.substr( 0, pos ));
            help = help.substr( pos + 1 );
            y -= 16.f;
        }
        // last line
        glRasterPos3f( 10.f, y, 0.99f );
        font->draw( help );
    }

    resetAssemblyState();
}

void Channel::_updateNearFar( const mesh::BoundingSphere& boundingSphere )
{
    // compute dynamic near/far plane of whole model
    const FrameData& frameData = _getFrameData();

    const eq::Matrix4f& rotation     = frameData.getCameraRotation();
    const eq::Matrix4f headTransform = getHeadTransform() * rotation;

    eq::Matrix4f modelInv;
    compute_inverse( headTransform, modelInv );

    const eq::Vector3f zero  = modelInv * eq::Vector3f::ZERO;
    eq::Vector3f       front = modelInv * eq::Vector3f( 0.0f, 0.0f, -1.0f );

    front -= zero;
    front.normalize();
    front *= boundingSphere.w();

    const eq::Vector3f center =  
        frameData.getCameraPosition().get_sub_vector< 3 >() -
        boundingSphere.get_sub_vector< 3 >();
    const eq::Vector3f nearPoint  = headTransform * ( center - front );
    const eq::Vector3f farPoint   = headTransform * ( center + front );

    if( useOrtho( ))
    {
        EQASSERTINFO( fabs( farPoint.z() - nearPoint.z() ) > 
                      std::numeric_limits< float >::epsilon(),
                      nearPoint << " == " << farPoint );
        setNearFar( -nearPoint.z(), -farPoint.z() );
    }
    else
    {
        // estimate minimal value of near plane based on frustum size
        const eq::Frustumf& frustum = getFrustum();
        const float width  = fabs( frustum.right() - frustum.left() );
        const float height = fabs( frustum.top() - frustum.bottom() );
        const float size   = EQ_MIN( width, height );
        const float minNear = frustum.near_plane() / size * .001f;

        const float zNear = EQ_MAX( minNear, -nearPoint.z() );
        const float zFar  = EQ_MAX( zNear * 2.f, -farPoint.z() );

        setNearFar( zNear, zFar );
    }
}

}<|MERGE_RESOLUTION|>--- conflicted
+++ resolved
@@ -626,19 +626,6 @@
     if( !initData.useROI( ))
         return;
 
-<<<<<<< HEAD
-#if 1
-    declareRegion( eq::Viewport( state.getRegion( )));
-#else // test for regions outlining
-    eq::Viewport r1 = eq::Viewport( state.getRegion( )); r1.w /= 2;
-    eq::Viewport r2 = r1;  r2.x += r2.w;
-    declareRegion( r1 );
-    declareRegion( r2 );
-#endif
-
-#if 0
-=======
->>>>>>> 64373942
 #ifndef NDEBUG // region border
     const eq::PixelViewport& pvp = getPixelViewport();
     const eq::PixelViewport& region = getRegion();
@@ -665,7 +652,6 @@
         glVertex3f( rect[2], rect[3], -.99f );
         glVertex3f( rect[0], rect[3], -.99f );
     } glEnd();
-#endif
 #endif
 }
 
