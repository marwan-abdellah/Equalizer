--- conflicted
+++ resolved
@@ -441,13 +441,8 @@
     if( !view )
         return;
 
-<<<<<<< HEAD
-    const int32_t totalSteps = view->getIdleSteps();
-    if( totalSteps == 0 )
-=======
     const int32_t idleSteps = view->getIdleSteps();
     if( idleSteps == 0 )
->>>>>>> 2f9a2e3e
         return;
 
     // ready for the next FSAA
