
/* Copyright (c) 2006-2011, Stefan Eilemann <eile@equalizergraphics.com>
 *               2010, Cedric Stalder <cedric.stalder@gmail.com>
 *               2007, Tobias Wolf <twolf@access.unizh.ch>
 *
 * Redistribution and use in source and binary forms, with or without
 * modification, are permitted provided that the following conditions are met:
 *
 * - Redistributions of source code must retain the above copyright notice, this
 *   list of conditions and the following disclaimer.
 * - Redistributions in binary form must reproduce the above copyright notice,
 *   this list of conditions and the following disclaimer in the documentation
 *   and/or other materials provided with the distribution.
 * - Neither the name of Eyescale Software GmbH nor the names of its
 *   contributors may be used to endorse or promote products derived from this
 *   software without specific prior written permission.
 *
 * THIS SOFTWARE IS PROVIDED BY THE COPYRIGHT HOLDERS AND CONTRIBUTORS "AS IS"
 * AND ANY EXPRESS OR IMPLIED WARRANTIES, INCLUDING, BUT NOT LIMITED TO, THE
 * IMPLIED WARRANTIES OF MERCHANTABILITY AND FITNESS FOR A PARTICULAR PURPOSE
 * ARE DISCLAIMED. IN NO EVENT SHALL THE COPYRIGHT HOLDER OR CONTRIBUTORS BE
 * LIABLE FOR ANY DIRECT, INDIRECT, INCIDENTAL, SPECIAL, EXEMPLARY, OR
 * CONSEQUENTIAL DAMAGES (INCLUDING, BUT NOT LIMITED TO, PROCUREMENT OF
 * SUBSTITUTE GOODS OR SERVICES; LOSS OF USE, DATA, OR PROFITS; OR BUSINESS
 * INTERRUPTION) HOWEVER CAUSED AND ON ANY THEORY OF LIABILITY, WHETHER IN
 * CONTRACT, STRICT LIABILITY, OR TORT (INCLUDING NEGLIGENCE OR OTHERWISE)
 * ARISING IN ANY WAY OUT OF THE USE OF THIS SOFTWARE, EVEN IF ADVISED OF THE
 * POSSIBILITY OF SUCH DAMAGE.
 */

#include "channel.h"

#include "initData.h"
#include "config.h"
#include "configEvent.h"
#include "pipe.h"
#include "view.h"
#include "window.h"
#include "vertexBufferState.h"

// light parameters
static GLfloat lightPosition[] = {0.0f, 0.0f, 1.0f, 0.0f};
static GLfloat lightAmbient[]  = {0.1f, 0.1f, 0.1f, 1.0f};
static GLfloat lightDiffuse[]  = {0.8f, 0.8f, 0.8f, 1.0f};
static GLfloat lightSpecular[] = {0.8f, 0.8f, 0.8f, 1.0f};

// material properties
static GLfloat materialAmbient[]  = {0.2f, 0.2f, 0.2f, 1.0f};
static GLfloat materialDiffuse[]  = {0.8f, 0.8f, 0.8f, 1.0f};
static GLfloat materialSpecular[] = {0.5f, 0.5f, 0.5f, 1.0f};
static GLint  materialShininess   = 64;

#ifndef M_SQRT3_2
#  define M_SQRT3_2  0.86603f  /* sqrt(3)/2 */
#endif

namespace eqPly
{

Channel::Channel( eq::Window* parent )
        : eq::Channel( parent )
        , _model(0)
        , _modelID( co::base::UUID::ZERO )
        , _frameRestart( 0 )
{
}

bool Channel::configInit( const eq::uint128_t& initID )
{
    if( !eq::Channel::configInit( initID ))
        return false;

    setNearFar( 0.1f, 10.0f );
    _model = 0;
    _modelID = co::base::UUID::ZERO;
    return true;
}

bool Channel::configExit()
{
    for( size_t i = 0; i < eq::NUM_EYES; ++i )
    {
        delete _accum[ i ].buffer;
        _accum[ i ].buffer = 0;
    }

    return eq::Channel::configExit();
}

void Channel::frameClear( const eq::uint128_t& frameID )
{
    if( stopRendering( ))
        return;

    _initJitter();
    const FrameData& frameData = _getFrameData();
    const int32_t eyeIndex = co::base::getIndexOfLastBit( getEye() );
    if( _isDone() && !_accum[ eyeIndex ].transfer )
        return;

    applyBuffer();
    applyViewport();

    const eq::View* view = getView();
    if( view && frameData.getCurrentViewID() == view->getID( ))
        glClearColor( .4f, .4f, .4f, 1.0f );
#ifndef NDEBUG
    else if( getenv( "EQ_TAINT_CHANNELS" ))
    {
        const eq::Vector3ub color = getUniqueColor();
        glClearColor( color.r()/255.0f,
                      color.g()/255.0f,
                      color.b()/255.0f, 1.0f );
    }
#endif // NDEBUG
    else
        glClearColor( 0.f, 0.f, 0.f, 1.0f );

    glClear( GL_COLOR_BUFFER_BIT | GL_DEPTH_BUFFER_BIT );
}

void Channel::frameDraw( const eq::uint128_t& frameID )
{
    if( stopRendering( ))
        return;

    _initJitter();
    if( _isDone( ))
        return;

    const Model* model = _getModel();
    if( model )
        _updateNearFar( model->getBoundingSphere( ));

    // Setup OpenGL state
    eq::Channel::frameDraw( frameID );

    glLightfv( GL_LIGHT0, GL_POSITION, lightPosition );
    glLightfv( GL_LIGHT0, GL_AMBIENT,  lightAmbient  );
    glLightfv( GL_LIGHT0, GL_DIFFUSE,  lightDiffuse  );
    glLightfv( GL_LIGHT0, GL_SPECULAR, lightSpecular );

    glMaterialfv( GL_FRONT, GL_AMBIENT,   materialAmbient );
    glMaterialfv( GL_FRONT, GL_DIFFUSE,   materialDiffuse );
    glMaterialfv( GL_FRONT, GL_SPECULAR,  materialSpecular );
    glMateriali(  GL_FRONT, GL_SHININESS, materialShininess );

    const FrameData& frameData = _getFrameData();
    glPolygonMode( GL_FRONT_AND_BACK, 
                   frameData.useWireframe() ? GL_LINE : GL_FILL );

    const eq::Vector3f& position = frameData.getCameraPosition();

    glMultMatrixf( frameData.getCameraRotation().array );
    glTranslatef( position.x(), position.y(), position.z() );
    glMultMatrixf( frameData.getModelRotation().array );

    if( frameData.getColorMode() == COLOR_DEMO )
    {
        const eq::Vector3ub color = getUniqueColor();
        glColor3ub( color.r(), color.g(), color.b() );
    }
    else
        glColor3f( .75f, .75f, .75f );

    if( model )
        _drawModel( model );
    else
    {
        glNormal3f( 0.f, -1.f, 0.f );
        glBegin( GL_TRIANGLE_STRIP );
            glVertex3f(  .25f, 0.f,  .25f );
            glVertex3f( -.25f, 0.f,  .25f );
            glVertex3f(  .25f, 0.f, -.25f );
            glVertex3f( -.25f, 0.f, -.25f );
        glEnd();
    }

    Accum& accum = _accum[ co::base::getIndexOfLastBit( getEye()) ];
    accum.stepsDone = EQ_MAX( accum.stepsDone, 
                              getSubPixel().size * getPeriod( ));
    accum.transfer = true;
}

void Channel::frameAssemble( const eq::uint128_t& frameID )
{
    if( stopRendering( ))
        return;

    if( _isDone( ))
        return;

    Accum& accum = _accum[ co::base::getIndexOfLastBit( getEye()) ];

    if( getPixelViewport() != _currentPVP )
    {
        accum.transfer = true;

        if( accum.buffer && !accum.buffer->usesFBO( ))
        {
            EQWARN << "Current viewport different from view viewport, ";
            EQWARN << "idle anti-aliasing not implemented." << std::endl;
            accum.step = 0;
        }

        eq::Channel::frameAssemble( frameID );
        return;
    }
    // else
    
    bool subPixelALL = true;
    const eq::Frames& frames = getInputFrames();

    for( eq::Frames::const_iterator i = frames.begin(); i != frames.end(); ++i )
    {
        eq::Frame* frame = *i;
        const eq::SubPixel& curSubPixel = frame->getSubPixel();

        if( curSubPixel != eq::SubPixel::ALL )
            subPixelALL = false;

        accum.stepsDone = EQ_MAX( accum.stepsDone, 
                                  frame->getSubPixel().size*frame->getPeriod());
    }

    accum.transfer = subPixelALL;

    applyBuffer();
    applyViewport();
    setupAssemblyState();

    try
    {
        eq::Compositor::assembleFrames( getInputFrames(), this, accum.buffer );
    }
<<<<<<< HEAD
    catch( eq::Exception e )
=======
    catch( const co::Exception& e )
>>>>>>> ffe117dc
    {
        EQWARN << e.what() << std::endl;
    }

    resetAssemblyState();
}

void Channel::frameReadback( const eq::uint128_t& frameID )
{
    if( stopRendering( ))
        return;

    if( _isDone( ))
        return;

    // OPT: Drop alpha channel from all frames during network transport
    const FrameData& frameData = _getFrameData();
    const eq::Frames& frames = getOutputFrames();
    for( eq::Frames::const_iterator i = frames.begin(); i != frames.end(); ++i )
    {
        eq::Frame* frame = *i;
        frame->setAlphaUsage( false );
        
        if( frameData.isIdle( ))
            frame->setQuality( eq::Frame::BUFFER_COLOR, 1.f );
        else
            frame->setQuality( eq::Frame::BUFFER_COLOR, frameData.getQuality());
    }

    eq::Channel::frameReadback( frameID );
}

void Channel::frameStart( const eq::uint128_t& frameID,
                          const uint32_t frameNumber )
{
    if( stopRendering( ))
        return;

    for( size_t i = 0; i < eq::NUM_EYES; ++i )
        _accum[ i ].stepsDone = 0;

    eq::Channel::frameStart( frameID, frameNumber );
}

void Channel::frameViewStart( const eq::uint128_t& frameID )
{
    if( stopRendering( ))
        return;

    _currentPVP = getPixelViewport();
    _initJitter();
    eq::Channel::frameViewStart( frameID );
}

void Channel::frameFinish( const eq::uint128_t& frameID,
                           const uint32_t frameNumber )
{
    if( stopRendering( ))
        return;

    for( size_t i = 0; i < eq::NUM_EYES; ++i )
    {
        Accum& accum = _accum[ i ];
        if( accum.step > 0 )
        {
            if( static_cast< int32_t >( accum.stepsDone ) > accum.step )
                accum.step = 0;
            else
                accum.step -= accum.stepsDone;
        }
    }

    eq::Channel::frameFinish( frameID, frameNumber );
}

void Channel::frameViewFinish( const eq::uint128_t& frameID )
{
    if( stopRendering( ))
        return;

    applyBuffer();

    const FrameData& frameData = _getFrameData();
    Accum& accum = _accum[ co::base::getIndexOfLastBit( getEye()) ];

    if( accum.buffer )
    {
        const eq::PixelViewport& pvp = getPixelViewport();
        const bool isResized = accum.buffer->resize( pvp.w, pvp.h );

        if( isResized )
        {
            const View* view = static_cast< const View* >( getView( ));
            accum.buffer->clear();
            accum.step = view->getIdleSteps();
            accum.stepsDone = 0;
        }
        else if( frameData.isIdle( ))
        {
            setupAssemblyState();

            if( !_isDone() && accum.transfer )
                accum.buffer->accum();
            accum.buffer->display();

            resetAssemblyState();
        }
    }

    applyViewport();
    _drawOverlay();
    _drawHelp();

    if( frameData.useStatistics())
        drawStatistics();

    ConfigEvent event;
    event.data.originator = getID();
    event.data.type = ConfigEvent::IDLE_AA_LEFT;

    if( frameData.isIdle( ))
    {
        int32_t maxSteps = 0;
        for( size_t i = 0; i < eq::NUM_EYES; ++i )
            maxSteps = EQ_MAX( maxSteps, _accum[i].step );

        event.steps = maxSteps;
    }
    else
    {
        const View* view = static_cast< const View* >( getView( ));
        if( view )
            event.steps = view->getIdleSteps();
        else
            event.steps = 0;
    }

    // if _jitterStep == 0 and no user redraw event happened, the app will exit
    // FSAA idle mode and block on the next redraw event.
    eq::Config* config = getConfig();
    config->sendEvent( event );
}

bool Channel::useOrtho() const
{
    const FrameData& frameData = _getFrameData();
    return frameData.useOrtho();
}

const FrameData& Channel::_getFrameData() const
{
    const Pipe* pipe = static_cast<const Pipe*>( getPipe( ));
    return pipe->getFrameData();
}

bool Channel::_isDone() const
{
    const FrameData& frameData = _getFrameData();
    if( !frameData.isIdle( ))
        return false;

    const eq::SubPixel& subpixel = getSubPixel();
    const Accum& accum = _accum[ co::base::getIndexOfLastBit( getEye()) ];
    return static_cast< int32_t >( subpixel.index ) >= accum.step;
}

void Channel::_initJitter()
{
    if( !_initAccum( ))
        return;

    const FrameData& frameData = _getFrameData();
    if( frameData.isIdle( ))
        return;

    const View* view = static_cast< const View* >( getView( ));
    if( !view )
        return;

    const uint32_t totalSteps = view->getIdleSteps();

    if( totalSteps == 0 )
        return;

    // ready for the next FSAA
    Accum& accum = _accum[ co::base::getIndexOfLastBit( getEye()) ];

    if( accum.buffer )
        accum.buffer->clear();
    accum.step = totalSteps;
}

bool Channel::_initAccum()
{
    View* view = static_cast< View* >( getNativeView( ));
    if( !view ) // Only alloc accum for dest
        return true;

    const eq::Eye eye = getEye();
    Accum& accum = _accum[ co::base::getIndexOfLastBit( eye ) ];

    if( accum.buffer ) // already done
        return true;

    if( accum.step == -1 ) // accum init failed last time
        return false;

    // Check unsupported cases
    if( !eq::util::Accum::usesFBO( glewGetContext( )))
    {
        for( size_t i = 0; i < eq::NUM_EYES; ++i )
        {
            if( _accum[ i ].buffer )
            {
                EQWARN << "glAccum-based accumulation does not support "
                       << "stereo, disabling idle anti-aliasing."
                       << std::endl;
                for( size_t j = 0; j < eq::NUM_EYES; ++j )
                {
                    delete _accum[ j ].buffer;
                    _accum[ j ].buffer = 0;
                    _accum[ j ].step = -1;
                }

                view->setIdleSteps( 0 );
                return false;
            }
        }
    }

    // set up accumulation buffer
    accum.buffer = new eq::util::Accum( glewGetContext( ));
    const eq::PixelViewport& pvp = getPixelViewport();
    EQASSERT( pvp.isValid( ));

    if( !accum.buffer->init( pvp, getWindow()->getColorFormat( )) ||
        accum.buffer->getMaxSteps() < 256 )
    {
        EQWARN <<"Accumulation buffer initialization failed, "
               << "idle AA not available." << std::endl;
        delete accum.buffer;
        accum.buffer = 0;
        accum.step = -1;
        return false;
    }

    // else
    EQVERB << "Initialized "
           << (accum.buffer->usesFBO() ? "FBO accum" : "glAccum")
           << " buffer for " << getName() << " " << getEye() 
           << std::endl;

    view->setIdleSteps( accum.buffer ? 256 : 0 );
    return true;
}

bool Channel::stopRendering() const
{ 
    return getPipe()->getCurrentFrame() < _frameRestart; 
}

eq::Vector2f Channel::getJitter() const
{
    const FrameData& frameData = _getFrameData();
    const Accum& accum = _accum[ co::base::getIndexOfLastBit( getEye()) ];

    if( !frameData.isIdle() || accum.step <= 0 )
        return eq::Channel::getJitter();

    const View* view = static_cast< const View* >( getView( ));
    if( !view || view->getIdleSteps() != 256 )
        return eq::Vector2f::ZERO;

    eq::Vector2i jitterStep = _getJitterStep();
    if( jitterStep == eq::Vector2i::ZERO )
        return eq::Vector2f::ZERO;

    const eq::PixelViewport& pvp = getPixelViewport();
    const float pvp_w = float( pvp.w );
    const float pvp_h = float( pvp.h );
    const float frustum_w = float(( getFrustum().get_width( )));
    const float frustum_h = float(( getFrustum().get_height( )));

    const float pixel_w = frustum_w / pvp_w;
    const float pixel_h = frustum_h / pvp_h;

    const float sampleSize = 16.f; // sqrt( 256 )
    const float subpixel_w = pixel_w / sampleSize;
    const float subpixel_h = pixel_h / sampleSize;

    // Sample value randomly computed within the subpixel
    co::base::RNG rng;
    float value_i = rng.get< float >() * subpixel_w
                    + float( jitterStep.x( )) * subpixel_w;

    float value_j = rng.get< float >() * subpixel_h
                    + float( jitterStep.y( )) * subpixel_h;

    const eq::Pixel& pixel = getPixel();
    value_i /= float( pixel.w );
    value_j /= float( pixel.h );

    return eq::Vector2f( value_i, value_j );
}

namespace
{
static const uint32_t _primes[100] = {
    739, 743, 751, 757, 761, 769, 773, 787, 797, 809, 811, 821, 823, 827, 829,
    839, 853, 857, 859, 863, 877, 881, 883, 887, 907, 911, 919, 929, 937, 941,
    947, 953, 967, 971, 977, 983, 991, 997, 1009, 1013, 1019, 1021, 1031, 1033,
    1039, 1049, 1051, 1061, 1063, 1069, 1087, 1091, 1093, 1097, 1103, 1109,
    1117, 1123, 1129, 1151, 1153, 1163, 1171, 1181, 1187, 1193, 1201, 1213,
    1217, 1223, 1229, 1231, 1237, 1249, 1259, 1277, 1279, 1283, 1289, 1291,
    1297, 1301, 1303, 1307, 1319, 1321, 1327, 1361, 1367, 1373, 1381, 1399,
    1409, 1423, 1427, 1429, 1433, 1439, 1447, 1451 };
}

eq::Vector2i Channel::_getJitterStep() const
{
    const eq::SubPixel& subPixel = getSubPixel();
    const uint32_t channelID = subPixel.index;
    const View* view = static_cast< const View* >( getView( ));
    if( !view )
        return eq::Vector2i::ZERO;

    const uint32_t totalSteps = view->getIdleSteps();
    if( totalSteps != 256 )
        return eq::Vector2i::ZERO;

    const Accum& accum = _accum[ co::base::getIndexOfLastBit( getEye()) ];
    const uint32_t subset = totalSteps / getSubPixel().size;
    const uint32_t idx = 
        ( accum.step * _primes[ channelID ] ) % subset + ( channelID * subset );

    const uint32_t sampleSize = 16;
    const int dx = idx % sampleSize;
    const int dy = idx / sampleSize;

    return eq::Vector2i( dx, dy );
}

const Model* Channel::_getModel()
{
    Config*     config = static_cast< Config* >( getConfig( ));
    const View* view   = static_cast< const View* >( getView( ));
    const FrameData& frameData = _getFrameData();
    EQASSERT( !view || dynamic_cast< const View* >( getView( )));

    eq::uint128_t id = view ? view->getModelID() : frameData.getModelID();
    if( id == co::base::UUID::ZERO )
        id = frameData.getModelID();
    if( id != _modelID )
    {
        _model = config->getModel( id );
        _modelID = id;
    }

    return _model;
}

void Channel::_drawModel( const Model* model )
{
    Window*            window    = static_cast< Window* >( getWindow( ));
    VertexBufferState& state     = window->getState();
    const FrameData&   frameData = _getFrameData();
    const eq::Range&   range     = getRange();
    eq::FrustumCullerf culler;

    if( frameData.getColorMode() == COLOR_MODEL && model->hasColors( ))
        state.setColors( true );
    else
        state.setColors( false );
    state.setChannel( this );

    _initFrustum( culler, model->getBoundingSphere( ));

    const eq::Pipe* pipe = getPipe();
    const GLuint program = state.getProgram( pipe );
    if( program != VertexBufferState::INVALID )
        glUseProgram( program );
    
    model->beginRendering( state );
    
#ifndef NDEBUG
    size_t verticesRendered = 0;
    size_t verticesOverlap  = 0;
#endif

    // start with root node
    std::vector< const mesh::VertexBufferBase* > candidates;
    candidates.push_back( model );

    while( !candidates.empty() )
    {
        if( stopRendering( ))
            return;

        const mesh::VertexBufferBase* treeNode = candidates.back();
        candidates.pop_back();
            
        // completely out of range check
        if( treeNode->getRange()[0] >= range.end || 
            treeNode->getRange()[1] < range.start )
            continue;
            
        // bounding sphere view frustum culling
        const vmml::Visibility visibility =
            culler.test_sphere( treeNode->getBoundingSphere( ));

        switch( visibility )
        {
            case vmml::VISIBILITY_FULL:
                // if fully visible and fully in range, render it
                if( range == eq::Range::ALL || 
                    ( treeNode->getRange()[0] >= range.start && 
                      treeNode->getRange()[1] < range.end ))
                {
                    treeNode->render( state );
                    //treeNode->renderBoundingSphere( state );
#ifndef NDEBUG
                    verticesRendered += treeNode->getNumberOfVertices();
#endif
                    break;
                }
                // partial range, fall through to partial visibility

            case vmml::VISIBILITY_PARTIAL:
            {
                const mesh::VertexBufferBase* left  = treeNode->getLeft();
                const mesh::VertexBufferBase* right = treeNode->getRight();
            
                if( !left && !right )
                {
                    if( treeNode->getRange()[0] >= range.start )
                    {
                        treeNode->render( state );
                        //treeNode->renderBoundingSphere( state );
#ifndef NDEBUG
                        verticesRendered += treeNode->getNumberOfVertices();
                        if( visibility == vmml::VISIBILITY_PARTIAL )
                            verticesOverlap  += treeNode->getNumberOfVertices();
#endif
                    }
                    // else drop, to be drawn by 'previous' channel
                }
                else
                {
                    if( left )
                        candidates.push_back( left );
                    if( right )
                        candidates.push_back( right );
                }
                break;
            }
            case vmml::VISIBILITY_NONE:
                // do nothing
                break;
        }
    }
    
    model->endRendering( state );
    state.setChannel( 0 );

    if( program != VertexBufferState::INVALID )
        glUseProgram( 0 );

#ifndef NDEBUG
    const size_t verticesTotal = model->getNumberOfVertices();
    EQLOG( LOG_CULL ) 
        << getName() << " rendered " << verticesRendered * 100 / verticesTotal
        << "% of model, overlap <= " << verticesOverlap * 100 / verticesTotal
        << "%" << std::endl;
#endif    
}

void Channel::_drawOverlay()
{
    // Draw the overlay logo
    const Window* window = static_cast<Window*>( getWindow( ));
    const eq::util::Texture* texture = window->getLogoTexture();
    if( !texture )
        return;

    glPolygonMode( GL_FRONT_AND_BACK, GL_FILL );
    glMatrixMode( GL_PROJECTION );
    glLoadIdentity();
    applyScreenFrustum();
    glMatrixMode( GL_MODELVIEW );
    glLoadIdentity();

    glDisable( GL_DEPTH_TEST );
    glDisable( GL_LIGHTING );
    glColor3f( 1.0f, 1.0f, 1.0f );

#if 1
    // border
    const eq::PixelViewport& pvp = getPixelViewport();
    const eq::Viewport& vp = getViewport();
    const float w = pvp.w / vp.w - .5f;
    const float h = pvp.h / vp.h - .5f;

    glBegin( GL_LINE_LOOP );
    {
        glVertex3f( .5f, .5f, 0.f );
        glVertex3f(   w, .5f, 0.f );
        glVertex3f(   w,   h, 0.f );
        glVertex3f( .5f,   h, 0.f );
    } 
    glEnd();
#endif

    // logo
    glEnable( GL_BLEND );
    glBlendFunc( GL_SRC_ALPHA, GL_ONE_MINUS_SRC_ALPHA );
    const GLenum target = texture->getTarget();
    glEnable( target );
    texture->bind();
    glTexParameteri( target, GL_TEXTURE_MAG_FILTER, GL_LINEAR );
    glTexParameteri( target, GL_TEXTURE_MIN_FILTER, GL_LINEAR );
    
    const float tWidth = float( texture->getWidth( ) );
    const float tHeight = float( texture->getHeight( ) );

    const float width = target == GL_TEXTURE_2D ? 1.0f : tWidth;
    const float height = target == GL_TEXTURE_2D ? 1.0f : tHeight;

    glBegin( GL_QUADS ); {
        glTexCoord2f( 0, 0 );
        glVertex3f( 5.0f, 5.0f, 0.0f );

        glTexCoord2f( width, 0 );
        glVertex3f( tWidth + 5.0f, 5.0f, 0.0f );

        glTexCoord2f( width, height );
        glVertex3f( tWidth + 5.0f, tHeight + 5.0f, 0.0f );

        glTexCoord2f( 0, height );
        glVertex3f( 5.0f, tHeight + 5.0f, 0.0f );

    } glEnd();

    glDisable( target );
    glDisable( GL_BLEND );
    glEnable( GL_LIGHTING );
    glEnable( GL_DEPTH_TEST );
}

void Channel::_drawHelp()
{
    const FrameData& frameData = _getFrameData();
    std::string message = frameData.getMessage();

    if( !frameData.showHelp() && message.empty( ))
        return;

    applyBuffer();
    applyViewport();
    setupAssemblyState();

    glDisable( GL_LIGHTING );
    glDisable( GL_DEPTH_TEST );

    glColor3f( 1.f, 1.f, 1.f );

    if( frameData.showHelp( ))
    {
        const eq::Window::Font* font = getWindow()->getSmallFont();
        std::string help = EqPly::getHelp();
        float y = 340.f;

        for( size_t pos = help.find( '\n' ); pos != std::string::npos;
             pos = help.find( '\n' ))
        {
            glRasterPos3f( 10.f, y, 0.99f );
            
            font->draw( help.substr( 0, pos ));
            help = help.substr( pos + 1 );
            y -= 16.f;
        }
        // last line
        glRasterPos3f( 10.f, y, 0.99f );
        font->draw( help );
    }

    if( !message.empty( ))
    {
        const eq::Window::Font* font = getWindow()->getMediumFont();

        const eq::Viewport& vp = getViewport();
        const eq::PixelViewport& pvp = getPixelViewport();

        const float width = pvp.w / vp.w;
        const float xOffset = vp.x * width;

        const float height = pvp.h / vp.h;
        const float yOffset = vp.y * height;
        const float yMiddle = 0.5f * height;
        float y = yMiddle - yOffset;

        for( size_t pos = message.find( '\n' ); pos != std::string::npos;
             pos = message.find( '\n' ))
        {
            glRasterPos3f( 10.f - xOffset, y, 0.99f );
            
            font->draw( message.substr( 0, pos ));
            message = message.substr( pos + 1 );
            y -= 22.f;
        }
        // last line
        glRasterPos3f( 10.f - xOffset, y, 0.99f );
        font->draw( message );
    }

    resetAssemblyState();
}

void Channel::_updateNearFar( const mesh::BoundingSphere& boundingSphere )
{
    // compute dynamic near/far plane of whole model
    const FrameData& frameData = _getFrameData();

    const eq::Matrix4f& rotation     = frameData.getCameraRotation();
    const eq::Matrix4f headTransform = getHeadTransform() * rotation;

    eq::Matrix4f modelInv;
    compute_inverse( headTransform, modelInv );

    const eq::Vector3f zero  = modelInv * eq::Vector3f::ZERO;
    eq::Vector3f       front = modelInv * eq::Vector3f( 0.0f, 0.0f, -1.0f );

    front -= zero;
    front.normalize();
    front *= boundingSphere.w();

    const eq::Vector3f center =  
        frameData.getCameraPosition().get_sub_vector< 3 >() -
        boundingSphere.get_sub_vector< 3 >();
    const eq::Vector3f nearPoint  = headTransform * ( center - front );
    const eq::Vector3f farPoint   = headTransform * ( center + front );

    if( useOrtho( ))
    {
        EQASSERTINFO( fabs( farPoint.z() - nearPoint.z() ) > 
                      std::numeric_limits< float >::epsilon(),
                      nearPoint << " == " << farPoint );
        setNearFar( -nearPoint.z(), -farPoint.z() );
    }
    else
    {
        // estimate minimal value of near plane based on frustum size
        const eq::Frustumf& frustum = getFrustum();
        const float width  = fabs( frustum.right() - frustum.left() );
        const float height = fabs( frustum.top() - frustum.bottom() );
        const float size   = EQ_MIN( width, height );
        const float minNear = frustum.near_plane() / size * .001f;

        const float zNear = EQ_MAX( minNear, -nearPoint.z() );
        const float zFar  = EQ_MAX( zNear * 2.f, -farPoint.z() );

        setNearFar( zNear, zFar );
    }
}

void Channel::_initFrustum( eq::FrustumCullerf& culler,
                            const mesh::BoundingSphere& boundingSphere )
{
    // setup frustum cull helper
    const FrameData& frameData = _getFrameData();
    const eq::Matrix4f& rotation = frameData.getCameraRotation();
    const eq::Matrix4f& modelRotation = frameData.getModelRotation();
    eq::Matrix4f position = eq::Matrix4f::IDENTITY;
    position.set_translation( frameData.getCameraPosition());

    const eq::Matrix4f& xfm = getHeadTransform();
    const eq::Matrix4f modelView = xfm * rotation * position * modelRotation;

    const eq::Frustumf& frustum = getFrustum();
    const eq::Matrix4f projection = useOrtho() ? frustum.compute_ortho_matrix():
                                                 frustum.compute_matrix();
    culler.setup( projection * modelView );
}
}<|MERGE_RESOLUTION|>--- conflicted
+++ resolved
@@ -233,11 +233,7 @@
     {
         eq::Compositor::assembleFrames( getInputFrames(), this, accum.buffer );
     }
-<<<<<<< HEAD
-    catch( eq::Exception e )
-=======
     catch( const co::Exception& e )
->>>>>>> ffe117dc
     {
         EQWARN << e.what() << std::endl;
     }
