--- conflicted
+++ resolved
@@ -198,13 +198,9 @@
             clock.reset();
             while( clock.getTime64() < 100 /*ms*/ )
             {
-<<<<<<< HEAD
                 image->startReadback( eq::Frame::BUFFER_COLOR, pvp, zoom,
                                       glObjects );
                 image->finishReadback( zoom, glObjects->glewGetContext( ));
-=======
-                image->readback( eq::Frame::BUFFER_COLOR, pvp, zoom, glObjects);
->>>>>>> d5b66717
                 ++nLoops;
             }
             glFinish();
