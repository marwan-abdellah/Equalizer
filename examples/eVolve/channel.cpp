
/* Copyright (c) 2006-2011, Stefan Eilemann <eile@equalizergraphics.com>
 *               2007-2009, Maxim Makhinya
 *
 * Redistribution and use in source and binary forms, with or without
 * modification, are permitted provided that the following conditions are met:
 *
 * - Redistributions of source code must retain the above copyright notice, this
 *   list of conditions and the following disclaimer.
 * - Redistributions in binary form must reproduce the above copyright notice,
 *   this list of conditions and the following disclaimer in the documentation
 *   and/or other materials provided with the distribution.
 * - Neither the name of Eyescale Software GmbH nor the names of its
 *   contributors may be used to endorse or promote products derived from this
 *   software without specific prior written permission.
 *
 * THIS SOFTWARE IS PROVIDED BY THE COPYRIGHT HOLDERS AND CONTRIBUTORS "AS IS"
 * AND ANY EXPRESS OR IMPLIED WARRANTIES, INCLUDING, BUT NOT LIMITED TO, THE
 * IMPLIED WARRANTIES OF MERCHANTABILITY AND FITNESS FOR A PARTICULAR PURPOSE
 * ARE DISCLAIMED. IN NO EVENT SHALL THE COPYRIGHT HOLDER OR CONTRIBUTORS BE
 * LIABLE FOR ANY DIRECT, INDIRECT, INCIDENTAL, SPECIAL, EXEMPLARY, OR
 * CONSEQUENTIAL DAMAGES (INCLUDING, BUT NOT LIMITED TO, PROCUREMENT OF
 * SUBSTITUTE GOODS OR SERVICES; LOSS OF USE, DATA, OR PROFITS; OR BUSINESS
 * INTERRUPTION) HOWEVER CAUSED AND ON ANY THEORY OF LIABILITY, WHETHER IN
 * CONTRACT, STRICT LIABILITY, OR TORT (INCLUDING NEGLIGENCE OR OTHERWISE)
 * ARISING IN ANY WAY OUT OF THE USE OF THIS SOFTWARE, EVEN IF ADVISED OF THE
 * POSSIBILITY OF SUCH DAMAGE.
 */

#include "channel.h"

#include "frameData.h"
#include "initData.h"
#include "node.h"
#include "pipe.h"
#include "window.h"
#include "hlp.h"
#include "framesOrderer.h"

namespace eVolve
{
Channel::Channel( eq::Window* parent )
        : eq::Channel( parent )
        , _bgColor( eq::Vector3f::ZERO )
        , _drawRange( eq::Range::ALL )
{
    eq::FrameData* frameData = new eq::FrameData;
    frameData->setBuffers( eq::Frame::BUFFER_COLOR );
    _frame.setData( frameData );
}

static void checkError( const std::string& msg ) 
{
    const GLenum error = glGetError();
    if (error != GL_NO_ERROR)
        EQERROR << msg << " GL Error: " << error << std::endl;
}


bool Channel::configInit( const eq::uint128_t& initID )
{
    if( !eq::Channel::configInit( initID ))
        return false;

    setNearFar( 0.001f, 10.0f );

    if( getenv( "EQ_TAINT_CHANNELS" ))
    {
        _bgColor = getUniqueColor();
        _bgColor /= 255.f;
    }

    return true;
}

void Channel::frameStart( const eq::uint128_t& frameID, const uint32_t frameNumber )
{
    _drawRange = eq::Range::ALL;
    eq::Channel::frameStart( frameID, frameNumber );
}

void Channel::frameClear( const eq::uint128_t& frameID )
{
    applyBuffer();
    applyViewport();

    if( getRange() == eq::Range::ALL )
        glClearColor( _bgColor.r(), _bgColor.g(), _bgColor.b(), 1.0f );
    else
        glClearColor( 0.0f, 0.0f, 0.0f, 1.0f );

    glClear( GL_COLOR_BUFFER_BIT );
}


static void setLights( eq::Matrix4f& invRotationM )
{
    GLfloat lightAmbient[]  = {0.05f, 0.05f, 0.05f, 1.0f};
    GLfloat lightDiffuse[]  = {0.9f , 0.9f , 0.9f , 1.0f};
    GLfloat lightSpecular[] = {0.8f , 0.8f , 0.8f , 1.0f};
    GLfloat lightPosition[] = {1.0f , 1.0f , 1.0f , 0.0f};

    glLightfv( GL_LIGHT0, GL_AMBIENT,  lightAmbient  );
    glLightfv( GL_LIGHT0, GL_DIFFUSE,  lightDiffuse  );
    glLightfv( GL_LIGHT0, GL_SPECULAR, lightSpecular );

    // rotate light in the opposite direction of the model rotation to keep
    // light position constant and avoid recalculating normals in the fragment
    // shader
    glPushMatrix();
    glMultMatrixf( invRotationM.array );
    glLightfv( GL_LIGHT0, GL_POSITION, lightPosition );
    glPopMatrix();
}


void Channel::frameDraw( const eq::uint128_t& frameID )
{
    // Setup frustum
    EQ_GL_CALL( applyBuffer( ));
    EQ_GL_CALL( applyViewport( ));
    
    EQ_GL_CALL( glMatrixMode( GL_PROJECTION ));
    EQ_GL_CALL( glLoadIdentity( ));
    EQ_GL_CALL( applyFrustum( ));

    EQ_GL_CALL( glMatrixMode( GL_MODELVIEW ));
    EQ_GL_CALL( glLoadIdentity( ));

    // Setup lights before applying head transform, so the light will be
    // consistent in the cave
    const FrameData&    frameData   = _getFrameData();
    const eq::Matrix4f& rotation    = frameData.getRotation();
    const eq::Vector3f& translation = frameData.getTranslation();

    eq::Matrix4f     invRotationM;
    rotation.inverse( invRotationM );
    setLights( invRotationM );

    EQ_GL_CALL( applyHeadTransform( ));

    glTranslatef(  translation.x(), translation.y(), translation.z() );
    glMultMatrixf( rotation.array );

    Pipe*     pipe     = static_cast<Pipe*>( getPipe( ));
    Renderer* renderer = pipe->getRenderer();
    EQASSERT( renderer );

    eq::Matrix4f  modelviewM;     // modelview matrix
    eq::Matrix3f  modelviewITM;   // modelview inversed transposed matrix
    _calcMVandITMV( modelviewM, modelviewITM );

    const eq::Range& range = getRange();
    renderer->render( range, modelviewM, modelviewITM, invRotationM );

    checkError( "error during rendering " );

    _drawRange = range;

#ifndef NDEBUG
    outlineViewport();
#endif
}

bool Channel::useOrtho() const
{
    const FrameData& frameData = _getFrameData();
    return frameData.useOrtho();
}

const FrameData& Channel::_getFrameData() const
{
    const Pipe* pipe = static_cast< const Pipe* >( getPipe( ));
    return pipe->getFrameData();
}

void Channel::_calcMVandITMV(
                            eq::Matrix4f& modelviewM,
                            eq::Matrix3f& modelviewITM ) const
{
    const FrameData& frameData = _getFrameData();
    const Pipe*      pipe      = static_cast< const Pipe* >( getPipe( ));
    const Renderer*  renderer  = pipe->getRenderer();

    if( renderer )
    {
        const VolumeScaling& volScaling = renderer->getVolumeScaling();
        
        eq::Matrix4f scale( eq::Matrix4f::ZERO );
        scale.at(0,0) = volScaling.W;
        scale.at(1,1) = volScaling.H;
        scale.at(2,2) = volScaling.D;
        scale.at(3,3) = 1.f;
        
        modelviewM = scale * frameData.getRotation();
    }
    modelviewM.set_translation( frameData.getTranslation( ));
    modelviewM = getHeadTransform() * modelviewM;

    //calculate inverse transposed matrix
    eq::Matrix4f modelviewIM;
    modelviewM.inverse( modelviewIM );
    eq::Matrix3f( modelviewIM ).transpose_to(  modelviewITM  );
}


static void _expandPVP( eq::PixelViewport& pvp, const eq::Images& images,
                        const eq::Vector2i& offset )
{
    for( eq::Images::const_iterator i = images.begin();
         i != images.end(); ++i )
    {
        const eq::PixelViewport imagePVP = (*i)->getPixelViewport() + offset;
        pvp.merge( imagePVP );
    }
}


void Channel::clearViewport( const eq::PixelViewport &pvp )
{
    // clear given area
    glScissor(  pvp.x, pvp.y, pvp.w, pvp.h );
    glClearColor( _bgColor.r(), _bgColor.g(), _bgColor.b(), 1.0f );
    glClear( GL_COLOR_BUFFER_BIT );

    // restore assembly state
    const eq::PixelViewport& windowPVP = getWindow()->getPixelViewport();
    glScissor( 0, 0, windowPVP.w, windowPVP.h );
}

void Channel::_orderFrames( eq::Frames& frames )
{
    eq::Matrix4f        modelviewM;   // modelview matrix
    eq::Matrix3f        modelviewITM; // modelview inversed transposed matrix
    const FrameData&    frameData = _getFrameData();
    const eq::Matrix4f& rotation  = frameData.getRotation();

    if( !useOrtho( ))
        _calcMVandITMV( modelviewM, modelviewITM );

    orderFrames( frames, modelviewM, modelviewITM, rotation, useOrtho( ));
}


void Channel::frameAssemble( const eq::uint128_t& frameID )
{
    const bool composeOnly = (_drawRange == eq::Range::ALL);
    eq::FrameData* data = _frame.getData();

    _startAssemble();

    const eq::Frames& frames = getInputFrames();
    eq::PixelViewport  coveredPVP;
    eq::Frames    dbFrames;
    eq::Zoom           zoom( eq::Zoom::NONE );

    // Make sure all frames are ready and gather some information on them
    for( eq::Frames::const_iterator i = frames.begin();
         i != frames.end(); ++i )
    {
        eq::Frame* frame = *i;
        {
            eq::ChannelStatistics stat( eq::Statistic::CHANNEL_FRAME_WAIT_READY,
                                        this );
            frame->waitReady( );
        }
        const eq::Range& range = frame->getRange();
        if( range == eq::Range::ALL ) // 2D frame, assemble directly
            eq::Compositor::assembleFrame( frame, this );
        else
        {
            dbFrames.push_back( frame );
            zoom = frame->getZoom();
            _expandPVP( coveredPVP, frame->getImages(), frame->getOffset() );
        }
    }
    coveredPVP.intersect( getPixelViewport( ));

    if( dbFrames.empty( ))
    {
        resetAssemblyState();
        return;
    }

    // calculate correct frames sequence
    if( !composeOnly && coveredPVP.hasArea( ))
    {
        _frame.clear();
        data->setRange( _drawRange );
        dbFrames.push_back( &_frame );
    }

    _orderFrames( dbFrames );

    // check if current frame is in proper position, read back if not
    if( !composeOnly )
    {
        if( _bgColor == eq::Vector3f::ZERO && dbFrames.front() == &_frame )
            dbFrames.erase( dbFrames.begin( ));
        else if( coveredPVP.hasArea())
        {
            eq::Window::ObjectManager* glObjects = getObjectManager();

            _frame.setOffset( eq::Vector2i( 0, 0 ));
            _frame.setZoom( zoom );
            data->setPixelViewport( coveredPVP );
            _frame.readback( glObjects, getDrawableConfig( ));
            clearViewport( coveredPVP );

            // offset for assembly
            _frame.setOffset( eq::Vector2i( coveredPVP.x, coveredPVP.y ));
        }
    }

    // blend DB frames in order
    try
    {
        eq::Compositor::assembleFramesSorted( dbFrames, this, 0, 
                                              true /*blendAlpha*/ );
    }
<<<<<<< HEAD
    catch( eq::Exception e )
=======
    catch( const co::Exception& e )
>>>>>>> ffe117dc
    {
        EQWARN << e.what() << std::endl;
    }

    resetAssemblyState();

    // Update range
    _drawRange = getRange();
}

void Channel::_startAssemble()
{
    applyBuffer();
    applyViewport();
    setupAssemblyState();
}   

void Channel::frameReadback( const eq::uint128_t& frameID )
{
    // Drop depth buffer flag from all output frames
    const eq::Frames& frames = getOutputFrames();
    const FrameData& frameData = _getFrameData();
    for( eq::Frames::const_iterator i = frames.begin(); 
         i != frames.end(); ++i )
    {
        eq::Frame* frame = *i;
        frame->setQuality( eq::Frame::BUFFER_COLOR, frameData.getQuality());
        frame->disableBuffer( eq::Frame::BUFFER_DEPTH );
    }

    eq::Channel::frameReadback( frameID );
}

void Channel::frameViewFinish( const eq::uint128_t& frameID )
{
    _drawHelp();
    _drawLogo();
}

void Channel::_drawLogo( )
{
    // Draw the overlay logo
    const Window* window = static_cast<Window*>( getWindow( ));
    const eq::util::Texture* texture = window->getLogoTexture();
    if( !texture )
        return;

    glMatrixMode( GL_PROJECTION );
    glLoadIdentity();
    applyScreenFrustum();
    glMatrixMode( GL_MODELVIEW );
    glLoadIdentity();

    glDisable( GL_DEPTH_TEST );
    glDisable( GL_LIGHTING );
    glEnable( GL_BLEND );
    glBlendFunc( GL_SRC_ALPHA, GL_ONE_MINUS_SRC_ALPHA );

    glColor3f( 1.0f, 1.0f, 1.0f );
    const GLenum target = texture->getTarget();
    glEnable( target );
    texture->bind();
    glTexParameteri( target, GL_TEXTURE_MAG_FILTER, GL_LINEAR );
    glTexParameteri( target, GL_TEXTURE_MIN_FILTER, GL_LINEAR );
    
    const float tWidth = float( texture->getWidth( ) );
    const float tHeight = float( texture->getHeight( ) );

    const float width = target == GL_TEXTURE_2D ? 1.0f : tWidth;
    const float height = target == GL_TEXTURE_2D ? 1.0f : tHeight;

    glBegin( GL_QUADS ); {
        glTexCoord2f( 0, 0 );
        glVertex3f( 5.0f, 5.0f, 0.0f );

        glTexCoord2f( width, 0 );
        glVertex3f( tWidth + 5.0f, 5.0f, 0.0f );

        glTexCoord2f( width, height );
        glVertex3f( tWidth + 5.0f, tHeight + 5.0f, 0.0f );

        glTexCoord2f( 0, height );
        glVertex3f( 5.0f, tHeight + 5.0f, 0.0f );

    } glEnd();

    glDisable( target );
    glDisable( GL_BLEND );
}

void Channel::_drawHelp()
{
    const FrameData& frameData = _getFrameData();
    std::string message = frameData.getMessage();

    if( !frameData.showHelp() && message.empty( ))
        return;

    applyBuffer();
    applyViewport();
    setupAssemblyState();

    glDisable( GL_LIGHTING );
    glDisable( GL_DEPTH_TEST );

    glColor3f( 1.f, 1.f, 1.f );

    if( frameData.showHelp( ))
    {
        const eq::Window::Font* font = getWindow()->getSmallFont();
        std::string help = EVolve::getHelp();
        float y = 340.f;

        for( size_t pos = help.find( '\n' ); pos != std::string::npos;
             pos = help.find( '\n' ))
        {
            glRasterPos3f( 10.f, y, 0.99f );

            font->draw( help.substr( 0, pos ));
            help = help.substr( pos + 1 );
            y -= 16.f;
        }
        // last line
        glRasterPos3f( 10.f, y, 0.99f );
        font->draw( help );
    }

    if( !message.empty( ))
    {
        const eq::Window::Font* font = getWindow()->getMediumFont();

        const eq::Viewport& vp = getViewport();
        const eq::PixelViewport& pvp = getPixelViewport();

        const float width = pvp.w / vp.w;
        const float xOffset = vp.x * width;

        const float height = pvp.h / vp.h;
        const float yOffset = vp.y * height;
        const float yMiddle = 0.5f * height;
        float y = yMiddle - yOffset;

        for( size_t pos = message.find( '\n' ); pos != std::string::npos;
             pos = message.find( '\n' ))
        {
            glRasterPos3f( 10.f - xOffset, y, 0.99f );
            
            font->draw( message.substr( 0, pos ));
            message = message.substr( pos + 1 );
            y -= 22.f;
        }
        // last line
        glRasterPos3f( 10.f - xOffset, y, 0.99f );
        font->draw( message );
    }

    EQ_GL_CALL( resetAssemblyState( ));
}
}<|MERGE_RESOLUTION|>--- conflicted
+++ resolved
@@ -318,11 +318,7 @@
         eq::Compositor::assembleFramesSorted( dbFrames, this, 0, 
                                               true /*blendAlpha*/ );
     }
-<<<<<<< HEAD
-    catch( eq::Exception e )
-=======
     catch( const co::Exception& e )
->>>>>>> ffe117dc
     {
         EQWARN << e.what() << std::endl;
     }
