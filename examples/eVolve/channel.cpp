
/* Copyright (c) 2006-2012, Stefan Eilemann <eile@equalizergraphics.com>
 *               2007-2011, Maxim Makhinya  <maxmah@gmail.com>
 *
 * Redistribution and use in source and binary forms, with or without
 * modification, are permitted provided that the following conditions are met:
 *
 * - Redistributions of source code must retain the above copyright notice, this
 *   list of conditions and the following disclaimer.
 * - Redistributions in binary form must reproduce the above copyright notice,
 *   this list of conditions and the following disclaimer in the documentation
 *   and/or other materials provided with the distribution.
 * - Neither the name of Eyescale Software GmbH nor the names of its
 *   contributors may be used to endorse or promote products derived from this
 *   software without specific prior written permission.
 *
 * THIS SOFTWARE IS PROVIDED BY THE COPYRIGHT HOLDERS AND CONTRIBUTORS "AS IS"
 * AND ANY EXPRESS OR IMPLIED WARRANTIES, INCLUDING, BUT NOT LIMITED TO, THE
 * IMPLIED WARRANTIES OF MERCHANTABILITY AND FITNESS FOR A PARTICULAR PURPOSE
 * ARE DISCLAIMED. IN NO EVENT SHALL THE COPYRIGHT HOLDER OR CONTRIBUTORS BE
 * LIABLE FOR ANY DIRECT, INDIRECT, INCIDENTAL, SPECIAL, EXEMPLARY, OR
 * CONSEQUENTIAL DAMAGES (INCLUDING, BUT NOT LIMITED TO, PROCUREMENT OF
 * SUBSTITUTE GOODS OR SERVICES; LOSS OF USE, DATA, OR PROFITS; OR BUSINESS
 * INTERRUPTION) HOWEVER CAUSED AND ON ANY THEORY OF LIABILITY, WHETHER IN
 * CONTRACT, STRICT LIABILITY, OR TORT (INCLUDING NEGLIGENCE OR OTHERWISE)
 * ARISING IN ANY WAY OUT OF THE USE OF THIS SOFTWARE, EVEN IF ADVISED OF THE
 * POSSIBILITY OF SUCH DAMAGE.
 */

#include "channel.h"

#include "frameData.h"
#include "initData.h"
#include "node.h"
#include "pipe.h"
#include "window.h"
#include "hlp.h"
#include "framesOrderer.h"

namespace eVolve
{
Channel::Channel( eq::Window* parent )
        : eq::Channel( parent )
        , _bgColor( eq::Vector3f::ZERO )
        , _drawRange( eq::Range::ALL )
        , _taint( getenv( "EQ_TAINT_CHANNELS" ))
{
    eq::FrameData* frameData = new eq::FrameData;
    frameData->setBuffers( eq::Frame::BUFFER_COLOR );
    _frame.setData( frameData );
}

static void checkError( const std::string& msg ) 
{
    const GLenum error = glGetError();
    if (error != GL_NO_ERROR)
        EQERROR << msg << " GL Error: " << error << std::endl;
}


bool Channel::configInit( const eq::uint128_t& initID )
{
    if( !eq::Channel::configInit( initID ))
        return false;

    setNearFar( 0.001f, 10.0f );
    return true;
}

void Channel::frameStart( const eq::uint128_t& frameID,
                          const uint32_t frameNumber )
{
    _drawRange = eq::Range::ALL;
    _bgColor = eq::Vector3f( 0.f, 0.f, 0.f );

    const BackgroundMode bgMode = _getFrameData().getBackgroundMode();

    if( bgMode == BG_WHITE )
        _bgColor = eq::Vector3f( 1.f, 1.f, 1.f );
    else
        if( bgMode == BG_COLOR || _taint )
             _bgColor = eq::Vector3f( getUniqueColor( )) / 255.f;

    eq::Channel::frameStart( frameID, frameNumber );
}

void Channel::frameClear( const eq::uint128_t& frameID )
{
    applyBuffer();
    applyViewport();

    _drawRange = getRange();
    if( _drawRange == eq::Range::ALL )
        glClearColor( _bgColor.r(), _bgColor.g(), _bgColor.b(), 1.0f );
    else
        glClearColor( 0.0f, 0.0f, 0.0f, 1.0f );

    glClear( GL_COLOR_BUFFER_BIT );
}


static void setLights( eq::Matrix4f& invRotationM )
{
    GLfloat lightAmbient[]  = {0.05f, 0.05f, 0.05f, 1.0f};
    GLfloat lightDiffuse[]  = {0.9f , 0.9f , 0.9f , 1.0f};
    GLfloat lightSpecular[] = {0.8f , 0.8f , 0.8f , 1.0f};
    GLfloat lightPosition[] = {1.0f , 1.0f , 1.0f , 0.0f};

    glLightfv( GL_LIGHT0, GL_AMBIENT,  lightAmbient  );
    glLightfv( GL_LIGHT0, GL_DIFFUSE,  lightDiffuse  );
    glLightfv( GL_LIGHT0, GL_SPECULAR, lightSpecular );

    // rotate light in the opposite direction of the model rotation to keep
    // light position constant and avoid recalculating normals in the fragment
    // shader
    glPushMatrix();
    glMultMatrixf( invRotationM.array );
    glLightfv( GL_LIGHT0, GL_POSITION, lightPosition );
    glPopMatrix();
}


static eq::Vector4f _getTaintColor( const ColorMode colorMode,
                                    const eq::Vector3f& color )
{
    if( colorMode == COLOR_MODEL )
        return eq::Vector4f::ZERO;

    eq::Vector4f taintColor( color.r(), color.g(), color.b(), 1.0 );
    const float alpha = ( colorMode == COLOR_HALF_DEMO ) ? 0.5 : 1.0;

    taintColor /= 255.f;
    taintColor      *= alpha;
    taintColor.a()   = alpha;
    return taintColor;
}

void Channel::frameDraw( const eq::uint128_t& frameID )
{
    // Setup frustum
    EQ_GL_CALL( applyBuffer( ));
    EQ_GL_CALL( applyViewport( ));
    
    EQ_GL_CALL( glMatrixMode( GL_PROJECTION ));
    EQ_GL_CALL( glLoadIdentity( ));
    EQ_GL_CALL( applyFrustum( ));

    EQ_GL_CALL( glMatrixMode( GL_MODELVIEW ));
    EQ_GL_CALL( glLoadIdentity( ));

    // Setup lights before applying head transform, so the light will be
    // consistent in the cave
    const FrameData&    frameData   = _getFrameData();
    const eq::Matrix4f& rotation    = frameData.getRotation();
    const eq::Vector3f& translation = frameData.getTranslation();

    eq::Matrix4f     invRotationM;
    rotation.inverse( invRotationM );
    setLights( invRotationM );

    EQ_GL_CALL( applyHeadTransform( ));

    glTranslatef(  translation.x(), translation.y(), translation.z() );
    glMultMatrixf( rotation.array );

    Pipe*     pipe     = static_cast<Pipe*>( getPipe( ));
    Renderer* renderer = pipe->getRenderer();
    EQASSERT( renderer );

    eq::Matrix4f  modelviewM;     // modelview matrix
    eq::Matrix3f  modelviewITM;   // modelview inversed transposed matrix
    _calcMVandITMV( modelviewM, modelviewITM );

    // set fancy data colors
    const eq::Vector4f taintColor = _getTaintColor( frameData.getColorMode(),
                                                    getUniqueColor( ));
    const int normalsQuality = _getFrameData().getNormalsQuality();

    const eq::Range& range = getRange();
    renderer->render( range, modelviewM, modelviewITM, invRotationM,
                      taintColor, normalsQuality );
    checkError( "error during rendering " );

    _drawRange = range;

#if 0
#ifndef NDEBUG
    outlineViewport();
#endif
#endif
}

bool Channel::useOrtho() const
{
    const FrameData& frameData = _getFrameData();
    return frameData.useOrtho();
}

const FrameData& Channel::_getFrameData() const
{
    const Pipe* pipe = static_cast< const Pipe* >( getPipe( ));
    return pipe->getFrameData();
}

void Channel::_calcMVandITMV(
                            eq::Matrix4f& modelviewM,
                            eq::Matrix3f& modelviewITM ) const
{
    const FrameData& frameData = _getFrameData();
    const Pipe*      pipe      = static_cast< const Pipe* >( getPipe( ));
    const Renderer*  renderer  = pipe->getRenderer();

    if( renderer )
    {
        const VolumeScaling& volScaling = renderer->getVolumeScaling();

        eq::Matrix4f scale( eq::Matrix4f::ZERO );
        scale.at(0,0) = volScaling.W;
        scale.at(1,1) = volScaling.H;
        scale.at(2,2) = volScaling.D;
        scale.at(3,3) = 1.f;

        modelviewM = scale * frameData.getRotation();
    }
    modelviewM.set_translation( frameData.getTranslation( ));
    modelviewM = getHeadTransform() * modelviewM;

    //calculate inverse transposed matrix
    eq::Matrix4f modelviewIM;
    modelviewM.inverse( modelviewIM );
    eq::Matrix3f( modelviewIM ).transpose_to(  modelviewITM  );
}


static void _expandPVP( eq::PixelViewport& pvp, const eq::Images& images,
                        const eq::Vector2i& offset )
{
    for( eq::Images::const_iterator i = images.begin();
         i != images.end(); ++i )
    {
        const eq::PixelViewport imagePVP = (*i)->getPixelViewport() + offset;
        pvp.merge( imagePVP );
    }
}


void Channel::clearViewport( const eq::PixelViewport &pvp )
{
    // clear given area
    glScissor(  pvp.x, pvp.y, pvp.w, pvp.h );

    if( _drawRange == eq::Range::ALL )
        glClearColor( _bgColor.r(), _bgColor.g(), _bgColor.b(), 1.0f );
    else
        glClearColor( 0.0f, 0.0f, 0.0f, 1.0f );

    glClear( GL_COLOR_BUFFER_BIT );

    // restore assembly state
    const eq::PixelViewport& windowPVP = getWindow()->getPixelViewport();
    glScissor( 0, 0, windowPVP.w, windowPVP.h );
}

void Channel::_orderFrames( eq::Frames& frames )
{
    eq::Matrix4f        modelviewM;   // modelview matrix
    eq::Matrix3f        modelviewITM; // modelview inversed transposed matrix
    const FrameData&    frameData = _getFrameData();
    const eq::Matrix4f& rotation  = frameData.getRotation();

    if( !useOrtho( ))
        _calcMVandITMV( modelviewM, modelviewITM );

    orderFrames( frames, modelviewM, modelviewITM, rotation, useOrtho( ));
}


void Channel::frameAssemble( const eq::uint128_t& frameID )
{
    const bool composeOnly = (_drawRange == eq::Range::ALL);

    _startAssemble();

    const eq::Frames& frames = getInputFrames();
    eq::PixelViewport  coveredPVP;
    eq::Frames         dbFrames;
    eq::Zoom           zoom( eq::Zoom::NONE );

    // Make sure all frames are ready and gather some information on them
    for( eq::Frames::const_iterator i = frames.begin();
         i != frames.end(); ++i )
    {
        eq::Frame* frame = *i;
        {
            eq::ChannelStatistics stat( eq::Statistic::CHANNEL_FRAME_WAIT_READY,
                                        this );
            frame->waitReady( );
        }
        const eq::Range& range = frame->getRange();
        if( range == eq::Range::ALL ) // 2D frame, assemble directly
            eq::Compositor::assembleFrame( frame, this );
        else
        {
            dbFrames.push_back( frame );
            zoom = frame->getZoom();
            _expandPVP( coveredPVP, frame->getImages(), frame->getOffset() );
        }
    }
    coveredPVP.intersect( getPixelViewport( ));

    if( dbFrames.empty( ))
    {
        resetAssemblyState();
        return;
    }

    // calculate correct frames sequence
    eq::FrameData* data = _frame.getData();
    if( !composeOnly && coveredPVP.hasArea( ))
    {
        _frame.clear();
        data->setRange( _drawRange );
        dbFrames.push_back( &_frame );
    }

    _orderFrames( dbFrames );

    // Update range
    eq::Range newRange( 1.f, 0.f );
    for( size_t i = 0; i < dbFrames.size(); ++i )
    {
        const eq::Range range = dbFrames[i]->getRange();
        if( newRange.start > range.start ) newRange.start = range.start;
        if( newRange.end   < range.end   ) newRange.end   = range.end;
    }
    _drawRange = newRange;

    // check if current frame is in proper position, read back if not
    if( !composeOnly )
    {
        if( _bgColor == eq::Vector3f::ZERO && dbFrames.front() == &_frame )
            dbFrames.erase( dbFrames.begin( ));
        else if( coveredPVP.hasArea())
        {
            eq::Window::ObjectManager* glObjects = getObjectManager();

            _frame.setOffset( eq::Vector2i( 0, 0 ));
            _frame.setZoom( zoom );
            data->setPixelViewport( coveredPVP );
<<<<<<< HEAD
            _frame.readback( glObjects, getDrawableConfig( ), getRegions());
=======
            _frame.readback( glObjects, getDrawableConfig(), getRegions( ));
>>>>>>> 64373942
            clearViewport( coveredPVP );

            // offset for assembly
            _frame.setOffset( eq::Vector2i( coveredPVP.x, coveredPVP.y ));
        }
    }

    // blend DB frames in order
    try
    {
        eq::Compositor::assembleFramesSorted( dbFrames, this, 0, 
                                              true /*blendAlpha*/ );
    }
    catch( const co::Exception& e )
    {
        EQWARN << e.what() << std::endl;
    }

    resetAssemblyState();
}

void Channel::_startAssemble()
{
    applyBuffer();
    applyViewport();
    setupAssemblyState();
}   

void Channel::frameReadback( const eq::uint128_t& frameID )
{
    // Drop depth buffer flag from all output frames
    const eq::Frames& frames = getOutputFrames();
    const FrameData& frameData = _getFrameData();
    for( eq::FramesCIter i = frames.begin(); i != frames.end(); ++i )
    {
        eq::Frame* frame = *i;
        frame->setQuality( eq::Frame::BUFFER_COLOR, frameData.getQuality());
        frame->disableBuffer( eq::Frame::BUFFER_DEPTH );
        frame->getData()->setRange( _drawRange );
    }

    eq::Channel::frameReadback( frameID );
}

void Channel::frameViewFinish( const eq::uint128_t& frameID )
{
    _drawHelp();
    _drawLogo();
}

void Channel::_drawLogo( )
{
    // Draw the overlay logo
    const Window* window = static_cast<Window*>( getWindow( ));
    const eq::util::Texture* texture = window->getLogoTexture();
    if( !texture )
        return;

    glMatrixMode( GL_PROJECTION );
    glLoadIdentity();
    applyScreenFrustum();
    glMatrixMode( GL_MODELVIEW );
    glLoadIdentity();

    glDisable( GL_DEPTH_TEST );
    glDisable( GL_LIGHTING );
    glEnable( GL_BLEND );
    glBlendFunc( GL_SRC_ALPHA, GL_ONE_MINUS_SRC_ALPHA );

    glColor3f( 1.0f, 1.0f, 1.0f );
    const GLenum target = texture->getTarget();
    glEnable( target );
    texture->bind();
    glTexParameteri( target, GL_TEXTURE_MAG_FILTER, GL_LINEAR );
    glTexParameteri( target, GL_TEXTURE_MIN_FILTER, GL_LINEAR );
    
    const float tWidth = float( texture->getWidth( ) );
    const float tHeight = float( texture->getHeight( ) );

    const float width = target == GL_TEXTURE_2D ? 1.0f : tWidth;
    const float height = target == GL_TEXTURE_2D ? 1.0f : tHeight;

    glBegin( GL_QUADS ); {
        glTexCoord2f( 0, 0 );
        glVertex3f( 5.0f, 5.0f, 0.0f );

        glTexCoord2f( width, 0 );
        glVertex3f( tWidth + 5.0f, 5.0f, 0.0f );

        glTexCoord2f( width, height );
        glVertex3f( tWidth + 5.0f, tHeight + 5.0f, 0.0f );

        glTexCoord2f( 0, height );
        glVertex3f( 5.0f, tHeight + 5.0f, 0.0f );

    } glEnd();

    glDisable( target );
    glDisable( GL_BLEND );
}

void Channel::_drawHelp()
{
    const FrameData& frameData = _getFrameData();
    std::string message = frameData.getMessage();

    if( !frameData.showHelp() && message.empty( ))
        return;

    applyBuffer();
    applyViewport();
    setupAssemblyState();

    glDisable( GL_LIGHTING );
    glDisable( GL_DEPTH_TEST );

    glColor3f( 1.f, 1.f, 1.f );

    if( frameData.showHelp( ))
    {
        const eq::Window::Font* font = getWindow()->getSmallFont();
        std::string help = EVolve::getHelp();
        float y = 340.f;

        for( size_t pos = help.find( '\n' ); pos != std::string::npos;
             pos = help.find( '\n' ))
        {
            glRasterPos3f( 10.f, y, 0.99f );

            font->draw( help.substr( 0, pos ));
            help = help.substr( pos + 1 );
            y -= 16.f;
        }
        // last line
        glRasterPos3f( 10.f, y, 0.99f );
        font->draw( help );
    }

    if( !message.empty( ))
    {
        const eq::Window::Font* font = getWindow()->getMediumFont();

        const eq::Viewport& vp = getViewport();
        const eq::PixelViewport& pvp = getPixelViewport();

        const float width = pvp.w / vp.w;
        const float xOffset = vp.x * width;

        const float height = pvp.h / vp.h;
        const float yOffset = vp.y * height;
        const float yMiddle = 0.5f * height;
        float y = yMiddle - yOffset;

        for( size_t pos = message.find( '\n' ); pos != std::string::npos;
             pos = message.find( '\n' ))
        {
            glRasterPos3f( 10.f - xOffset, y, 0.99f );
            
            font->draw( message.substr( 0, pos ));
            message = message.substr( pos + 1 );
            y -= 22.f;
        }
        // last line
        glRasterPos3f( 10.f - xOffset, y, 0.99f );
        font->draw( message );
    }

    EQ_GL_CALL( resetAssemblyState( ));
}
}<|MERGE_RESOLUTION|>--- conflicted
+++ resolved
@@ -183,10 +183,8 @@
 
     _drawRange = range;
 
-#if 0
 #ifndef NDEBUG
     outlineViewport();
-#endif
 #endif
 }
 
@@ -347,11 +345,7 @@
             _frame.setOffset( eq::Vector2i( 0, 0 ));
             _frame.setZoom( zoom );
             data->setPixelViewport( coveredPVP );
-<<<<<<< HEAD
-            _frame.readback( glObjects, getDrawableConfig( ), getRegions());
-=======
             _frame.readback( glObjects, getDrawableConfig(), getRegions( ));
->>>>>>> 64373942
             clearViewport( coveredPVP );
 
             // offset for assembly
