#Equalizer 1.1 ascii

# two-to-one sort-first config, for cluster change hostnames
global
{
    EQ_WINDOW_IATTR_HINT_DRAWABLE FBO
}

server
{
    connection { hostname "127.0.0.1" }
    config
    {
        appNode
        {
            connection { hostname "127.0.0.1" }
            pipe 
            {
                window
                {
                    viewport [ .25 .25 .5 .5 ]
                    attributes{ hint_drawable window }
                    channel { name "channel1" }
                }
            }
        }
        node
        {
            connection { hostname "127.0.0.1" }
            pipe { window { channel { name "channel2" }}}
        }

        observer {}
        layout { name "tile based" view{ observer "" }}
        layout { name "2D load-balanced" view{ observer "" }}
        canvas
        {
            layout   "tile based"
            layout   "2D load-balanced"
            wall {}

            segment { channel  "channel1" }
        }

        compound
        {
            channel ( layout "tile based" )
<<<<<<< HEAD
			tile_equalizer{}
=======
            tile_equalizer{}
>>>>>>> 64bb1d63
            outputtiles { name "queue" size [ 64 64 ] }
            compound
            {
                inputtiles { name "queue" }
            }
            compound
            {
                channel "channel2"
                inputtiles { name "queue" }
                outputframe {}
            }
            inputframe { name "frame.channel2" }
        }
        compound
        {
            channel ( layout "2D load-balanced" )
            load_equalizer{}
            compound {}
            compound
            {
                channel "channel2"
                outputframe {}
            }
            inputframe { name "frame.channel2" }
        }
    }    
}<|MERGE_RESOLUTION|>--- conflicted
+++ resolved
@@ -45,11 +45,7 @@
         compound
         {
             channel ( layout "tile based" )
-<<<<<<< HEAD
-			tile_equalizer{}
-=======
             tile_equalizer{}
->>>>>>> 64bb1d63
             outputtiles { name "queue" size [ 64 64 ] }
             compound
             {
