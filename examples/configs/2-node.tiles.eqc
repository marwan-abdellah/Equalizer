#Equalizer 1.1 ascii

# two-to-one sort-first config, for cluster change hostnames
global
{
    EQ_WINDOW_IATTR_HINT_DRAWABLE FBO
}

server
{
    connection { hostname "127.0.0.1" }
    config
    {
        appNode
        {
            connection { hostname "127.0.0.1" }
            pipe 
            {
                window
                {
                    viewport [ .25 .25 .5 .5 ]
                    attributes{ hint_drawable window }
                    channel { name "channel1" }
                }
            }
        }
        node
        {
            connection { hostname "127.0.0.1" }
            pipe { window { channel { name "channel2" }}}
        }

        observer {}
        layout { name "tile based" view{ observer "" }}
        layout { name "2D load-balanced" view{ observer "" }}
        canvas
        {
            layout   "tile based"
            layout   "2D load-balanced"
            wall {}

            segment { channel  "channel1" }
        }

        compound
        {
            channel ( layout "tile based" )
<<<<<<< HEAD
            # eile: either tile_equalizer{} or explicit config as below:
            outputtiles { name "queue" size [ 64 64 ] }
            compound
            {
                inputtiles { name "queue" }
            }
=======
            tile_equalizer {}
            compound {}
>>>>>>> 02b41632
            compound
            {
                channel "channel2"
                outputframe {}
            }
            inputframe { name "frame.channel2" }
        }
        compound
        {
            channel ( layout "2D load-balanced" )
            load_equalizer{}
            compound {}
            compound
            {
                channel "channel2"
                outputframe {}
            }
            inputframe { name "frame.channel2" }
        }
    }    
}<|MERGE_RESOLUTION|>--- conflicted
+++ resolved
@@ -45,17 +45,8 @@
         compound
         {
             channel ( layout "tile based" )
-<<<<<<< HEAD
-            # eile: either tile_equalizer{} or explicit config as below:
-            outputtiles { name "queue" size [ 64 64 ] }
-            compound
-            {
-                inputtiles { name "queue" }
-            }
-=======
             tile_equalizer {}
             compound {}
->>>>>>> 02b41632
             compound
             {
                 channel "channel2"
